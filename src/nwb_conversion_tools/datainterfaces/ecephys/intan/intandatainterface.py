--- conflicted
+++ resolved
@@ -75,11 +75,8 @@
     def __init__(
         self,
         file_path: FilePathType,
-<<<<<<< HEAD
         stream_id: Optional[str] = "0",
-=======
         stream_id: str = "0",
->>>>>>> bf08c190
         spikeextractors_backend: bool = False,
         verbose: bool = True,
     ):
