from collections import defaultdict
from copy import deepcopy
from typing import Literal, Optional
from warnings import warn

import numpy as np
import psutil
from hdmf.backends.hdf5.h5_utils import H5DataIO

# from hdmf.common import VectorData
from hdmf.data_utils import DataChunkIterator
from pynwb import NWBFile
from pynwb.base import Images
from pynwb.device import Device
from pynwb.image import GrayscaleImage
from pynwb.ophys import (
    DfOverF,
    Fluorescence,
    ImageSegmentation,
    ImagingPlane,
    OnePhotonSeries,
    OpticalChannel,
    PlaneSegmentation,
    RoiResponseSeries,
    TwoPhotonSeries,
)
from roiextractors import (
    ImagingExtractor,
    MultiSegmentationExtractor,
    SegmentationExtractor,
)

from .imagingextractordatachunkiterator import ImagingExtractorDataChunkIterator
from ..hdmf import SliceableDataChunkIterator
from ..nwb_helpers import get_default_nwbfile_metadata, get_module, make_or_load_nwbfile
from ...utils import (
    DeepDict,
    OptionalFilePathType,
    calculate_regular_series_rate,
    dict_deep_update,
)


def get_default_ophys_metadata() -> DeepDict:
    """Fill default metadata for Device and ImagingPlane."""
    metadata = get_default_nwbfile_metadata()

    default_device = dict(name="Microscope")

    default_optical_channel = dict(
        name="OpticalChannel",
        emission_lambda=np.nan,
        description="An optical channel of the microscope.",
    )

    default_imaging_plane = dict(
        name="ImagingPlane",
        description="The plane or volume being imaged by the microscope.",
        excitation_lambda=np.nan,
        indicator="unknown",
        location="unknown",
        device=default_device["name"],
        optical_channel=[default_optical_channel],
    )

    metadata.update(
        Ophys=dict(
            Device=[default_device],
            ImagingPlane=[default_imaging_plane],
        ),
    )

    return metadata


def get_default_segmentation_metadata() -> DeepDict:
    """Fill default metadata for segmentation."""
    metadata = get_default_ophys_metadata()

    default_fluorescence_roi_response_series = dict(
        name="RoiResponseSeries", description="Array of raw fluorescence traces.", unit="n.a."
    )

    default_fluorescence = dict(
        name="Fluorescence",
        roi_response_series=[default_fluorescence_roi_response_series],
    )

    default_dff_roi_response_series = dict(
        name="RoiResponseSeries",
        description="Array of df/F traces.",
        unit="n.a.",
    )

    default_df_over_f = dict(
        name="DfOverF",
        roi_response_series=[default_dff_roi_response_series],
    )

    default_image_segmentation = dict(
        name="ImageSegmentation",
        plane_segmentations=[
            dict(
                name="PlaneSegmentation",
                description="Segmented ROIs",
            )
        ],
    )

    metadata["Ophys"].update(
        dict(
            Fluorescence=default_fluorescence,
            DfOverF=default_df_over_f,
            ImageSegmentation=default_image_segmentation,
        ),
    )

    return metadata


def get_nwb_imaging_metadata(
    imgextractor: ImagingExtractor,
    photon_series_type: Literal["OnePhotonSeries", "TwoPhotonSeries"] = "TwoPhotonSeries",
) -> dict:
    """
    Convert metadata from the ImagingExtractor into nwb specific metadata.

    Parameters
    ----------
    imgextractor : ImagingExtractor
    photon_series_type : {'OnePhotonSeries', 'TwoPhotonSeries'}, optional
    """
    metadata = get_default_ophys_metadata()

    channel_name_list = imgextractor.get_channel_names() or (
        ["OpticalChannel"]
        if imgextractor.get_num_channels() == 1
        else [f"OpticalChannel{idx}" for idx in range(imgextractor.get_num_channels())]
    )

    imaging_plane = metadata["Ophys"]["ImagingPlane"][0]
    for index, channel_name in enumerate(channel_name_list):
        if index == 0:
            imaging_plane["optical_channel"][index]["name"] = channel_name
        else:
            imaging_plane["optical_channel"].append(
                dict(
                    name=channel_name,
                    emission_lambda=np.nan,
                    description="An optical channel of the microscope.",
                )
            )

    one_photon_description = "Imaging data from one-photon excitation microscopy."
    two_photon_description = "Imaging data from two-photon excitation microscopy."
    photon_series_metadata = dict(
        name=photon_series_type,
        description=two_photon_description if photon_series_type == "TwoPhotonSeries" else one_photon_description,
        unit="n.a.",
        imaging_plane=imaging_plane["name"],
        dimension=list(imgextractor.get_image_size()),
    )
    metadata["Ophys"].update({photon_series_type: [photon_series_metadata]})

    return metadata


def add_devices(nwbfile: NWBFile, metadata: dict) -> NWBFile:
    """
    Add optical physiology devices from metadata.
    The metadata concerning the optical physiology should be stored in metadata["Ophys]["Device"]
    This function handles both a text specification of the device to be built and an actual pynwb.Device object.

    """
    metadata_copy = deepcopy(metadata)
    default_metadata = get_default_ophys_metadata()
    metadata_copy = dict_deep_update(default_metadata, metadata_copy, append_list=False)
    device_metadata = metadata_copy["Ophys"]["Device"]

    for device in device_metadata:
        device_name = device["name"] if isinstance(device, dict) else device.name
        if device_name not in nwbfile.devices:
            device = Device(**device) if isinstance(device, dict) else device
            nwbfile.add_device(device)

    return nwbfile


def _create_imaging_plane_from_metadata(nwbfile: NWBFile, imaging_plane_metadata: dict) -> ImagingPlane:
    """
    Private auxiliary function to create an ImagingPlane object from pynwb using the imaging_plane_metadata.

    Parameters
    ----------
    nwbfile : NWBFile
        An previously defined -in memory- NWBFile.

    imaging_plane_metadata : dict
        The metadata to create the ImagingPlane object.

    Returns
    -------
    ImagingPlane
        The created ImagingPlane.
    """

    device_name = imaging_plane_metadata["device"]
    imaging_plane_metadata["device"] = nwbfile.devices[device_name]

    imaging_plane_metadata["optical_channel"] = [
        OpticalChannel(**metadata) for metadata in imaging_plane_metadata["optical_channel"]
    ]

    imaging_plane = ImagingPlane(**imaging_plane_metadata)

    return imaging_plane


def add_imaging_plane(nwbfile: NWBFile, metadata: dict, imaging_plane_index: int = 0) -> NWBFile:
    """
    Adds the imaging plane specified by the metadata to the nwb file.
    The imaging plane that is added is the one located in metadata["Ophys"]["ImagingPlane"][imaging_plane_index]

    Parameters
    ----------
    nwbfile : NWBFile
        An previously defined -in memory- NWBFile.
    metadata : dict
        The metadata in the nwb conversion tools format.
    imaging_plane_index : int, default: 0
        The metadata in the nwb conversion tools format is a list of the different imaging planes to add.
        Specify which element of the list with this parameter.

    Returns
    -------
    NWBFile
        The nwbfile passed as an input with the imaging plane added.
    """

    # Set the defaults and required infrastructure
    metadata_copy = deepcopy(metadata)
    default_metadata = get_default_ophys_metadata()
    metadata_copy = dict_deep_update(default_metadata, metadata_copy, append_list=False)
    add_devices(nwbfile=nwbfile, metadata=metadata_copy)

    imaging_plane_metadata = metadata_copy["Ophys"]["ImagingPlane"][imaging_plane_index]
    imaging_plane_name = imaging_plane_metadata["name"]
    existing_imaging_planes = nwbfile.imaging_planes

    if imaging_plane_name not in existing_imaging_planes:
        imaging_plane = _create_imaging_plane_from_metadata(
            nwbfile=nwbfile, imaging_plane_metadata=imaging_plane_metadata
        )
        nwbfile.add_imaging_plane(imaging_plane)

    return nwbfile


def add_image_segmentation(nwbfile: NWBFile, metadata: dict) -> NWBFile:
    """
    Adds the image segmentation specified by the metadata to the nwb file.
    Parameters
    ----------
    nwbfile : NWBFile
        The nwbfile to add the image segmentation to.
    metadata: dict
        The metadata to create the image segmentation from.
    Returns
    -------
    NWBFile
        The NWBFile passed as an input with the image segmentation added.
    """
    # Set the defaults and required infrastructure
    metadata_copy = deepcopy(metadata)
    default_metadata = get_default_segmentation_metadata()
    metadata_copy = dict_deep_update(default_metadata, metadata_copy, append_list=False)

    image_segmentation_metadata = metadata_copy["Ophys"]["ImageSegmentation"]
    image_segmentation_name = image_segmentation_metadata["name"]

    ophys = get_module(nwbfile, "ophys")

    # Check if the image segmentation already exists in the NWB file
    if image_segmentation_name not in ophys.data_interfaces:
        ophys.add(ImageSegmentation(name=image_segmentation_name))

    return nwbfile


def add_photon_series(
    imaging: ImagingExtractor,
    nwbfile: NWBFile,
    metadata: dict,
    photon_series_type: Literal["TwoPhotonSeries", "OnePhotonSeries"] = "TwoPhotonSeries",
    photon_series_index: int = 0,
    two_photon_series_index: Optional[int] = None,  # TODO: to be removed
    iterator_type: Optional[str] = "v2",
    iterator_options: Optional[dict] = None,
    use_times=False,  # TODO: to be removed
    buffer_size: Optional[int] = None,  # TODO: to be removed
) -> NWBFile:
    """
    Auxiliary static method for nwbextractor.

    Adds photon series from ImagingExtractor to NWB file object.
    The photon series can be added to the NWB file either as a TwoPhotonSeries
    or OnePhotonSeries object.

    Parameters
    ----------
    imaging : ImagingExtractor
        The imaging extractor to get the data from.
    nwbfile : NWBFile
        The nwbfile to add the photon series to.
    metadata: dict
        The metadata for the photon series.
    photon_series_type: {'OnePhotonSeries', 'TwoPhotonSeries'}, optional
        The type of photon series to add, default is TwoPhotonSeries.
    photon_series_index: int, default: 0
        The metadata for the photon series is a list of the different photon series to add.
        Specify which element of the list with this parameter.

    Returns
    -------
    NWBFile
        The NWBFile passed as an input with the photon series added.
    """
    if use_times:
        warn("Keyword argument 'use_times' is deprecated and will be removed on or after August 1st, 2022.")
    if buffer_size:
        warn(
            "Keyword argument 'buffer_size' is deprecated and will be removed on or after September 1st, 2022."
            "Specify as a key in the new 'iterator_options' dictionary instead."
        )
    if two_photon_series_index:
        warn("Keyword argument 'two_photon_series_index' is deprecated. Use 'photon_series_index' instead.")
        photon_series_index = two_photon_series_index

    iterator_options = iterator_options or dict()

    metadata_copy = deepcopy(metadata)
    assert photon_series_type in [
        "OnePhotonSeries",
        "TwoPhotonSeries",
    ], "'photon_series_type' must be either 'OnePhotonSeries' or 'TwoPhotonSeries'."
    metadata_copy = dict_deep_update(
        get_nwb_imaging_metadata(imaging, photon_series_type=photon_series_type), metadata_copy, append_list=False
    )
    if photon_series_type == "TwoPhotonSeries":
        assert (
            "OnePhotonSeries" not in metadata_copy["Ophys"]
        ), "Received metadata for 'OnePhotonSeries' but `photon_series_type` was not explicitly specified."

    # Tests if TwoPhotonSeries//OnePhotonSeries already exists in acquisition
    photon_series_kwargs = metadata_copy["Ophys"][photon_series_type][photon_series_index]
    photon_series_name = photon_series_kwargs["name"]

    if photon_series_name in nwbfile.acquisition:
        warn(f"{photon_series_name} already on nwbfile")
        return nwbfile

    # Add the image plane to nwb
    nwbfile = add_imaging_plane(nwbfile=nwbfile, metadata=metadata_copy)
    imaging_plane_name = photon_series_kwargs["imaging_plane"]
    imaging_plane = nwbfile.get_imaging_plane(name=imaging_plane_name)
    photon_series_kwargs.update(imaging_plane=imaging_plane)

    # Add the data
    frames_to_iterator = _imaging_frames_to_hdmf_iterator(
        imaging=imaging,
        iterator_type=iterator_type,
        iterator_options=iterator_options,
    )
    data = H5DataIO(data=frames_to_iterator, compression=True)
    photon_series_kwargs.update(data=data)

    # Add dimension
    photon_series_kwargs.update(dimension=imaging.get_image_size())

    # Add timestamps or rate
    if imaging.has_time_vector():
        timestamps = imaging.frame_to_time(np.arange(imaging.get_num_frames()))
        estimated_rate = calculate_regular_series_rate(series=timestamps)
        if estimated_rate:
            photon_series_kwargs.update(starting_time=timestamps[0], rate=estimated_rate)
        else:
            photon_series_kwargs.update(timestamps=H5DataIO(data=timestamps, compression="gzip"), rate=None)
    else:
        rate = float(imaging.get_sampling_frequency())
        photon_series_kwargs.update(starting_time=0.0, rate=rate)

    # Add the photon series to the nwbfile (either as OnePhotonSeries or TwoPhotonSeries)
    photon_series = dict(
        OnePhotonSeries=OnePhotonSeries,
        TwoPhotonSeries=TwoPhotonSeries,
    )[
        photon_series_type
    ](**photon_series_kwargs)
    nwbfile.add_acquisition(photon_series)

    return nwbfile


def check_if_imaging_fits_into_memory(imaging: ImagingExtractor) -> None:
    """
    Raise an error if the full traces of an imaging extractor are larger than available memory.

    Parameters
    ----------
    imaging : ImagingExtractor
        An imaging extractor object from roiextractors.

    Raises
    ------
    MemoryError
    """
    element_size_in_bytes = imaging.get_dtype().itemsize
    image_size = imaging.get_image_size()
    num_frames = imaging.get_num_frames()

    traces_size_in_bytes = num_frames * np.prod(image_size) * element_size_in_bytes
    available_memory_in_bytes = psutil.virtual_memory().available

    if traces_size_in_bytes > available_memory_in_bytes:
        message = (
            f"Memory error, full TwoPhotonSeries data is {round(traces_size_in_bytes/1e9, 2)} GB) but only"
            f"({round(available_memory_in_bytes/1e9, 2)} GB are available! Please use iterator_type='v2'."
        )
        raise MemoryError(message)


def _imaging_frames_to_hdmf_iterator(
    imaging: ImagingExtractor,
    iterator_type: Optional[str] = "v2",
    iterator_options: Optional[dict] = None,
):
    """
    Private auxiliary method to wrap frames from an ImagingExtractor into a DataChunkIterator.

    Parameters
    ----------
    imaging : ImagingExtractor
        The imaging extractor to get the data from.
    iterator_type : {"v2", "v1",  None}, default: 'v2'
        The type of DataChunkIterator to use.
        'v1' is the original DataChunkIterator of the hdmf data_utils.
        'v2' is the locally developed SpikeInterfaceRecordingDataChunkIterator, which offers full control over chunking.
        None: write the TimeSeries with no memory chunking.
    iterator_options : dict, optional
        Dictionary of options for the iterator.
        For 'v1' this is the same as the options for the DataChunkIterator.
        For 'v2', see
        https://hdmf.readthedocs.io/en/stable/hdmf.data_utils.html#hdmf.data_utils.GenericDataChunkIterator
        for the full list of options.

    Returns
    -------
    DataChunkIterator
        The frames of the imaging extractor wrapped in an iterator object.
    """

    def data_generator(imaging):
        for i in range(imaging.get_num_frames()):
            yield imaging.get_frames(frame_idxs=[i]).squeeze().T

    assert iterator_type in ["v1", "v2", None], "'iterator_type' must be either 'v1', 'v2' (recommended), or None."
    iterator_options = dict() if iterator_options is None else iterator_options

    if iterator_type is None:
        check_if_imaging_fits_into_memory(imaging=imaging)
        return imaging.get_video().transpose((0, 2, 1))

    if iterator_type == "v1":
        if "buffer_size" not in iterator_options:
            iterator_options.update(buffer_size=10)
        return DataChunkIterator(data=data_generator(imaging), **iterator_options)

    return ImagingExtractorDataChunkIterator(imaging_extractor=imaging, **iterator_options)


def add_imaging(
    imaging: ImagingExtractor,
    nwbfile: NWBFile,
    metadata: Optional[dict] = None,
    iterator_type: Optional[str] = "v2",
    iterator_options: Optional[dict] = None,
):
    add_devices(nwbfile=nwbfile, metadata=metadata)
    add_two_photon_series(
        imaging=imaging,
        nwbfile=nwbfile,
        metadata=metadata,
        iterator_type=iterator_type,
        iterator_options=iterator_options,
    )


def write_imaging(
    imaging: ImagingExtractor,
    nwbfile_path: OptionalFilePathType = None,
    nwbfile: Optional[NWBFile] = None,
    metadata: Optional[dict] = None,
    overwrite: bool = False,
    verbose: bool = True,
    iterator_type: str = "v2",
    iterator_options: Optional[dict] = None,
    photon_series_type: Literal["TwoPhotonSeries", "OnePhotonSeries"] = "TwoPhotonSeries",
    buffer_size: Optional[int] = None,  # TODO: to be removed
):
    """
    Primary method for writing an ImagingExtractor object to an NWBFile.

    Parameters
    ----------
    imaging: ImagingExtractor
        The imaging extractor object to be written to nwb
    nwbfile_path: FilePathType
        Path for where to write or load (if overwrite=False) the NWBFile.
        If specified, the context will always write to this location.
    nwbfile: NWBFile, optional
        If passed, this function will fill the relevant fields within the NWBFile object.
        E.g., calling
            write_recording(recording=my_recording_extractor, nwbfile=my_nwbfile)
        will result in the appropriate changes to the my_nwbfile object.
        If neither 'nwbfile_path' nor 'nwbfile' are specified, an NWBFile object will be automatically generated
        and returned by the function.
    metadata: dict, optional
        Metadata dictionary with information used to create the NWBFile when one does not exist or overwrite=True.
    overwrite: bool, optional
        Whether to overwrite the NWBFile if one exists at the nwbfile_path.
        The default is False (append mode).
    verbose: bool, optional
        If 'nwbfile_path' is specified, informs user after a successful write operation.
        The default is True.
    num_chunks: int
        Number of chunks for writing data to file
    iterator_type: {"v2", "v1",  None}, default: 'v2'
        The type of DataChunkIterator to use.
        'v1' is the original DataChunkIterator of the hdmf data_utils.
        'v2' is the locally developed SpikeInterfaceRecordingDataChunkIterator, which offers full control over chunking.
        None: write the TimeSeries with no memory chunking.
    iterator_options : dict, optional
        Dictionary of options for the iterator.
        For 'v1' this is the same as the options for the DataChunkIterator.
        For 'v2', see
        https://hdmf.readthedocs.io/en/stable/hdmf.data_utils.html#hdmf.data_utils.GenericDataChunkIterator
        for the full list of options.
    """
    assert (
        nwbfile_path is None or nwbfile is None
    ), "Either pass a nwbfile_path location, or nwbfile object, but not both!"
    if nwbfile is not None:
        assert isinstance(nwbfile, NWBFile), "'nwbfile' should be of type pynwb.NWBFile"

    iterator_options = iterator_options or dict()
    if buffer_size:
        warn(
            "Keyword argument 'buffer_size' is deprecated and will be removed on or after September 1st, 2022."
            "Specify as a key in the new 'iterator_options' dictionary instead."
        )

    if metadata is None:
        metadata = dict()
    if hasattr(imaging, "nwb_metadata"):
        metadata = dict_deep_update(imaging.nwb_metadata, metadata, append_list=False)

    with make_or_load_nwbfile(
        nwbfile_path=nwbfile_path, nwbfile=nwbfile, metadata=metadata, overwrite=overwrite, verbose=verbose
    ) as nwbfile_out:
<<<<<<< HEAD
        add_imaging(
=======
        add_devices(nwbfile=nwbfile_out, metadata=metadata)
        add_photon_series(
>>>>>>> 16c8f891
            imaging=imaging,
            nwbfile=nwbfile,
            metadata=metadata,
            photon_series_type=photon_series_type,
            iterator_type=iterator_type,
            iterator_options=iterator_options,
        )
    return nwbfile_out


def get_nwb_segmentation_metadata(sgmextractor: SegmentationExtractor) -> dict:
    """
    Convert metadata from the segmentation into nwb specific metadata.

    Parameters
    ----------
    sgmextractor: SegmentationExtractor
    """
    metadata = get_default_segmentation_metadata()
    # Optical Channel name:
    for i in range(sgmextractor.get_num_channels()):
        ch_name = sgmextractor.get_channel_names()[i]
        if i == 0:
            metadata["Ophys"]["ImagingPlane"][0]["optical_channel"][i]["name"] = ch_name
        else:
            metadata["Ophys"]["ImagingPlane"][0]["optical_channel"].append(
                dict(
                    name=ch_name,
                    emission_lambda=np.nan,
                    description=f"{ch_name} description",
                )
            )
    for trace_name, trace_data in sgmextractor.get_traces_dict().items():
        if trace_data is not None and len(trace_data.shape) != 0:
            metadata["Ophys"]["Fluorescence"]["roi_response_series"].append(
                dict(
                    name=trace_name.capitalize(),
                    description=f"description of {trace_name} traces",
                )
            )

    return metadata


def add_plane_segmentation(
    segmentation_extractor: SegmentationExtractor,
    nwbfile: NWBFile,
    metadata: Optional[dict],
    plane_segmentation_index: int = 0,
    include_roi_centroids: bool = True,
    include_roi_acceptance: bool = True,
    mask_type: Optional[str] = "image",  # Optional[Literal["image", "pixel"]]
    iterator_options: Optional[dict] = None,
    compression_options: Optional[dict] = None,
) -> NWBFile:
    """
    Adds the plane segmentation specified by the metadata to the image segmentation.

    If the plane segmentation already exists in the image segmentation, it is not added again.

    Parameters
    ----------
    segmentation_extractor : SegmentationExtractor
        The segmentation extractor to get the results from.
    nwbfile : NWBFile
        The NWBFile to add the plane segmentation to.
    metadata : dict, optional
        The metadata for the plane segmentation.
    plane_segmentation_index : int, optional
        The index of the plane segmentation to add.
    include_roi_centroids : bool, default: True
        Whether to include the ROI centroids on the PlaneSegmentation table.
        If there are a very large number of ROIs (such as in whole-brain recordings),
        you may wish to disable this for faster write speeds.
    include_roi_acceptance : bool, default: True
        Whether to include if the detected ROI was 'accepted' or 'rejected'.
        If there are a very large number of ROIs (such as in whole-brain recordings), you may wish to disable this for
        faster write speeds.
    mask_type : {'image', 'pixel', 'voxel'}, optional
        There are two types of ROI masks in NWB: ImageMasks and PixelMasks.
        Image masks have the same shape as the reference images the segmentation was applied to, and weight each pixel
            by its contribution to the ROI (typically boolean, with 0 meaning 'not in the ROI').
        Pixel masks are instead indexed by ROI, with the data at each index being the shape of the image by the number
            of pixels in each ROI.
        Voxel masks are instead indexed by ROI, with the data at each index being the shape of the volume by the number
            of voxels in each ROI.
        Specify your choice between these three as mask_type='image', 'pixel', 'voxel', or None.
        If None, the mask information is not written to the NWB file.
        Defaults to 'image'.
    iterator_options : dict, optional
        The options to use when iterating over the image masks of the segmentation extractor.
    compression_options : dict, optional
        The options to use when compressing the image masks of the segmentation extractor.

    Returns
    -------
    NWBFile
        The nwbfile passed as an input with the plane segmentation added.
    """
    assert mask_type in ["image", "pixel", "voxel", None], (
        "Keyword argument 'mask_type' must be one of either 'image', 'pixel', 'voxel', "
        f"or None (to not write any masks)! Received '{mask_type}'."
    )

    iterator_options = iterator_options or dict()
    compression_options = compression_options or dict(compression="gzip")

    # Set the defaults and required infrastructure
    metadata_copy = deepcopy(metadata)
    default_metadata = get_default_segmentation_metadata()
    metadata_copy = dict_deep_update(default_metadata, metadata_copy, append_list=False)

    image_segmentation_metadata = metadata_copy["Ophys"]["ImageSegmentation"]
    plane_segmentation_metadata = image_segmentation_metadata["plane_segmentations"][plane_segmentation_index]
    plane_segmentation_name = plane_segmentation_metadata["name"]

    add_imaging_plane(nwbfile=nwbfile, metadata=metadata_copy, imaging_plane_index=plane_segmentation_index)
    add_image_segmentation(nwbfile=nwbfile, metadata=metadata_copy)

    ophys = get_module(nwbfile, "ophys")
    image_segmentation_name = image_segmentation_metadata["name"]
    image_segmentation = ophys.get_data_interface(image_segmentation_name)

    # Check if the plane segmentation already exists in the image segmentation
    if plane_segmentation_name not in image_segmentation.plane_segmentations:
        roi_ids = segmentation_extractor.get_roi_ids()

        if include_roi_acceptance:
            accepted_ids = [int(roi_id in segmentation_extractor.get_accepted_list()) for roi_id in roi_ids]
            rejected_ids = [int(roi_id in segmentation_extractor.get_rejected_list()) for roi_id in roi_ids]

        imaging_plane_metadata = metadata_copy["Ophys"]["ImagingPlane"][plane_segmentation_index]
        imaging_plane_name = imaging_plane_metadata["name"]
        imaging_plane = nwbfile.imaging_planes[imaging_plane_name]

        plane_segmentation_kwargs = dict(**plane_segmentation_metadata, imaging_plane=imaging_plane)
        if mask_type is None:
            plane_segmentation = PlaneSegmentation(id=roi_ids, **plane_segmentation_kwargs)
        elif mask_type == "image":
            plane_segmentation = PlaneSegmentation(id=roi_ids, **plane_segmentation_kwargs)
            plane_segmentation.add_column(
                name="image_mask",
                description="Image masks for each ROI.",
                data=H5DataIO(segmentation_extractor.get_roi_image_masks().T, **compression_options),
            )
        elif mask_type == "pixel" or mask_type == "voxel":
            pixel_masks = segmentation_extractor.get_roi_pixel_masks()
            num_pixel_dims = pixel_masks[0].shape[1]

            assert num_pixel_dims in [3, 4], (
                "The segmentation extractor returned a pixel mask that is not 3- or 4- dimensional! "
                "Please open a ticket with https://github.com/catalystneuro/roiextractors/issues"
            )
            if mask_type == "pixel" and num_pixel_dims == 4:
                warn(
                    "Specified mask_type='pixel', but ROIExtractors returned 4-dimensional masks. "
                    "Using mask_type='voxel' instead."
                )
                mask_type = "voxel"
            if mask_type == "voxel" and num_pixel_dims == 3:
                warn(
                    "Specified mask_type='voxel', but ROIExtractors returned 3-dimensional masks. "
                    "Using mask_type='pixel' instead."
                )
                mask_type = "pixel"

            mask_type_kwarg = f"{mask_type}_mask"
            plane_segmentation = PlaneSegmentation(**plane_segmentation_kwargs)

            for roi_id, pixel_mask in zip(roi_ids, pixel_masks):
                plane_segmentation.add_roi(**{"id": roi_id, mask_type_kwarg: [tuple(x) for x in pixel_mask]})

        if include_roi_centroids:
            # ROIExtractors uses height x width x (depth), but NWB uses width x height x depth
            tranpose_image_convention = (1, 0) if len(segmentation_extractor.get_image_size()) == 2 else (1, 0, 2)
            roi_locations = segmentation_extractor.get_roi_locations()[tranpose_image_convention, :].T
            plane_segmentation.add_column(
                name="ROICentroids",
                description="The x, y, (z) centroids of each ROI.",
                data=H5DataIO(roi_locations, **compression_options),
            )

        if include_roi_acceptance:
            plane_segmentation.add_column(
                name="Accepted",
                description="1 if ROI was accepted or 0 if rejected as a cell during segmentation operation.",
                data=H5DataIO(accepted_ids, **compression_options),
            )
            plane_segmentation.add_column(
                name="Rejected",
                description="1 if ROI was rejected or 0 if accepted as a cell during segmentation operation.",
                data=H5DataIO(rejected_ids, **compression_options),
            )

        image_segmentation.add_plane_segmentation(plane_segmentations=[plane_segmentation])
    return nwbfile


def add_fluorescence_traces(
    segmentation_extractor: SegmentationExtractor,
    nwbfile: NWBFile,
    metadata: Optional[dict],
    plane_index: int = 0,
    iterator_options: Optional[dict] = None,
    compression_options: Optional[dict] = None,
) -> NWBFile:
    """
    Adds the fluorescence traces specified by the metadata to the nwb file.
    The fluorescence traces that are added are the one located in metadata["Ophys"]["Fluorescence"].
    The df/F traces that are added are the one located in metadata["Ophys"]["DfOverF"].

    Parameters
    ----------
    segmentation_extractor : SegmentationExtractor
        The segmentation extractor to get the traces from.
    nwbfile : NWBFile
        The nwbfile to add the fluorescence traces to.
    metadata : dict
        The metadata for the fluorescence traces.
    plane_index : int, default: 0
        The index of the plane to add the fluorescence traces to.
    iterator_options : dict, optional
    compression_options : dict, optional

    Returns
    -------
    NWBFile
        The nwbfile passed as an input with the fluorescence traces added.
    """
    iterator_options = iterator_options or dict()
    compression_options = compression_options or dict(compression="gzip")

    # Set the defaults and required infrastructure
    metadata_copy = deepcopy(metadata)
    default_metadata = get_default_segmentation_metadata()
    metadata_copy = dict_deep_update(default_metadata, metadata_copy, append_list=False)

    # df/F metadata
    df_over_f_metadata = metadata_copy["Ophys"]["DfOverF"]
    df_over_f_name = df_over_f_metadata["name"]

    # Fluorescence traces metadata
    fluorescence_metadata = metadata_copy["Ophys"]["Fluorescence"]
    fluorescence_name = fluorescence_metadata["name"]

    # Get traces from the segmentation extractor
    traces_to_add = segmentation_extractor.get_traces_dict()

    # Filter empty data
    traces_to_add = {trace_name: trace for trace_name, trace in traces_to_add.items() if trace is not None}
    # Filter all zero data
    traces_to_add = {
        trace_name: trace for trace_name, trace in traces_to_add.items() if any(x != 0 for x in np.ravel(trace))
    }

    # Early return if there is nothing to add
    if not traces_to_add:
        return nwbfile

    # Create a reference for ROIs from the plane segmentation
    roi_table_region = _create_roi_table_region(
        segmentation_extractor=segmentation_extractor,
        nwbfile=nwbfile,
        metadata=metadata_copy,
        plane_index=plane_index,
    )

    roi_response_series_kwargs = dict(rois=roi_table_region, unit="n.a.")

    # Add timestamps or rate
    if segmentation_extractor.has_time_vector():
        timestamps = segmentation_extractor.frame_to_time(np.arange(segmentation_extractor.get_num_frames()))
        estimated_rate = calculate_regular_series_rate(series=timestamps)
        if estimated_rate:
            roi_response_series_kwargs.update(starting_time=timestamps[0], rate=estimated_rate)
        else:
            roi_response_series_kwargs.update(timestamps=H5DataIO(data=timestamps, compression="gzip"), rate=None)
    else:
        rate = float(segmentation_extractor.get_sampling_frequency())
        roi_response_series_kwargs.update(starting_time=0.0, rate=rate)

    trace_to_data_interface = defaultdict()
    traces_to_add_to_fluorescence_data_interface = [
        trace_name for trace_name in traces_to_add.keys() if trace_name != "dff"
    ]
    if traces_to_add_to_fluorescence_data_interface:
        fluorescence_data_interface = _get_segmentation_data_interface(
            nwbfile=nwbfile, data_interface_name=fluorescence_name
        )
        trace_to_data_interface.default_factory = lambda: fluorescence_data_interface

    if "dff" in traces_to_add:
        df_over_f_data_interface = _get_segmentation_data_interface(nwbfile=nwbfile, data_interface_name=df_over_f_name)
        trace_to_data_interface.update(dff=df_over_f_data_interface)

    for trace_name, trace in traces_to_add.items():
        # Decide which data interface to use based on the trace name
        data_interface = trace_to_data_interface[trace_name]
        # Extract the response series metadata
        # The name of the roi_response_series is "RoiResponseSeries" for raw and df/F traces,
        # otherwise it is capitalized trace_name.
        trace_name = "RoiResponseSeries" if trace_name in ["raw", "dff"] else trace_name.capitalize()
        trace_name = trace_name if plane_index == 0 else trace_name + f"_Plane{plane_index}"

        if trace_name in data_interface.roi_response_series:
            continue

        data_interface_metadata = df_over_f_metadata if isinstance(data_interface, DfOverF) else fluorescence_metadata
        response_series_metadata = data_interface_metadata["roi_response_series"]
        trace_metadata = next(
            trace_metadata for trace_metadata in response_series_metadata if trace_name == trace_metadata["name"]
        )

        # Pop the rate from the metadata if irregular time series
        if "timestamps" in roi_response_series_kwargs and "rate" in trace_metadata:
            trace_metadata.pop("rate")

        # Build the roi response series
        roi_response_series_kwargs.update(
            data=H5DataIO(SliceableDataChunkIterator(trace, **iterator_options), **compression_options),
            rois=roi_table_region,
            **trace_metadata,
        )
        roi_response_series = RoiResponseSeries(**roi_response_series_kwargs)

        # Add trace to the data interface
        data_interface.add_roi_response_series(roi_response_series)

    return nwbfile


def _create_roi_table_region(
    segmentation_extractor: SegmentationExtractor,
    nwbfile: NWBFile,
    metadata: dict,
    plane_index: int,
):
    """Private method to create ROI table region."""
    add_plane_segmentation(segmentation_extractor=segmentation_extractor, nwbfile=nwbfile, metadata=metadata)

    # Get plane segmentation from the image segmentation
    image_segmentation_metadata = metadata["Ophys"]["ImageSegmentation"]
    image_segmentation_name = image_segmentation_metadata["name"]
    ophys = get_module(nwbfile, "ophys")
    image_segmentation = ophys.get_data_interface(image_segmentation_name)

    plane_segmentation_name = image_segmentation_metadata["plane_segmentations"][0]["name"]
    plane_segmentation = image_segmentation.plane_segmentations[plane_segmentation_name]

    # Create a reference for ROIs from the plane segmentation
    id_list = list(plane_segmentation.id)
    roi_table_region = plane_segmentation.create_roi_table_region(
        region=[id_list.index(id) for id in segmentation_extractor.get_roi_ids()],
        description=f"region for Imaging plane{plane_index}",
    )

    return roi_table_region


def _get_segmentation_data_interface(nwbfile: NWBFile, data_interface_name: str):
    """Private method to get the container for the segmentation data.
    If the container does not exist, it is created."""
    ophys = get_module(nwbfile, "ophys")

    if data_interface_name in ophys.data_interfaces:
        return ophys.get(data_interface_name)

    if data_interface_name == "DfOverF":
        data_interface = DfOverF(name=data_interface_name)
    else:
        data_interface = Fluorescence(name=data_interface_name)

    # Add the data interface to the ophys module
    ophys.add(data_interface)

    return data_interface


def add_summary_images(
    nwbfile: NWBFile, segmentation_extractor: SegmentationExtractor, images_set_name: str = "summary_images"
) -> NWBFile:
    """
    Adds summary images (i.e. mean and correlation) to the nwbfile using an image container object pynwb.Image

    Parameters
    ----------
    nwbfile : NWBFile
        An previously defined -in memory- NWBFile.
    segmentation_extractor : SegmentationExtractor
        A segmentation extractor object from roiextractors.
    images_set_name : str, default: 'summary_images'
        The name of the image container.

    Returns
    -------
    NWBFile
        The nwbfile passed as an input with the summary images added.
    """

    images_dict = segmentation_extractor.get_images_dict()
    images_to_add = {img_name: img for img_name, img in images_dict.items() if img is not None}
    if not images_to_add:
        return nwbfile

    ophys = get_module(nwbfile=nwbfile, name="ophys", description="contains optical physiology processed data")

    image_collection_does_not_exist = images_set_name not in ophys.data_interfaces
    if image_collection_does_not_exist:
        ophys.add(Images(images_set_name))
    image_collection = ophys.data_interfaces[images_set_name]

    for img_name, img in images_to_add.items():
        # Note that nwb uses the conversion width x height (columns, rows) and roiextractors uses the transpose
        image_collection.add_image(GrayscaleImage(name=img_name, data=img.T))

    return nwbfile


def add_segmentation(
    segmentation_extractor: SegmentationExtractor,
    nwbfile: NWBFile,
    metadata: Optional[dict] = None,
    plane_num: int = 0,
    include_roi_centroids: bool = True,
    include_roi_acceptance: bool = True,
    mask_type: Optional[str] = "image",  # Literal["image", "pixel"]
    iterator_options: Optional[dict] = None,
    compression_options: Optional[dict] = None,
):
    # Add device:
    add_devices(nwbfile=nwbfile, metadata=metadata)

    # ImageSegmentation:
    # image_segmentation_name = (
    #     "ImageSegmentation" if plane_no_loop == 0 else f"ImageSegmentation_Plane{plane_no_loop}"
    # )
    # add_image_segmentation(nwbfile=nwbfile_out, metadata=metadata)
    # image_segmentation = ophys.data_interfaces.get(image_segmentation_name)

    # Add imaging plane
    add_imaging_plane(nwbfile=nwbfile, metadata=metadata)

    # PlaneSegmentation:
    add_plane_segmentation(
        segmentation_extractor=segmentation_extractor,
        nwbfile=nwbfile,
        metadata=metadata,
        include_roi_centroids=include_roi_centroids,
        include_roi_acceptance=include_roi_acceptance,
        mask_type=mask_type,
        iterator_options=iterator_options,
        compression_options=compression_options,
    )

    # Add fluorescence traces:
    add_fluorescence_traces(
        segmentation_extractor=segmentation_extractor,
        nwbfile=nwbfile,
        metadata=metadata,
        iterator_options=iterator_options,
        compression_options=compression_options,
    )

    # Adding summary images (mean and correlation)
    images_set_name = "SegmentationImages" if plane_num == 0 else f"SegmentationImages_Plane{plane_num}"
    add_summary_images(nwbfile=nwbfile, segmentation_extractor=segmentation_extractor, images_set_name=images_set_name)


def write_segmentation(
    segmentation_extractor: SegmentationExtractor,
    nwbfile_path: OptionalFilePathType = None,
    nwbfile: Optional[NWBFile] = None,
    metadata: Optional[dict] = None,
    overwrite: bool = False,
    verbose: bool = True,
    include_roi_centroids: bool = True,
    include_roi_acceptance: bool = True,
    mask_type: Optional[str] = "image",  # Literal["image", "pixel"]
    iterator_options: Optional[dict] = None,
    compression_options: Optional[dict] = None,
) -> NWBFile:
    """
    Primary method for writing an SegmentationExtractor object to an NWBFile.

    Parameters
    ----------
    segmentation_extractor: SegmentationExtractor
        The segmentation extractor object to be written to nwb
    nwbfile_path: FilePathType
        Path for where to write or load (if overwrite=False) the NWBFile.
        If specified, the context will always write to this location.
    nwbfile: NWBFile, optional
        If passed, this function will fill the relevant fields within the NWBFile object.
        E.g., calling
            write_recording(recording=my_recording_extractor, nwbfile=my_nwbfile)
        will result in the appropriate changes to the my_nwbfile object.
        If neither 'nwbfile_path' nor 'nwbfile' are specified, an NWBFile object will be automatically generated
        and returned by the function.
    metadata: dict, optional
        Metadata dictionary with information used to create the NWBFile when one does not exist or overwrite=True.
    overwrite: bool, default: False
        Whether to overwrite the NWBFile if one exists at the nwbfile_path.
    verbose: bool, default: True
        If 'nwbfile_path' is specified, informs user after a successful write operation.
    buffer_size : int, default: 10
        The buffer size in GB.
    plane_num : int, default: 0
        The plane number to be extracted.
    include_roi_centroids : bool, default: True
        Whether to include the ROI centroids on the PlaneSegmentation table.
        If there are a very large number of ROIs (such as in whole-brain recordings), you may wish to disable this for
            faster write speeds.
        Defaults to True.
    include_roi_acceptance : bool, default: True
        Whether to include if the detected ROI was 'accepted' or 'rejected'.
        If there are a very large number of ROIs (such as in whole-brain recordings), you may wish to ddisable this for
            faster write speeds.
        Defaults to True.
    mask_type : str, optional
        There are two types of ROI masks in NWB: ImageMasks and PixelMasks.
        Image masks have the same shape as the reference images the segmentation was applied to, and weight each pixel
            by its contribution to the ROI (typically boolean, with 0 meaning 'not in the ROI').
        Pixel masks are instead indexed by ROI, with the data at each index being the shape of the image by the number
            of pixels in each ROI.
        Voxel masks are instead indexed by ROI, with the data at each index being the shape of the volume by the number
            of voxels in each ROI.
        Specify your choice between these two as mask_type='image', 'pixel', 'voxel', or None.
        If None, the mask information is not written to the NWB file.
        Defaults to 'image'.
    """
    assert (
        nwbfile_path is None or nwbfile is None
    ), "Either pass a nwbfile_path location, or nwbfile object, but not both!"

    iterator_options = iterator_options or dict()
    compression_options = compression_options or dict(compression="gzip")

    # parse metadata correctly considering the MultiSegmentationExtractor function:
    if isinstance(segmentation_extractor, MultiSegmentationExtractor):
        segmentation_extractors = segmentation_extractor.segmentations
        if metadata is not None:
            assert isinstance(metadata, list), (
                "For MultiSegmentationExtractor enter 'metadata' as a list of " "SegmentationExtractor metadata"
            )
            assert len(metadata) == len(segmentation_extractor), (
                "The 'metadata' argument should be a list with the same "
                "number of elements as the segmentations in the "
                "MultiSegmentationExtractor"
            )
    else:
        segmentation_extractors = [segmentation_extractor]
        if metadata is not None and not isinstance(metadata, list):
            metadata = [metadata]
    metadata_base_list = [
        get_nwb_segmentation_metadata(segmentation_extractor) for segmentation_extractor in segmentation_extractors
    ]

    # updating base metadata with new:
    for num, data in enumerate(metadata_base_list):
        metadata_input = metadata[num] if metadata else {}
        metadata_base_list[num] = dict_deep_update(metadata_base_list[num], metadata_input, append_list=False)
    metadata_base_common = metadata_base_list[0]

    with make_or_load_nwbfile(
        nwbfile_path=nwbfile_path, nwbfile=nwbfile, metadata=metadata_base_common, overwrite=overwrite, verbose=verbose
    ) as nwbfile_out:
        _ = get_module(nwbfile=nwbfile_out, name="ophys", description="contains optical physiology processed data")
        for plane_no_loop, (segmentation_extractor, metadata) in enumerate(
            zip(segmentation_extractors, metadata_base_list)
        ):
            add_segmentation(
                segmentation_extractor=segmentation_extractor,
                nwbfile=nwbfile_out,
                metadata=metadata,
                plane_num=plane_no_loop,
                include_roi_centroids=include_roi_centroids,
                include_roi_acceptance=include_roi_acceptance,
                mask_type=mask_type,
                iterator_options=iterator_options,
                compression_options=compression_options,
            )

    return nwbfile_out<|MERGE_RESOLUTION|>--- conflicted
+++ resolved
@@ -567,12 +567,7 @@
     with make_or_load_nwbfile(
         nwbfile_path=nwbfile_path, nwbfile=nwbfile, metadata=metadata, overwrite=overwrite, verbose=verbose
     ) as nwbfile_out:
-<<<<<<< HEAD
         add_imaging(
-=======
-        add_devices(nwbfile=nwbfile_out, metadata=metadata)
-        add_photon_series(
->>>>>>> 16c8f891
             imaging=imaging,
             nwbfile=nwbfile,
             metadata=metadata,
