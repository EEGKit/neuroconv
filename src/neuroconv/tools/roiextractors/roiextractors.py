"""Authors: Heberto Mayorquin, Saksham Sharda, Alessio Buccino and Szonja Weigl."""
from collections import defaultdict
from warnings import warn
from typing import Optional
from copy import deepcopy

import psutil
import numpy as np
from hdmf.common import VectorData
from roiextractors import ImagingExtractor, SegmentationExtractor, MultiSegmentationExtractor
from pynwb import NWBFile
from pynwb.base import Images
from pynwb.image import GrayscaleImage
from pynwb.device import Device
from pynwb.ophys import (
    ImageSegmentation,
    ImagingPlane,
    PlaneSegmentation,
    Fluorescence,
    OpticalChannel,
    TwoPhotonSeries,
    RoiResponseSeries,
    DfOverF,
)

# from hdmf.commmon import VectorData
from hdmf.data_utils import DataChunkIterator
from hdmf.backends.hdf5.h5_utils import H5DataIO

from .imagingextractordatachunkiterator import ImagingExtractorDataChunkIterator
from ..hdmf import SliceableDataChunkIterator
from ..nwb_helpers import get_default_nwbfile_metadata, make_or_load_nwbfile, get_module
from ...utils import OptionalFilePathType, dict_deep_update, calculate_regular_series_rate


def get_default_ophys_metadata():
    """Fill default metadata for optical physiology."""
    metadata = get_default_nwbfile_metadata()

    default_device = dict(name="Microscope")

    default_optical_channel = dict(
        name="OpticalChannel",
        emission_lambda=np.nan,
        description="An optical channel of the microscope.",
    )

    default_imaging_plane = dict(
        name="ImagingPlane",
        description="The plane or volume being imaged by the microscope.",
        excitation_lambda=np.nan,
        indicator="unknown",
        location="unknown",
        device=default_device["name"],
        optical_channel=[default_optical_channel],
    )

    default_fluorescence_roi_response_series = dict(
        name="RoiResponseSeries", description="Array of raw fluorescence traces.", unit="n.a."
    )

    default_fluorescence = dict(
        name="Fluorescence",
        roi_response_series=[default_fluorescence_roi_response_series],
    )

    default_dff_roi_response_series = dict(name="RoiResponseSeries", description="Array of df/F traces.", unit="n.a.")

    default_df_over_f = dict(
        name="DfOverF",
        roi_response_series=[default_dff_roi_response_series],
    )

    default_two_photon_series = dict(
        name="TwoPhotonSeries",
        description="Imaging data from two-photon excitation microscopy.",
        unit="n.a.",
    )

    default_image_segmentation = dict(
        name="ImageSegmentation",
        plane_segmentations=[
            dict(
                name="PlaneSegmentation",
                description="Segmented ROIs",
            )
        ],
    )

    metadata.update(
        Ophys=dict(
            Device=[default_device],
            Fluorescence=default_fluorescence,
            DfOverF=default_df_over_f,
            ImageSegmentation=default_image_segmentation,
            ImagingPlane=[default_imaging_plane],
            TwoPhotonSeries=[default_two_photon_series],
        ),
    )

    return metadata


def get_nwb_imaging_metadata(imgextractor: ImagingExtractor):
    """
    Convert metadata from the ImagingExtractor into nwb specific metadata.

    Parameters
    ----------
    imgextractor: ImagingExtractor
    """
    metadata = get_default_ophys_metadata()

    channel_name_list = imgextractor.get_channel_names() or (
        ["OpticalChannel"]
        if imgextractor.get_num_channels() == 1
        else [f"OpticalChannel{idx}" for idx in range(imgextractor.get_num_channels())]
    )
    for index, channel_name in enumerate(channel_name_list):
        if index == 0:
            metadata["Ophys"]["ImagingPlane"][0]["optical_channel"][index]["name"] = channel_name
        else:
            metadata["Ophys"]["ImagingPlane"][0]["optical_channel"].append(
                dict(
                    name=channel_name,
                    emission_lambda=np.nan,
                    description="An optical channel of the microscope.",
                )
            )
    # set imaging plane rate:
    rate = np.nan if imgextractor.get_sampling_frequency() is None else float(imgextractor.get_sampling_frequency())

    # adding imaging_rate:
    metadata["Ophys"]["ImagingPlane"][0].update(imaging_rate=rate)
    # TwoPhotonSeries update:
    metadata["Ophys"]["TwoPhotonSeries"][0].update(dimension=list(imgextractor.get_image_size()), rate=rate)

    plane_name = metadata["Ophys"]["ImagingPlane"][0]["name"]
    metadata["Ophys"]["TwoPhotonSeries"][0]["imaging_plane"] = plane_name

    # remove what Segmentation extractor will input:
    _ = metadata["Ophys"].pop("ImageSegmentation")
    _ = metadata["Ophys"].pop("Fluorescence")
    _ = metadata["Ophys"].pop("DfOverF")
    return metadata


def add_devices(nwbfile: NWBFile, metadata: dict) -> NWBFile:
    """
    Add optical physiology devices from metadata.
    The metadata concerning the optical physiology should be stored in metadata["Ophys]["Device"]
    This function handles both a text specification of the device to be built and an actual pynwb.Device object.

    """
    metadata_copy = deepcopy(metadata)
    default_metadata = get_default_ophys_metadata()
    metadata_copy = dict_deep_update(default_metadata, metadata_copy, append_list=False)
    device_metadata = metadata_copy["Ophys"]["Device"]

    for device in device_metadata:
        device_name = device["name"] if isinstance(device, dict) else device.name
        if device_name not in nwbfile.devices:
            device = Device(**device) if isinstance(device, dict) else device
            nwbfile.add_device(device)

    return nwbfile


def _create_imaging_plane_from_metadata(nwbfile: NWBFile, imaging_plane_metadata: dict) -> ImagingPlane:
    """
    Private auxiliar function to create an ImagingPlane object from pynwb using the imaging_plane_metadata
    Parameters
    ----------
    nwbfile : NWBFile
        An previously defined -in memory- NWBFile.

    imaging_plane_metadata : dict
        The metadata to create the ImagingPlane object.

    Returns
    -------
    ImagingPlane
        The created ImagingPlane.
    """

    device_name = imaging_plane_metadata["device"]
    imaging_plane_metadata["device"] = nwbfile.devices[device_name]

    imaging_plane_metadata["optical_channel"] = [
        OpticalChannel(**metadata) for metadata in imaging_plane_metadata["optical_channel"]
    ]

    imaging_plane = ImagingPlane(**imaging_plane_metadata)

    return imaging_plane


def add_imaging_plane(nwbfile: NWBFile, metadata: dict, imaging_plane_index: int = 0) -> NWBFile:
    """
    Adds the imaging plane specificied by the metadata to the nwb file.
    The imaging plane that is added is the one located in metadata["Ophys"]["ImagingPlane"][imaging_plane_index]

    Parameters
    ----------
    nwbfile : NWBFile
        An previously defined -in memory- NWBFile.
    metadata : dict
        The metadata in the nwb conversion tools format.
    imaging_plane_index : int, optional
        The metadata in the nwb conversion tools format is a list of the different imaging planes to add.
        Specificy which element of the list with this parameter, by default 0

    Returns
    -------
    NWBFile
        The nwbfile passed as an input with the imaging plane added.
    """

    # Set the defaults and required infrastructure
    metadata_copy = deepcopy(metadata)
    default_metadata = get_default_ophys_metadata()
    metadata_copy = dict_deep_update(default_metadata, metadata_copy, append_list=False)
    add_devices(nwbfile=nwbfile, metadata=metadata_copy)

    imaging_plane_metadata = metadata_copy["Ophys"]["ImagingPlane"][imaging_plane_index]
    imaging_plane_name = imaging_plane_metadata["name"]
    existing_imaging_planes = nwbfile.imaging_planes

    if imaging_plane_name not in existing_imaging_planes:
        imaging_plane = _create_imaging_plane_from_metadata(
            nwbfile=nwbfile, imaging_plane_metadata=imaging_plane_metadata
        )
        nwbfile.add_imaging_plane(imaging_plane)

    return nwbfile


def add_image_segmentation(nwbfile: NWBFile, metadata: dict) -> NWBFile:
    """
    Adds the image segmentation specified by the metadata to the nwb file.
    Parameters
    ----------
    nwbfile : NWBFile
        The nwbfile to add the image segmentation to.
    metadata: dict
        The metadata to create the image segmentation from.
    Returns
    -------
    NWBFile
        The nwbfile passed as an input with the image segmentation added.
    """
    # Set the defaults and required infrastructure
    metadata_copy = deepcopy(metadata)
    default_metadata = get_default_ophys_metadata()
    metadata_copy = dict_deep_update(default_metadata, metadata_copy, append_list=False)

    image_segmentation_metadata = metadata_copy["Ophys"]["ImageSegmentation"]
    image_segmentation_name = image_segmentation_metadata["name"]

    ophys = get_module(nwbfile, "ophys")

    # Check if the image segmentation already exists in the NWB file
    if image_segmentation_name not in ophys.data_interfaces:
        ophys.add(ImageSegmentation(name=image_segmentation_name))

    return nwbfile


def add_two_photon_series(
    imaging: ImagingExtractor,
    nwbfile: NWBFile,
    metadata: dict,
    two_photon_series_index: int = 0,
    iterator_type: Optional[str] = "v2",
    iterator_options: Optional[dict] = None,
    use_times=False,  # TODO: to be removed
    buffer_size: Optional[int] = None,  # TODO: to be removed
):
    """
    Auxiliary static method for nwbextractor.

    Adds two photon series from imaging object as TwoPhotonSeries to nwbfile object.
    """
    if use_times:
        warn("Keyword argument 'use_times' is deprecated and will be removed on or after August 1st, 2022.")
    if buffer_size:
        warn(
            "Keyword argument 'buffer_size' is deprecated and will be removed on or after September 1st, 2022."
            "Specify as a key in the new 'iterator_options' dictionary instead."
        )

    iterator_options = iterator_options or dict()

    metadata_copy = deepcopy(metadata)
    metadata_copy = dict_deep_update(get_nwb_imaging_metadata(imaging), metadata_copy, append_list=False)

    # Tests if TwoPhotonSeries already exists in acquisition
    two_photon_series_metadata = metadata_copy["Ophys"]["TwoPhotonSeries"][two_photon_series_index]
    two_photon_series_name = two_photon_series_metadata["name"]

    if two_photon_series_name in nwbfile.acquisition:
        warn(f"{two_photon_series_name} already on nwbfile")
        return nwbfile

    # Add the image plane to nwb
    nwbfile = add_imaging_plane(nwbfile=nwbfile, metadata=metadata_copy)
    imaging_plane_name = two_photon_series_metadata["imaging_plane"]
    imaging_plane = nwbfile.get_imaging_plane(name=imaging_plane_name)
    two_photon_series_metadata.update(imaging_plane=imaging_plane)

    # Add the data
    two_p_series_kwargs = two_photon_series_metadata
    frames_to_iterator = _imaging_frames_to_hdmf_iterator(
        imaging=imaging,
        iterator_type=iterator_type,
        iterator_options=iterator_options,
    )
    data = H5DataIO(data=frames_to_iterator, compression=True)
    two_p_series_kwargs.update(data=data)

    # Add dimension
    two_p_series_kwargs.update(dimension=imaging.get_image_size())

    # Add timestamps or rate
    timestamps = imaging.frame_to_time(np.arange(imaging.get_num_frames()))
    rate = calculate_regular_series_rate(series=timestamps)
    if rate:
        two_p_series_kwargs.update(starting_time=timestamps[0], rate=rate)
    else:
        two_p_series_kwargs.update(timestamps=H5DataIO(data=timestamps, compression="gzip"))
        two_p_series_kwargs["rate"] = None

    # Add the TwoPhotonSeries to the nwbfile
    two_photon_series = TwoPhotonSeries(**two_p_series_kwargs)
    nwbfile.add_acquisition(two_photon_series)

    return nwbfile


def check_if_imaging_fits_into_memory(imaging: ImagingExtractor) -> None:
    """
    Raise an error if the full traces of an imaging extractor are larger than available memory.

    Parameters
    ----------
    imaging : ImagingExtractor
        An imaging extractor object from roiextractors.

    Raises
    ------
    MemoryError
    """
    element_size_in_bytes = imaging.get_dtype().itemsize
    image_size = imaging.get_image_size()
    num_frames = imaging.get_num_frames()

    traces_size_in_bytes = num_frames * np.prod(image_size) * element_size_in_bytes
    available_memory_in_bytes = psutil.virtual_memory().available

    if traces_size_in_bytes > available_memory_in_bytes:
        message = (
            f"Memory error, full TwoPhotonSeries data is {round(traces_size_in_bytes/1e9, 2)} GB) but only"
            f"({round(available_memory_in_bytes/1e9, 2)} GB are available! Please use iterator_type='v2'."
        )
        raise MemoryError(message)


def _imaging_frames_to_hdmf_iterator(
    imaging: ImagingExtractor,
    iterator_type: Optional[str] = "v2",
    iterator_options: Optional[dict] = None,
):
    """
    Private auxiliary method to wrap frames from an ImagingExtractor into a DataChunkIterator.

    Parameters
    ----------
    imaging : ImagingExtractor
        The imaging extractor to get the data from.
    iterator_type : str (optional, defaults to 'v2')
        The type of iterator to use.
        'v1' is the original DataChunkIterator of the hdmf data_utils.
        https://hdmf.readthedocs.io/en/stable/hdmf.data_utils.html#hdmf.data_utils.DataChunkIterator
        'v2' is the locally developed ImagingExtractorDataChunkIterator, which offers full control over chunking.
    iterator_options : dict, optional
        Dictionary of options for the iterator.
        For 'v1' this is the same as the options for the DataChunkIterator.
        For 'v2', see
        https://hdmf.readthedocs.io/en/stable/hdmf.data_utils.html#hdmf.data_utils.GenericDataChunkIterator
        for the full list of options.

    Returns
    -------
    DataChunkIterator
        The frames of the imaging extractor wrapped in an iterator object.
    """

    def data_generator(imaging):
        for i in range(imaging.get_num_frames()):
            yield imaging.get_frames(frame_idxs=[i]).squeeze().T

    assert iterator_type in ["v1", "v2", None], "'iterator_type' must be either 'v1', 'v2' (recommended), or None."
    iterator_options = dict() if iterator_options is None else iterator_options

    if iterator_type is None:
        check_if_imaging_fits_into_memory(imaging=imaging)
        return imaging.get_video().transpose((0, 2, 1))

    if iterator_type == "v1":
        if "buffer_size" not in iterator_options:
            iterator_options.update(buffer_size=10)
        return DataChunkIterator(data=data_generator(imaging), **iterator_options)

    return ImagingExtractorDataChunkIterator(imaging_extractor=imaging, **iterator_options)


def write_imaging(
    imaging: ImagingExtractor,
    nwbfile_path: OptionalFilePathType = None,
    nwbfile: Optional[NWBFile] = None,
    metadata: Optional[dict] = None,
    overwrite: bool = False,
    verbose: bool = True,
    iterator_type: Optional[str] = "v2",
    iterator_options: Optional[dict] = None,
    use_times=False,  # TODO: to be removed
    buffer_size: Optional[int] = None,  # TODO: to be removed
):
    """
    Primary method for writing an ImagingExtractor object to an NWBFile.

    Parameters
    ----------
    imaging: ImagingExtractor
        The imaging extractor object to be written to nwb
    nwbfile_path: FilePathType
        Path for where to write or load (if overwrite=False) the NWBFile.
        If specified, the context will always write to this location.
    nwbfile: NWBFile, optional
        If passed, this function will fill the relevant fields within the NWBFile object.
        E.g., calling
            write_recording(recording=my_recording_extractor, nwbfile=my_nwbfile)
        will result in the appropriate changes to the my_nwbfile object.
        If neither 'nwbfile_path' nor 'nwbfile' are specified, an NWBFile object will be automatically generated
        and returned by the function.
    metadata: dict, optional
        Metadata dictionary with information used to create the NWBFile when one does not exist or overwrite=True.
    overwrite: bool, optional
        Whether or not to overwrite the NWBFile if one exists at the nwbfile_path.
        The default is False (append mode).
    verbose: bool, optional
        If 'nwbfile_path' is specified, informs user after a successful write operation.
        The default is True.
    num_chunks: int
        Number of chunks for writing data to file
    iterator_type : str (optional, defaults to 'v2')
        The type of iterator to use.
        'v1' is the original DataChunkIterator of the hdmf data_utils.
        https://hdmf.readthedocs.io/en/stable/hdmf.data_utils.html#hdmf.data_utils.DataChunkIterator
        'v2' is the locally developed ImagingExtractorDataChunkIterator, which offers full control over chunking.
    iterator_options : dict, optional
        Dictionary of options for the iterator.
        For 'v1' this is the same as the options for the DataChunkIterator.
        For 'v2', see
        https://hdmf.readthedocs.io/en/stable/hdmf.data_utils.html#hdmf.data_utils.GenericDataChunkIterator
        for the full list of options.
    """
    assert (
        nwbfile_path is None or nwbfile is None
    ), "Either pass a nwbfile_path location, or nwbfile object, but not both!"
    if nwbfile is not None:
        assert isinstance(nwbfile, NWBFile), "'nwbfile' should be of type pynwb.NWBFile"

    iterator_options = iterator_options or dict()
    if use_times:
        warn("Keyword argument 'use_times' is deprecated and will be removed on or after August 1st, 2022.")
    if buffer_size:
        warn(
            "Keyword argument 'buffer_size' is deprecated and will be removed on or after September 1st, 2022."
            "Specify as a key in the new 'iterator_options' dictionary instead."
        )

    if metadata is None:
        metadata = dict()
    if hasattr(imaging, "nwb_metadata"):
        metadata = dict_deep_update(imaging.nwb_metadata, metadata, append_list=False)

    with make_or_load_nwbfile(
        nwbfile_path=nwbfile_path, nwbfile=nwbfile, metadata=metadata, overwrite=overwrite, verbose=verbose
    ) as nwbfile_out:
        add_devices(nwbfile=nwbfile_out, metadata=metadata)
        add_two_photon_series(
            imaging=imaging,
            nwbfile=nwbfile_out,
            metadata=metadata,
            iterator_type=iterator_type,
            iterator_options=iterator_options,
        )
    return nwbfile_out


def get_nwb_segmentation_metadata(sgmextractor: SegmentationExtractor):
    """
    Convert metadata from the segmentation into nwb specific metadata.

    Parameters
    ----------
    sgmextractor: SegmentationExtractor
    """
    metadata = get_default_ophys_metadata()
    # Optical Channel name:
    for i in range(sgmextractor.get_num_channels()):
        ch_name = sgmextractor.get_channel_names()[i]
        if i == 0:
            metadata["Ophys"]["ImagingPlane"][0]["optical_channel"][i]["name"] = ch_name
        else:
            metadata["Ophys"]["ImagingPlane"][0]["optical_channel"].append(
                dict(
                    name=ch_name,
                    emission_lambda=np.nan,
                    description=f"{ch_name} description",
                )
            )
    # set roi_response_series rate:
    rate = np.nan if sgmextractor.get_sampling_frequency() is None else sgmextractor.get_sampling_frequency()
    for trace_name, trace_data in sgmextractor.get_traces_dict().items():
        if trace_name == "raw":
            if trace_data is not None:
                metadata["Ophys"]["Fluorescence"]["roi_response_series"][0].update(rate=rate)
            continue
        if trace_data is not None and len(trace_data.shape) != 0:
            metadata["Ophys"]["Fluorescence"]["roi_response_series"].append(
                dict(
                    name=trace_name.capitalize(),
                    description=f"description of {trace_name} traces",
                    rate=rate,
                )
            )
    # adding imaging_rate:
    metadata["Ophys"]["ImagingPlane"][0].update(imaging_rate=rate)
    # remove what imaging extractor will input:
    _ = metadata["Ophys"].pop("TwoPhotonSeries")
    return metadata


def add_plane_segmentation(
    segmentation_extractor: SegmentationExtractor,
    nwbfile: NWBFile,
    metadata: Optional[dict],
    plane_segmentation_index: int = 0,
    include_roi_centroids: bool = True,
    iterator_options: Optional[dict] = None,
    compression_options: Optional[dict] = None,
) -> NWBFile:
    """
    Adds the plane segmentation specified by the metadata to the image segmentation.

    If the plane segmentation already exists in the image segmentation, it is not added again.

    Parameters
    ----------
    segmentation_extractor : SegmentationExtractor
        The segmentation extractor to get the results from.
    nwbfile : NWBFile
        The nwbfile to add the plane segmentation to.
    metadata : dict, optional
        The metadata for the plane segmentation.
    plane_segmentation_index: int, optional
        The index of the plane segmentation to add.
    include_roi_centroids : bool, optional
        Whether or not to include the ROI centroids on the PlaneSegmentation table.
        If there are a very large number of ROIs (such as in whole-brain recordings), you may wish to disable this for
            faster write speeds.
        Defaults to True.
    iterator_options : dict, optional
        The options to use when iterating over the image masks of the segmentation extractor.
    compression_options : dict, optional
        The options to use when compressing the image masks of the segmentation extractor.

    Returns
    -------
    NWBFile
        The nwbfile passed as an input with the plane segmentation added.
    """
    if iterator_options is None:
        iterator_options = dict()
    if compression_options is None:
        compression_options = dict(compression="gzip")

    def image_mask_iterator():
        for roi_id in segmentation_extractor.get_roi_ids():
            image_masks = segmentation_extractor.get_roi_image_masks(roi_ids=[roi_id]).T.squeeze()
            yield image_masks

    # Set the defaults and required infrastructure
    metadata_copy = deepcopy(metadata)
    default_metadata = get_default_ophys_metadata()
    metadata_copy = dict_deep_update(default_metadata, metadata_copy, append_list=False)

    image_segmentation_metadata = metadata_copy["Ophys"]["ImageSegmentation"]
    plane_segmentation_metadata = image_segmentation_metadata["plane_segmentations"][plane_segmentation_index]
    plane_segmentation_name = plane_segmentation_metadata["name"]

    add_imaging_plane(
        nwbfile=nwbfile,
        metadata=metadata_copy,
        imaging_plane_index=plane_segmentation_index,
    )

    add_image_segmentation(
        nwbfile=nwbfile,
        metadata=metadata_copy,
    )

    ophys = get_module(nwbfile, "ophys")
    image_segmentation_name = image_segmentation_metadata["name"]
    image_segmentation = ophys.get_data_interface(image_segmentation_name)

    # Check if the plane segmentation already exists in the image segmentation
    if plane_segmentation_name not in image_segmentation.plane_segmentations:
        roi_ids = segmentation_extractor.get_roi_ids()
        accepted_ids = [int(roi_id in segmentation_extractor.get_accepted_list()) for roi_id in roi_ids]
        rejected_ids = [int(roi_id in segmentation_extractor.get_rejected_list()) for roi_id in roi_ids]

        roi_locations = segmentation_extractor.get_roi_locations().T

        imaging_plane_metadata = metadata_copy["Ophys"]["ImagingPlane"][plane_segmentation_index]
        imaging_plane_name = imaging_plane_metadata["name"]
        imaging_plane = nwbfile.imaging_planes[imaging_plane_name]

        plane_segmentation_kwargs = dict(
            **plane_segmentation_metadata,
            imaging_plane=imaging_plane,
            columns=[
                VectorData(
                    data=H5DataIO(
                        DataChunkIterator(image_mask_iterator(), **iterator_options),
                        **compression_options,
                    ),
                    name="image_mask",
                    description="image masks",
                ),
                VectorData(
                    data=accepted_ids,
                    name="Accepted",
                    description="1 if ROI was accepted or 0 if rejected as a cell during segmentation operation",
                ),
                VectorData(
                    data=rejected_ids,
                    name="Rejected",
                    description="1 if ROI was rejected or 0 if accepted as a cell during segmentation operation",
                ),
            ],
            id=roi_ids,
        )
        plane_segmentation = PlaneSegmentation(**plane_segmentation_kwargs)
        if include_roi_centroids:
            # ROIExtractors uses height x width x (depth), but NWB uses width x height x depth
            tranpose_image_convention = (1, 0) if len(segmentation_extractor.get_image_size()) == 2 else (1, 0, 2)
            roi_locations = segmentation_extractor.get_roi_locations()[tranpose_image_convention, :]
            plane_segmentation.add_column(
                name="ROICentroids", description="The x, y, (z) centroids of each ROI.", data=roi_locations.T
            )
        image_segmentation.add_plane_segmentation(plane_segmentations=[plane_segmentation])
    return nwbfile


def add_fluorescence_traces(
    segmentation_extractor: SegmentationExtractor,
    nwbfile: NWBFile,
    metadata: Optional[dict],
    plane_index: int = 0,
    iterator_options: Optional[dict] = None,
    compression_options: Optional[dict] = None,
) -> NWBFile:
    """
    Adds the fluorescence traces specified by the metadata to the nwb file.
    The fluorescence traces that are added are the one located in metadata["Ophys"]["Fluorescence"].
    The df/F traces that are added are the one located in metadata["Ophys"]["DfOverF"].

    Parameters
    ----------
    segmentation_extractor : SegmentationExtractor
        The segmentation extractor to get the traces from.
    nwbfile : NWBFile
        The nwbfile to add the fluorescence traces to.
    metadata : dict
        The metadata for the fluorescence traces.
    plane_index : int, optional
        The index of the plane to add the fluorescence traces to.

    Returns
    -------
    NWBFile
        The nwbfile passed as an input with the fluorescence traces added.
    """
    if iterator_options is None:
        iterator_options = dict()
    if compression_options is None:
        compression_options = dict(compression="gzip")

    # Set the defaults and required infrastructure
    metadata_copy = deepcopy(metadata)
    default_metadata = get_default_ophys_metadata()
    metadata_copy = dict_deep_update(default_metadata, metadata_copy, append_list=False)

    # df/F metadata
    df_over_f_metadata = metadata_copy["Ophys"]["DfOverF"]
    df_over_f_name = df_over_f_metadata["name"]

    # Fluorescence traces metadata
    fluorescence_metadata = metadata_copy["Ophys"]["Fluorescence"]
    fluorescence_name = fluorescence_metadata["name"]

    # Get traces from the segmentation extractor
    traces_to_add = segmentation_extractor.get_traces_dict()

    # Filter empty data
    traces_to_add = {trace_name: trace for trace_name, trace in traces_to_add.items() if trace is not None}
    # Filter all zero data
    traces_to_add = {
        trace_name: trace for trace_name, trace in traces_to_add.items() if any(x != 0 for x in np.ravel(trace))
    }

    # Early return if there is nothing to add
    if not traces_to_add:
        return nwbfile

    # Create a reference for ROIs from the plane segmentation
    roi_table_region = _create_roi_table_region(
        segmentation_extractor=segmentation_extractor,
        nwbfile=nwbfile,
        metadata=metadata_copy,
        plane_index=plane_index,
    )

    rate = (
        np.nan
        if segmentation_extractor.get_sampling_frequency() is None
        else float(segmentation_extractor.get_sampling_frequency())
    )

    roi_response_series_kwargs = dict(
        rois=roi_table_region,
        # TODO: timestamps or rate (for timestamps we need frame_to_time method)
        # TODO: check for regularity, only use timestamps if irregular timing
        starting_time=0.0,
        rate=rate,
        unit="n.a.",
    )

    trace_to_data_interface = defaultdict()
    traces_to_add_to_fluorescence_data_interface = [
        trace_name for trace_name in traces_to_add.keys() if trace_name != "dff"
    ]
    if traces_to_add_to_fluorescence_data_interface:
        fluorescence_data_interface = _get_segmentation_data_interface(
            nwbfile=nwbfile, data_interface_name=fluorescence_name
        )
        trace_to_data_interface.default_factory = lambda: fluorescence_data_interface

    if "dff" in traces_to_add:
        df_over_f_data_interface = _get_segmentation_data_interface(nwbfile=nwbfile, data_interface_name=df_over_f_name)
        trace_to_data_interface.update(dff=df_over_f_data_interface)

    for trace_name, trace in traces_to_add.items():
        # Decide which data interface to use based on the trace name
        data_interface = trace_to_data_interface[trace_name]
        # Extract the response series metadata
        # The name of the roi_response_series is "RoiResponseSeries" for raw and df/F traces,
        # otherwise it is capitalized trace_name.
        trace_name = "RoiResponseSeries" if trace_name in ["raw", "dff"] else trace_name.capitalize()
        trace_name = trace_name if plane_index == 0 else trace_name + f"_Plane{plane_index}"

        if trace_name in data_interface.roi_response_series:
            continue

        data_interface_metadata = df_over_f_metadata if isinstance(data_interface, DfOverF) else fluorescence_metadata
        response_series_metadata = data_interface_metadata["roi_response_series"]
        trace_metadata = next(
            trace_metadata for trace_metadata in response_series_metadata if trace_name == trace_metadata["name"]
        )

        # Build the roi response series
        roi_response_series_kwargs.update(
            data=H5DataIO(SliceableDataChunkIterator(trace.T, **iterator_options), **compression_options),
            rois=roi_table_region,
            **trace_metadata,
        )
        roi_response_series = RoiResponseSeries(**roi_response_series_kwargs)

        # Add trace to the data interface
        data_interface.add_roi_response_series(roi_response_series)

    return nwbfile


def _create_roi_table_region(
    segmentation_extractor: SegmentationExtractor,
    nwbfile: NWBFile,
    metadata: dict,
    plane_index: int,
):
    """Private method to create ROI table region."""
    add_plane_segmentation(segmentation_extractor=segmentation_extractor, nwbfile=nwbfile, metadata=metadata)

    # Get plane segmentation from the image segmentation
    image_segmentation_metadata = metadata["Ophys"]["ImageSegmentation"]
    image_segmentation_name = image_segmentation_metadata["name"]
    ophys = get_module(nwbfile, "ophys")
    image_segmentation = ophys.get_data_interface(image_segmentation_name)

    plane_segmentation_name = image_segmentation_metadata["plane_segmentations"][0]["name"]
    plane_segmentation = image_segmentation.plane_segmentations[plane_segmentation_name]

    # Create a reference for ROIs from the plane segmentation
    roi_table_region = plane_segmentation.create_roi_table_region(
        region=segmentation_extractor.get_roi_ids(),
        description=f"region for Imaging plane{plane_index}",
    )

    return roi_table_region


def _get_segmentation_data_interface(nwbfile: NWBFile, data_interface_name: str):
    """Private method to get the container for the segmentation data.
    If the container does not exist, it is created."""
    ophys = get_module(nwbfile, "ophys")

    if data_interface_name in ophys.data_interfaces:
        return ophys.get(data_interface_name)

    if data_interface_name == "DfOverF":
        data_interface = DfOverF(name=data_interface_name)
    else:
        data_interface = Fluorescence(name=data_interface_name)

    # Add the data interface to the ophys module
    ophys.add(data_interface)

    return data_interface


def add_summary_images(
    nwbfile: NWBFile, segmentation_extractor: SegmentationExtractor, images_set_name: str = "summary_images"
) -> NWBFile:
    """
    Adds summary images (i.e. mean and correlation) to the nwbfile using an image container object pynwb.Image

    Parameters
    ----------
    nwbfile : NWBFile
        An previously defined -in memory- NWBFile.
    segmentation_extractor : SegmentationExtractor
        A segmentation extractor object from roiextractors.
    images_set_name : str
        The name of the image container, "summary_images" by default.

    Returns
    -------
    NWBFile
        The nwbfile passed as an input with the summary images added.
    """

    images_dict = segmentation_extractor.get_images_dict()
    images_to_add = {img_name: img for img_name, img in images_dict.items() if img is not None}
    if not images_to_add:
        return nwbfile

    ophys = get_module(nwbfile=nwbfile, name="ophys", description="contains optical physiology processed data")

    image_collection_does_not_exist = images_set_name not in ophys.data_interfaces
    if image_collection_does_not_exist:
        ophys.add(Images(images_set_name))
    image_collection = ophys.data_interfaces[images_set_name]

    for img_name, img in images_to_add.items():
        # Note that nwb uses the conversion width x heigth (columns, rows) and roiextractors uses the transpose
        image_collection.add_image(GrayscaleImage(name=img_name, data=img.T))

    return nwbfile


def write_segmentation(
    segmentation_extractor: SegmentationExtractor,
    nwbfile_path: OptionalFilePathType = None,
    nwbfile: Optional[NWBFile] = None,
    metadata: Optional[dict] = None,
    overwrite: bool = False,
    verbose: bool = True,
    buffer_size: int = 10,
    plane_num: int = 0,
    include_roi_centroids: bool = True,
<<<<<<< HEAD
    iterator_options: Optional[dict] = None,
    compression_options: Optional[dict] = None,
    save_path: OptionalFilePathType = None,  # TODO: to be removed
=======
>>>>>>> ddc49649
):
    """
    Primary method for writing an SegmentationExtractor object to an NWBFile.

    Parameters
    ----------
    segmentation_extractor: SegmentationExtractor
        The segentation extractor object to be written to nwb
    nwbfile_path: FilePathType
        Path for where to write or load (if overwrite=False) the NWBFile.
        If specified, the context will always write to this location.
    nwbfile: NWBFile, optional
        If passed, this function will fill the relevant fields within the NWBFile object.
        E.g., calling
            write_recording(recording=my_recording_extractor, nwbfile=my_nwbfile)
        will result in the appropriate changes to the my_nwbfile object.
        If neither 'nwbfile_path' nor 'nwbfile' are specified, an NWBFile object will be automatically generated
        and returned by the function.
    metadata: dict, optional
        Metadata dictionary with information used to create the NWBFile when one does not exist or overwrite=True.
    overwrite: bool, optional
        Whether or not to overwrite the NWBFile if one exists at the nwbfile_path.
        The default is False (append mode).
    verbose: bool, optional
        If 'nwbfile_path' is specified, informs user after a successful write operation.
        The default is True.
    buffer_size : int, optional
        The buffer size in GB, by default 10
    plane_num : int, optional
        The plane number to be extracted, by default 0
    include_roi_centroids : bool, optional
        Whether or not to include the ROI centroids on the PlaneSegmentation table.
        If there are a very large number of ROIs (such as in whole-brain recordings), you may wish to disable this for
            faster write speeds.
        Defaults to True.
    """
<<<<<<< HEAD
    assert save_path is None or nwbfile is None, "Either pass a save_path location, or nwbfile object, but not both!"
    if iterator_options is None:
        iterator_options = dict()
    if compression_options is None:
        compression_options = dict(compression="gzip")
=======
    assert (
        nwbfile_path is None or nwbfile is None
    ), "Either pass a nwbfile_path location, or nwbfile object, but not both!"
>>>>>>> ddc49649

    # parse metadata correctly considering the MultiSegmentationExtractor function:
    if isinstance(segmentation_extractor, MultiSegmentationExtractor):
        segmentation_extractors = segmentation_extractor.segmentations
        if metadata is not None:
            assert isinstance(metadata, list), (
                "For MultiSegmentationExtractor enter 'metadata' as a list of " "SegmentationExtractor metadata"
            )
            assert len(metadata) == len(segmentation_extractor), (
                "The 'metadata' argument should be a list with the same "
                "number of elements as the segmentations in the "
                "MultiSegmentationExtractor"
            )
    else:
        segmentation_extractors = [segmentation_extractor]
        if metadata is not None and not isinstance(metadata, list):
            metadata = [metadata]
    metadata_base_list = [
        get_nwb_segmentation_metadata(segmentation_extractor) for segmentation_extractor in segmentation_extractors
    ]

    # updating base metadata with new:
    for num, data in enumerate(metadata_base_list):
        metadata_input = metadata[num] if metadata else {}
        metadata_base_list[num] = dict_deep_update(metadata_base_list[num], metadata_input, append_list=False)
    metadata_base_common = metadata_base_list[0]

    with make_or_load_nwbfile(
        nwbfile_path=nwbfile_path, nwbfile=nwbfile, metadata=metadata_base_common, overwrite=overwrite, verbose=verbose
    ) as nwbfile_out:

        ophys = get_module(nwbfile=nwbfile_out, name="ophys", description="contains optical physiology processed data")
        for plane_no_loop, (segmentation_extractor, metadata) in enumerate(
            zip(segmentation_extractors, metadata_base_list)
        ):

            # Add device:
            add_devices(nwbfile=nwbfile_out, metadata=metadata)

            # ImageSegmentation:
            image_segmentation_name = (
                "ImageSegmentation" if plane_no_loop == 0 else f"ImageSegmentation_Plane{plane_no_loop}"
            )
            add_image_segmentation(nwbfile=nwbfile_out, metadata=metadata)
            image_segmentation = ophys.data_interfaces.get(image_segmentation_name)

            # Add imaging plane
            add_imaging_plane(nwbfile=nwbfile_out, metadata=metadata)

            # PlaneSegmentation:
            add_plane_segmentation(
                segmentation_extractor=segmentation_extractor,
                nwbfile=nwbfile_out,
                metadata=metadata,
                include_roi_centroids=include_roi_centroids,
                iterator_options=iterator_options,
                compression_options=compression_options,
            )

            # Add fluorescence traces:
            add_fluorescence_traces(
                segmentation_extractor=segmentation_extractor,
                nwbfile=nwbfile_out,
                metadata=metadata,
                iterator_options=iterator_options,
                compression_options=compression_options,
            )

            # Adding summary images (mean and correlation)
            images_set_name = "SegmentationImages" if plane_no_loop == 0 else f"SegmentationImages_Plane{plane_no_loop}"
            add_summary_images(
                nwbfile=nwbfile_out, segmentation_extractor=segmentation_extractor, images_set_name=images_set_name
            )

    return nwbfile_out<|MERGE_RESOLUTION|>--- conflicted
+++ resolved
@@ -891,12 +891,8 @@
     buffer_size: int = 10,
     plane_num: int = 0,
     include_roi_centroids: bool = True,
-<<<<<<< HEAD
     iterator_options: Optional[dict] = None,
     compression_options: Optional[dict] = None,
-    save_path: OptionalFilePathType = None,  # TODO: to be removed
-=======
->>>>>>> ddc49649
 ):
     """
     Primary method for writing an SegmentationExtractor object to an NWBFile.
@@ -933,17 +929,14 @@
             faster write speeds.
         Defaults to True.
     """
-<<<<<<< HEAD
-    assert save_path is None or nwbfile is None, "Either pass a save_path location, or nwbfile object, but not both!"
+    assert (
+        nwbfile_path is None or nwbfile is None
+    ), "Either pass a nwbfile_path location, or nwbfile object, but not both!"
+
     if iterator_options is None:
         iterator_options = dict()
     if compression_options is None:
         compression_options = dict(compression="gzip")
-=======
-    assert (
-        nwbfile_path is None or nwbfile is None
-    ), "Either pass a nwbfile_path location, or nwbfile object, but not both!"
->>>>>>> ddc49649
 
     # parse metadata correctly considering the MultiSegmentationExtractor function:
     if isinstance(segmentation_extractor, MultiSegmentationExtractor):
