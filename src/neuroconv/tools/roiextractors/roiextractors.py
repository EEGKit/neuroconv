"""Authors: Heberto Mayorquin, Saksham Sharda and Alessio Buccino, Szonja Weigl"""
import os
from pathlib import Path
from warnings import warn
from typing import Optional
from copy import deepcopy

import numpy as np

from roiextractors import ImagingExtractor, SegmentationExtractor, MultiSegmentationExtractor
from pynwb import NWBFile, NWBHDF5IO
from pynwb.base import Images
from pynwb.file import Subject
from pynwb.image import GrayscaleImage
from pynwb.device import Device
from pynwb.ophys import (
    ImageSegmentation,
    ImagingPlane,
    Fluorescence,
    OpticalChannel,
    TwoPhotonSeries,
)

# from hdmf.commmon import VectorData
from hdmf.data_utils import DataChunkIterator
from hdmf.backends.hdf5.h5_utils import H5DataIO

from ..nwb_helpers import get_default_nwbfile_metadata, make_nwbfile_from_metadata, make_or_load_nwbfile
from ...utils import (
    FilePathType,
    OptionalFilePathType,
    dict_deep_update,
    calculate_regular_series_rate,
)


def get_default_ophys_metadata():
    """Fill default metadata for optical physiology."""
    metadata = get_default_nwbfile_metadata()

    default_device = dict(name="Microscope")

    default_optical_channel = dict(
        name="OpticalChannel",
        emission_lambda=np.nan,
        description="no description",
    )

    default_imaging_plane = dict(
        name="ImagingPlane",
        description="no description",
        excitation_lambda=np.nan,
        indicator="unknown",
        location="unknown",
        device=default_device["name"],
        optical_channel=[default_optical_channel],
    )

    default_roi_response_series = dict(
        name="RoiResponseSeries",
        description="array of raw fluorescence traces",
    )

    default_fluoresence = dict(roi_response_series=[default_roi_response_series])

    default_two_photon_series = dict(
        name="TwoPhotonSeries",
        description="no description",
        comments="Generalized from RoiInterface",
        unit="n.a.",
    )

    metadata.update(
        Ophys=dict(
            Device=[default_device],
            Fluorescence=default_fluoresence,
            ImageSegmentation=dict(plane_segmentations=[dict(description="Segmented ROIs", name="PlaneSegmentation")]),
            ImagingPlane=[default_imaging_plane],
            TwoPhotonSeries=[default_two_photon_series],
        ),
    )

    return metadata


def get_nwb_imaging_metadata(imgextractor: ImagingExtractor):
    """
    Convert metadata from the ImagingExtractor into nwb specific metadata.

    Parameters
    ----------
    imgextractor: ImagingExtractor
    """
    metadata = get_default_ophys_metadata()
    # Optical Channel name:
    channel_name_list = imgextractor.get_channel_names()
    if channel_name_list is None:
        channel_name_list = ["generic_name"] * imgextractor.get_num_channels()

    for index, channel_name in enumerate(channel_name_list):
        if index == 0:
            metadata["Ophys"]["ImagingPlane"][0]["optical_channel"][index]["name"] = channel_name
        else:
            metadata["Ophys"]["ImagingPlane"][0]["optical_channel"].append(
                dict(
                    name=channel_name,
                    emission_lambda=np.nan,
                    description=f"{channel_name} description",
                )
            )
    # set imaging plane rate:
    rate = np.nan if imgextractor.get_sampling_frequency() is None else float(imgextractor.get_sampling_frequency())

    # adding imaging_rate:
    metadata["Ophys"]["ImagingPlane"][0].update(imaging_rate=rate)
    # TwoPhotonSeries update:
    metadata["Ophys"]["TwoPhotonSeries"][0].update(dimension=list(imgextractor.get_image_size()), rate=rate)

    plane_name = metadata["Ophys"]["ImagingPlane"][0]["name"]
    metadata["Ophys"]["TwoPhotonSeries"][0]["imaging_plane"] = plane_name

    # remove what Segmentation extractor will input:
    _ = metadata["Ophys"].pop("ImageSegmentation")
    _ = metadata["Ophys"].pop("Fluorescence")
    return metadata


def add_devices(nwbfile: NWBFile, metadata: dict) -> NWBFile:
    """
    Add optical physiology devices from metadata.
    The metadata concerning the optical physiology should be stored in metadata["Ophys]["Device"]
    This function handles both a text specification of the device to be built and an actual pynwb.Device object.

    """
    metadata_copy = deepcopy(metadata)
    default_metadata = get_default_ophys_metadata()
    metadata_copy = dict_deep_update(default_metadata, metadata_copy, append_list=False)
    device_metadata = metadata_copy["Ophys"]["Device"]

    for device in device_metadata:
        device_name = device["name"] if isinstance(device, dict) else device.name
        if device_name not in nwbfile.devices:
            device = Device(**device) if isinstance(device, dict) else device
            nwbfile.add_device(device)

    return nwbfile


def _create_imaging_plane_from_metadata(nwbfile: NWBFile, imaging_plane_metadata: dict) -> ImagingPlane:
    """
    Private auxiliar function to create an ImagingPlane object from pynwb using the imaging_plane_metadata
    Parameters
    ----------
    nwbfile : NWBFile
        An previously defined -in memory- NWBFile.

    imaging_plane_metadata : dict
        The metadata to create the ImagingPlane object.

    Returns
    -------
    ImagingPlane
        The created ImagingPlane.
    """

    device_name = imaging_plane_metadata["device"]
    imaging_plane_metadata["device"] = nwbfile.devices[device_name]

    imaging_plane_metadata["optical_channel"] = [
        OpticalChannel(**metadata) for metadata in imaging_plane_metadata["optical_channel"]
    ]

    imaging_plane = ImagingPlane(**imaging_plane_metadata)

    return imaging_plane


def add_imaging_plane(nwbfile: NWBFile, metadata: dict, imaging_plane_index: int = 0) -> NWBFile:
    """
    Adds the imaging plane specificied by the metadata to the nwb file.
    The imaging plane that is added is the one located in metadata["Ophys"]["ImagingPlane"][imaging_plane_index]

    Parameters
    ----------
    nwbfile : NWBFile
        An previously defined -in memory- NWBFile.
    metadata : dict
        The metadata in the nwb conversion tools format.
    imaging_plane_index : int, optional
        The metadata in the nwb conversion tools format is a list of the different imaging planes to add.
        Specificy which element of the list with this parameter, by default 0

    Returns
    -------
    NWBFile
        The nwbfile passed as an input with the imaging plane added.
    """

    # Set the defaults and required infrastructure
    metadata_copy = deepcopy(metadata)
    default_metadata = get_default_ophys_metadata()
    metadata_copy = dict_deep_update(default_metadata, metadata_copy, append_list=False)
    add_devices(nwbfile=nwbfile, metadata=metadata_copy)

    imaging_plane_metadata = metadata_copy["Ophys"]["ImagingPlane"][imaging_plane_index]
    imaging_plane_name = imaging_plane_metadata["name"]
    existing_imaging_planes = nwbfile.imaging_planes

    if imaging_plane_name not in existing_imaging_planes:
        imaging_plane = _create_imaging_plane_from_metadata(
            nwbfile=nwbfile, imaging_plane_metadata=imaging_plane_metadata
        )
        nwbfile.add_imaging_plane(imaging_plane)

    return nwbfile


def add_two_photon_series(
    imaging, nwbfile, metadata, buffer_size=10, use_times=False, two_photon_series_index: int = 0
):
    """
    Auxiliary static method for nwbextractor.

    Adds two photon series from imaging object as TwoPhotonSeries to nwbfile object.
    """

    if use_times:
        warn("Keyword argument 'use_times' is deprecated and will be removed on or after August 1st, 2022.")

    metadata_copy = deepcopy(metadata)
    metadata_copy = dict_deep_update(get_nwb_imaging_metadata(imaging), metadata_copy, append_list=False)

    # Tests if TwoPhotonSeries already exists in acquisition
    two_photon_series_metadata = metadata_copy["Ophys"]["TwoPhotonSeries"][two_photon_series_index]
    two_photon_series_name = two_photon_series_metadata["name"]

    if two_photon_series_name in nwbfile.acquisition:
        warn(f"{two_photon_series_name} already on nwbfile")
        return nwbfile

    # Add the image plane to nwb
    nwbfile = add_imaging_plane(nwbfile=nwbfile, metadata=metadata_copy)
    imaging_plane_name = two_photon_series_metadata["imaging_plane"]
    imaging_plane = nwbfile.get_imaging_plane(name=imaging_plane_name)
    two_photon_series_metadata.update(imaging_plane=imaging_plane)

    # Add the data
    def data_generator(imaging):
        for i in range(imaging.get_num_frames()):
            yield imaging.get_frames(frame_idxs=[i]).squeeze().T

    data = H5DataIO(
        DataChunkIterator(data_generator(imaging), buffer_size=buffer_size),
        compression=True,
    )
    two_p_series_kwargs = two_photon_series_metadata
    two_p_series_kwargs.update(data=data)

    # Add dimension
    two_p_series_kwargs.update(dimension=imaging.get_image_size())

    # Add timestamps or rate
    timestamps = imaging.frame_to_time(np.arange(imaging.get_num_frames()))
    rate = calculate_regular_series_rate(series=timestamps)
    if rate:
        two_p_series_kwargs.update(starting_time=timestamps[0], rate=rate)
    else:
        two_p_series_kwargs.update(timestamps=H5DataIO(timestamps, compression="gzip"))
        two_p_series_kwargs["rate"] = None

    # Add the TwoPhotonSeries to the nwbfile
    two_photon_series = TwoPhotonSeries(**two_p_series_kwargs)
    nwbfile.add_acquisition(two_photon_series)

    return nwbfile


def add_epochs(imaging, nwbfile):
    """
    Auxiliary static method for nwbextractor.

    Adds epochs from recording object to nwbfile object.
    """
    # add/update epochs
    for (name, ep) in imaging._epochs.items():
        if nwbfile.epochs is None:
            nwbfile.add_epoch(
                start_time=imaging.frame_to_time(ep["start_frame"]),
                stop_time=imaging.frame_to_time(ep["end_frame"]),
                tags=name,
            )
        else:
            if [name] in nwbfile.epochs["tags"][:]:
                ind = nwbfile.epochs["tags"][:].index([name])
                nwbfile.epochs["start_time"].data[ind] = imaging.frame_to_time(ep["start_frame"])
                nwbfile.epochs["stop_time"].data[ind] = imaging.frame_to_time(ep["end_frame"])
            else:
                nwbfile.add_epoch(
                    start_time=imaging.frame_to_time(ep["start_frame"]),
                    stop_time=imaging.frame_to_time(ep["end_frame"]),
                    tags=name,
                )
    return nwbfile


def write_imaging(
    imaging: ImagingExtractor,
    nwbfile_path: OptionalFilePathType = None,
    nwbfile: Optional[NWBFile] = None,
    metadata: Optional[dict] = None,
    overwrite: bool = False,
    verbose: bool = True,
    buffer_size: int = 10,
    use_times=False,
    save_path: OptionalFilePathType = None,  # TODO: to be removed
):
    """
    Primary method for writing an ImagingExtractor object to an NWBFile.

    Parameters
    ----------
    imaging: ImagingExtractor
        The imaging extractor object to be written to nwb
    nwbfile_path: FilePathType
        Path for where to write or load (if overwrite=False) the NWBFile.
        If specified, the context will always write to this location.
    nwbfile: NWBFile, optional
        If passed, this function will fill the relevant fields within the NWBFile object.
        E.g., calling
            write_recording(recording=my_recording_extractor, nwbfile=my_nwbfile)
        will result in the appropriate changes to the my_nwbfile object.
        If neither 'save_path' nor 'nwbfile' are specified, an NWBFile object will be automatically generated
        and returned by the function.
    metadata: dict, optional
        Metadata dictionary with information used to create the NWBFile when one does not exist or overwrite=True.
    overwrite: bool, optional
        Whether or not to overwrite the NWBFile if one exists at the nwbfile_path.
        The default is False (append mode).
    verbose: bool, optional
        If 'nwbfile_path' is specified, informs user after a successful write operation.
        The default is True.
    num_chunks: int
        Number of chunks for writing data to file
    """
    assert save_path is None or nwbfile is None, "Either pass a save_path location, or nwbfile object, but not both!"
    if nwbfile is not None:
        assert isinstance(nwbfile, NWBFile), "'nwbfile' should be of type pynwb.NWBFile"

    if use_times:
        warn("Keyword argument 'use_times' is deprecated and will be removed on or after August 1st, 2022.")

    # TODO on or after August 1st, 2022, remove argument and deprecation warnings
    if save_path is not None:
        will_be_removed_str = "will be removed on or after August 1st, 2022. Please use 'nwbfile_path' instead."
        if nwbfile_path is not None:
            if save_path == nwbfile_path:
                warn(
                    "Passed both 'save_path' and 'nwbfile_path', but both are equivalent! "
                    f"'save_path' {will_be_removed_str}",
                    DeprecationWarning,
                )
            else:
                warn(
                    "Passed both 'save_path' and 'nwbfile_path' - using only the 'nwbfile_path'! "
                    f"'save_path' {will_be_removed_str}",
                    DeprecationWarning,
                )
        else:
            warn(
                f"The keyword argument 'save_path' to 'spikeinterface.write_recording' {will_be_removed_str}",
                DeprecationWarning,
            )
            nwbfile_path = save_path

    if metadata is None:
        metadata = dict()
    if hasattr(imaging, "nwb_metadata"):
        metadata = dict_deep_update(imaging.nwb_metadata, metadata, append_list=False)

    with make_or_load_nwbfile(
        nwbfile_path=nwbfile_path, nwbfile=nwbfile, metadata=metadata, overwrite=overwrite, verbose=verbose
    ) as nwbfile_out:
        add_devices(nwbfile=nwbfile_out, metadata=metadata)
        add_two_photon_series(imaging=imaging, nwbfile=nwbfile_out, metadata=metadata, buffer_size=buffer_size)
        add_epochs(imaging=imaging, nwbfile=nwbfile_out)
    return nwbfile_out


def get_nwb_segmentation_metadata(sgmextractor):
    """
    Convert metadata from the segmentation into nwb specific metadata.

    Parameters
    ----------
    sgmextractor: SegmentationExtractor
    """
    metadata = get_default_ophys_metadata()
    # Optical Channel name:
    for i in range(sgmextractor.get_num_channels()):
        ch_name = sgmextractor.get_channel_names()[i]
        if i == 0:
            metadata["Ophys"]["ImagingPlane"][0]["optical_channel"][i]["name"] = ch_name
        else:
            metadata["Ophys"]["ImagingPlane"][0]["optical_channel"].append(
                dict(
                    name=ch_name,
                    emission_lambda=np.nan,
                    description=f"{ch_name} description",
                )
            )
    # set roi_response_series rate:
    rate = np.nan if sgmextractor.get_sampling_frequency() is None else sgmextractor.get_sampling_frequency()
    for trace_name, trace_data in sgmextractor.get_traces_dict().items():
        if trace_name == "raw":
            if trace_data is not None:
                metadata["Ophys"]["Fluorescence"]["roi_response_series"][0].update(rate=rate)
            continue
        if trace_data is not None and len(trace_data.shape) != 0:
            metadata["Ophys"]["Fluorescence"]["roi_response_series"].append(
                dict(
                    name=trace_name.capitalize(),
                    description=f"description of {trace_name} traces",
                    rate=rate,
                )
            )
    # adding imaging_rate:
    metadata["Ophys"]["ImagingPlane"][0].update(imaging_rate=rate)
    # remove what imaging extractor will input:
    _ = metadata["Ophys"].pop("TwoPhotonSeries")
    return metadata


def write_segmentation(
    segext_obj: SegmentationExtractor,
    nwbfile_path: OptionalFilePathType = None,
    nwbfile: Optional[NWBFile] = None,
    metadata: Optional[dict] = None,
    overwrite: bool = False,
    verbose: bool = True,
    buffer_size: int = 10,
    plane_num: int = 0,
    save_path: OptionalFilePathType = None,  # TODO: to be removed
):
    """Primary method for writing an SegmentationExtractor object to an NWBFile.

    Parameters
    ----------
    segext_obj: SegmentationExtractor
        The segentation extractor object to be written to nwb
    nwbfile_path: FilePathType
        Path for where to write or load (if overwrite=False) the NWBFile.
        If specified, the context will always write to this location.
    nwbfile: NWBFile, optional
        If passed, this function will fill the relevant fields within the NWBFile object.
        E.g., calling
            write_recording(recording=my_recording_extractor, nwbfile=my_nwbfile)
        will result in the appropriate changes to the my_nwbfile object.
        If neither 'save_path' nor 'nwbfile' are specified, an NWBFile object will be automatically generated
        and returned by the function.
    metadata: dict, optional
        Metadata dictionary with information used to create the NWBFile when one does not exist or overwrite=True.
    overwrite: bool, optional
        Whether or not to overwrite the NWBFile if one exists at the nwbfile_path.
        The default is False (append mode).
    verbose: bool, optional
        If 'nwbfile_path' is specified, informs user after a successful write operation.
        The default is True.
    buffer_size : int, optional
        The buffer size in GB, by default 10
    plane_num : int, optional
        The plane number to be extracted, by default 0
    """
    assert save_path is None or nwbfile is None, "Either pass a save_path location, or nwbfile object, but not both!"

    # parse metadata correctly considering the MultiSegmentationExtractor function:
    if isinstance(segext_obj, MultiSegmentationExtractor):
        segext_objs = segext_obj.segmentations
        if metadata is not None:
            assert isinstance(metadata, list), (
                "For MultiSegmentationExtractor enter 'metadata' as a list of " "SegmentationExtractor metadata"
            )
            assert len(metadata) == len(segext_objs), (
                "The 'metadata' argument should be a list with the same "
                "number of elements as the segmentations in the "
                "MultiSegmentationExtractor"
            )
    else:
        segext_objs = [segext_obj]
        if metadata is not None and not isinstance(metadata, list):
            metadata = [metadata]
    metadata_base_list = [get_nwb_segmentation_metadata(sgobj) for sgobj in segext_objs]

    # updating base metadata with new:
    for num, data in enumerate(metadata_base_list):
        metadata_input = metadata[num] if metadata else {}
        metadata_base_list[num] = dict_deep_update(metadata_base_list[num], metadata_input, append_list=False)
    metadata_base_common = metadata_base_list[0]

    # TODO on or after August 1st, 2022, remove argument and deprecation warnings
    if save_path is not None:
        will_be_removed_str = "will be removed on or after August 1st, 2022. Please use 'nwbfile_path' instead."
        if nwbfile_path is not None:
            if save_path == nwbfile_path:
                warn(
                    "Passed both 'save_path' and 'nwbfile_path', but both are equivalent! "
                    f"'save_path' {will_be_removed_str}",
                    DeprecationWarning,
                )
            else:
                warn(
                    "Passed both 'save_path' and 'nwbfile_path' - using only the 'nwbfile_path'! "
                    f"'save_path' {will_be_removed_str}",
                    DeprecationWarning,
                )
        else:
<<<<<<< HEAD
            warn(
                f"The keyword argument 'save_path' to 'spikeinterface.write_recording' {will_be_removed_str}",
                DeprecationWarning,
            )
            nwbfile_path = save_path

    with make_or_load_nwbfile(
        nwbfile_path=nwbfile_path, nwbfile=nwbfile, metadata=metadata, overwrite=overwrite, verbose=verbose
    ) as nwbfile_out:

        # Processing Module:
        if "ophys" not in nwbfile_out.processing:
            ophys = nwbfile_out.create_processing_module("ophys", "contains optical physiology processed data")
        else:
            ophys = nwbfile_out.get_processing_module("ophys")

        for plane_no_loop, (segext_obj, metadata) in enumerate(zip(segext_objs, metadata_base_list)):

            # Add device:
            add_devices(nwbfile=nwbfile, metadata=metadata)

            # ImageSegmentation:
            image_segmentation_name = (
                "ImageSegmentation" if plane_no_loop == 0 else f"ImageSegmentation_Plane{plane_no_loop}"
            )
            if image_segmentation_name not in ophys.data_interfaces:
                image_segmentation = ImageSegmentation(name=image_segmentation_name)
                ophys.add(image_segmentation)
            else:
                image_segmentation = ophys.data_interfaces.get(image_segmentation_name)

            # Add imaging plane
            imaging_plane_name = "ImagingPlane" if plane_no_loop == 0 else f"ImagePlane_{plane_no_loop}"
            add_imaging_plane(nwbfile=nwbfile, metadata=metadata)
            imaging_plane = nwbfile.imaging_planes[imaging_plane_name]

            # PlaneSegmentation:
            input_kwargs = dict(
                description="output from segmenting imaging plane",
                imaging_plane=imaging_plane,
            )
            ps_metadata = metadata["Ophys"]["ImageSegmentation"]["plane_segmentations"][0]
            if ps_metadata["name"] not in image_segmentation.plane_segmentations:
                ps_exist = False
            else:
                ps = image_segmentation.get_plane_segmentation(ps_metadata["name"])
                ps_exist = True
            roi_ids = segext_obj.get_roi_ids()
            accepted_list = segext_obj.get_accepted_list()
            accepted_list = [] if accepted_list is None else accepted_list
            rejected_list = segext_obj.get_rejected_list()
            rejected_list = [] if rejected_list is None else rejected_list
            accepted_ids = [1 if k in accepted_list else 0 for k in roi_ids]
            rejected_ids = [1 if k in rejected_list else 0 for k in roi_ids]
            roi_locations = np.array(segext_obj.get_roi_locations()).T

            def image_mask_iterator():
                for id in segext_obj.get_roi_ids():
                    img_msks = segext_obj.get_roi_image_masks(roi_ids=[id]).T.squeeze()
                    yield img_msks

            if not ps_exist:
                from hdmf.common import VectorData

                input_kwargs.update(
                    **ps_metadata,
                    columns=[
                        VectorData(
                            data=H5DataIO(
                                DataChunkIterator(image_mask_iterator(), buffer_size=buffer_size),
                                compression=True,
                                compression_opts=9,
                            ),
                            name="image_mask",
                            description="image masks",
=======
            nwbfile = make_nwbfile_from_metadata(metadata=metadata_base_common)

    # Processing Module:
    if "ophys" not in nwbfile.processing:
        ophys = nwbfile.create_processing_module("ophys", "contains optical physiology processed data")
    else:
        ophys = nwbfile.get_processing_module("ophys")

    for plane_no_loop, (segext_obj, metadata) in enumerate(zip(segext_objs, metadata_base_list)):

        # Add device:
        add_devices(nwbfile=nwbfile, metadata=metadata)

        # ImageSegmentation:
        image_segmentation_name = (
            "ImageSegmentation" if plane_no_loop == 0 else f"ImageSegmentation_Plane{plane_no_loop}"
        )
        if image_segmentation_name not in ophys.data_interfaces:
            image_segmentation = ImageSegmentation(name=image_segmentation_name)
            ophys.add(image_segmentation)
        else:
            image_segmentation = ophys.data_interfaces.get(image_segmentation_name)

        # Add imaging plane
        imaging_plane_name = "ImagingPlane" if plane_no_loop == 0 else f"ImagePlane_{plane_no_loop}"
        add_imaging_plane(nwbfile=nwbfile, metadata=metadata)
        imaging_plane = nwbfile.imaging_planes[imaging_plane_name]

        # PlaneSegmentation:
        input_kwargs = dict(
            description="output from segmenting imaging plane",
            imaging_plane=imaging_plane,
        )
        ps_metadata = metadata["Ophys"]["ImageSegmentation"]["plane_segmentations"][0]
        if ps_metadata["name"] not in image_segmentation.plane_segmentations:
            ps_exist = False
        else:
            ps = image_segmentation.get_plane_segmentation(ps_metadata["name"])
            ps_exist = True
        roi_ids = segext_obj.get_roi_ids()
        accepted_list = segext_obj.get_accepted_list()
        accepted_list = [] if accepted_list is None else accepted_list
        rejected_list = segext_obj.get_rejected_list()
        rejected_list = [] if rejected_list is None else rejected_list
        accepted_ids = [1 if k in accepted_list else 0 for k in roi_ids]
        rejected_ids = [1 if k in rejected_list else 0 for k in roi_ids]
        roi_locations = np.array(segext_obj.get_roi_locations()).T

        def image_mask_iterator():
            for id in segext_obj.get_roi_ids():
                img_msks = segext_obj.get_roi_image_masks(roi_ids=[id]).T.squeeze()
                yield img_msks

        if not ps_exist:
            from hdmf.common import VectorData

            input_kwargs.update(
                **ps_metadata,
                columns=[
                    VectorData(
                        data=H5DataIO(
                            DataChunkIterator(image_mask_iterator(), buffer_size=buffer_size),
                            compression=True,
                            compression_opts=9,
>>>>>>> 73e28849
                        ),
                        VectorData(
                            data=roi_locations,
                            name="RoiCentroid",
                            description="x,y location of centroid of the roi in image_mask",
                        ),
                        VectorData(
                            data=accepted_ids,
                            name="Accepted",
                            description="1 if ROi was accepted or 0 if rejected as a cell during segmentation operation",
                        ),
                        VectorData(
                            data=rejected_ids,
                            name="Rejected",
                            description="1 if ROi was rejected or 0 if accepted as a cell during segmentation operation",
                        ),
                    ],
                    id=roi_ids,
                )

                ps = image_segmentation.create_plane_segmentation(**input_kwargs)

<<<<<<< HEAD
            # Fluorescence Traces - This should be a function on its own.
            if "Flourescence" not in ophys.data_interfaces:
                fluorescence = Fluorescence()
                ophys.add(fluorescence)
            else:
                fluorescence = ophys.data_interfaces["Fluorescence"]

            roi_table_region = ps.create_roi_table_region(
                description=f"region for Imaging plane{plane_no_loop}",
                region=list(range(segext_obj.get_num_rois())),
            )

            roi_response_dict = segext_obj.get_traces_dict()

            rate = np.nan if segext_obj.get_sampling_frequency() is None else segext_obj.get_sampling_frequency()

            # Filter empty data
            roi_response_dict = {key: value for key, value in roi_response_dict.items() if value is not None}
            for signal, response_series in roi_response_dict.items():

                not_all_data_is_zero = any(x != 0 for x in np.ravel(response_series))
                if not_all_data_is_zero:
                    data = np.asarray(response_series)
                    trace_name = "RoiResponseSeries" if signal == "raw" else signal.capitalize()
                    trace_name = trace_name if plane_no_loop == 0 else trace_name + f"_Plane{plane_no_loop}"
                    input_kwargs = dict(
                        name=trace_name,
                        data=data.T,
                        rois=roi_table_region,
                        rate=rate,
                        unit="n.a.",
                    )
                    if trace_name not in fluorescence.roi_response_series:
                        fluorescence.create_roi_response_series(**input_kwargs)

            # create Two Photon Series:
            if "TwoPhotonSeries" not in nwbfile_out.acquisition:
                warn("could not find TwoPhotonSeries, using ImagingExtractor to create an nwbfile")
            # adding images:
            images_dict = segext_obj.get_images_dict()
            if any([image is not None for image in images_dict.values()]):
                images_name = "SegmentationImages" if plane_no_loop == 0 else f"SegmentationImages_Plane{plane_no_loop}"
                if images_name not in ophys.data_interfaces:
                    images = Images(images_name)
                    for img_name, img_no in images_dict.items():
                        if img_no is not None:
                            images.add_image(GrayscaleImage(name=img_name, data=img_no.T))
                    ophys.add(images)

    return nwbfile_out
=======
        # Fluorescence Traces - This should be a function on its own.
        if "Flourescence" not in ophys.data_interfaces:
            fluorescence = Fluorescence()
            ophys.add(fluorescence)
        else:
            fluorescence = ophys.data_interfaces["Fluorescence"]

        roi_table_region = ps.create_roi_table_region(
            description=f"region for Imaging plane{plane_no_loop}",
            region=list(range(segext_obj.get_num_rois())),
        )

        roi_response_dict = segext_obj.get_traces_dict()

        rate = np.nan if segext_obj.get_sampling_frequency() is None else segext_obj.get_sampling_frequency()

        # Filter empty data
        roi_response_dict = {key: value for key, value in roi_response_dict.items() if value is not None}
        for signal, response_series in roi_response_dict.items():

            not_all_data_is_zero = any(x != 0 for x in np.ravel(response_series))
            if not_all_data_is_zero:
                data = np.asarray(response_series)
                trace_name = "RoiResponseSeries" if signal == "raw" else signal.capitalize()
                trace_name = trace_name if plane_no_loop == 0 else trace_name + f"_Plane{plane_no_loop}"
                input_kwargs = dict(
                    name=trace_name,
                    data=data.T,
                    rois=roi_table_region,
                    rate=rate,
                    unit="n.a.",
                )
                if trace_name not in fluorescence.roi_response_series:
                    fluorescence.create_roi_response_series(**input_kwargs)

        # create Two Photon Series:
        if "TwoPhotonSeries" not in nwbfile.acquisition:
            warn("could not find TwoPhotonSeries, using ImagingExtractor to create an nwbfile")

        # adding images:
        images_dict = segext_obj.get_images_dict()
        if any([image is not None for image in images_dict.values()]):
            images_name = "SegmentationImages" if plane_no_loop == 0 else f"SegmentationImages_Plane{plane_no_loop}"
            if images_name not in ophys.data_interfaces:
                images = Images(images_name)
                for img_name, img_no in images_dict.items():
                    if img_no is not None:
                        images.add_image(GrayscaleImage(name=img_name, data=img_no.T))
                ophys.add(images)

        # saving NWB file:
        if write:
            io.write(nwbfile)
            io.close()
>>>>>>> 73e28849
<|MERGE_RESOLUTION|>--- conflicted
+++ resolved
@@ -513,7 +513,6 @@
                     DeprecationWarning,
                 )
         else:
-<<<<<<< HEAD
             warn(
                 f"The keyword argument 'save_path' to 'spikeinterface.write_recording' {will_be_removed_str}",
                 DeprecationWarning,
@@ -523,7 +522,6 @@
     with make_or_load_nwbfile(
         nwbfile_path=nwbfile_path, nwbfile=nwbfile, metadata=metadata, overwrite=overwrite, verbose=verbose
     ) as nwbfile_out:
-
         # Processing Module:
         if "ophys" not in nwbfile_out.processing:
             ophys = nwbfile_out.create_processing_module("ophys", "contains optical physiology processed data")
@@ -589,72 +587,6 @@
                             ),
                             name="image_mask",
                             description="image masks",
-=======
-            nwbfile = make_nwbfile_from_metadata(metadata=metadata_base_common)
-
-    # Processing Module:
-    if "ophys" not in nwbfile.processing:
-        ophys = nwbfile.create_processing_module("ophys", "contains optical physiology processed data")
-    else:
-        ophys = nwbfile.get_processing_module("ophys")
-
-    for plane_no_loop, (segext_obj, metadata) in enumerate(zip(segext_objs, metadata_base_list)):
-
-        # Add device:
-        add_devices(nwbfile=nwbfile, metadata=metadata)
-
-        # ImageSegmentation:
-        image_segmentation_name = (
-            "ImageSegmentation" if plane_no_loop == 0 else f"ImageSegmentation_Plane{plane_no_loop}"
-        )
-        if image_segmentation_name not in ophys.data_interfaces:
-            image_segmentation = ImageSegmentation(name=image_segmentation_name)
-            ophys.add(image_segmentation)
-        else:
-            image_segmentation = ophys.data_interfaces.get(image_segmentation_name)
-
-        # Add imaging plane
-        imaging_plane_name = "ImagingPlane" if plane_no_loop == 0 else f"ImagePlane_{plane_no_loop}"
-        add_imaging_plane(nwbfile=nwbfile, metadata=metadata)
-        imaging_plane = nwbfile.imaging_planes[imaging_plane_name]
-
-        # PlaneSegmentation:
-        input_kwargs = dict(
-            description="output from segmenting imaging plane",
-            imaging_plane=imaging_plane,
-        )
-        ps_metadata = metadata["Ophys"]["ImageSegmentation"]["plane_segmentations"][0]
-        if ps_metadata["name"] not in image_segmentation.plane_segmentations:
-            ps_exist = False
-        else:
-            ps = image_segmentation.get_plane_segmentation(ps_metadata["name"])
-            ps_exist = True
-        roi_ids = segext_obj.get_roi_ids()
-        accepted_list = segext_obj.get_accepted_list()
-        accepted_list = [] if accepted_list is None else accepted_list
-        rejected_list = segext_obj.get_rejected_list()
-        rejected_list = [] if rejected_list is None else rejected_list
-        accepted_ids = [1 if k in accepted_list else 0 for k in roi_ids]
-        rejected_ids = [1 if k in rejected_list else 0 for k in roi_ids]
-        roi_locations = np.array(segext_obj.get_roi_locations()).T
-
-        def image_mask_iterator():
-            for id in segext_obj.get_roi_ids():
-                img_msks = segext_obj.get_roi_image_masks(roi_ids=[id]).T.squeeze()
-                yield img_msks
-
-        if not ps_exist:
-            from hdmf.common import VectorData
-
-            input_kwargs.update(
-                **ps_metadata,
-                columns=[
-                    VectorData(
-                        data=H5DataIO(
-                            DataChunkIterator(image_mask_iterator(), buffer_size=buffer_size),
-                            compression=True,
-                            compression_opts=9,
->>>>>>> 73e28849
                         ),
                         VectorData(
                             data=roi_locations,
@@ -677,7 +609,6 @@
 
                 ps = image_segmentation.create_plane_segmentation(**input_kwargs)
 
-<<<<<<< HEAD
             # Fluorescence Traces - This should be a function on its own.
             if "Flourescence" not in ophys.data_interfaces:
                 fluorescence = Fluorescence()
@@ -727,60 +658,4 @@
                             images.add_image(GrayscaleImage(name=img_name, data=img_no.T))
                     ophys.add(images)
 
-    return nwbfile_out
-=======
-        # Fluorescence Traces - This should be a function on its own.
-        if "Flourescence" not in ophys.data_interfaces:
-            fluorescence = Fluorescence()
-            ophys.add(fluorescence)
-        else:
-            fluorescence = ophys.data_interfaces["Fluorescence"]
-
-        roi_table_region = ps.create_roi_table_region(
-            description=f"region for Imaging plane{plane_no_loop}",
-            region=list(range(segext_obj.get_num_rois())),
-        )
-
-        roi_response_dict = segext_obj.get_traces_dict()
-
-        rate = np.nan if segext_obj.get_sampling_frequency() is None else segext_obj.get_sampling_frequency()
-
-        # Filter empty data
-        roi_response_dict = {key: value for key, value in roi_response_dict.items() if value is not None}
-        for signal, response_series in roi_response_dict.items():
-
-            not_all_data_is_zero = any(x != 0 for x in np.ravel(response_series))
-            if not_all_data_is_zero:
-                data = np.asarray(response_series)
-                trace_name = "RoiResponseSeries" if signal == "raw" else signal.capitalize()
-                trace_name = trace_name if plane_no_loop == 0 else trace_name + f"_Plane{plane_no_loop}"
-                input_kwargs = dict(
-                    name=trace_name,
-                    data=data.T,
-                    rois=roi_table_region,
-                    rate=rate,
-                    unit="n.a.",
-                )
-                if trace_name not in fluorescence.roi_response_series:
-                    fluorescence.create_roi_response_series(**input_kwargs)
-
-        # create Two Photon Series:
-        if "TwoPhotonSeries" not in nwbfile.acquisition:
-            warn("could not find TwoPhotonSeries, using ImagingExtractor to create an nwbfile")
-
-        # adding images:
-        images_dict = segext_obj.get_images_dict()
-        if any([image is not None for image in images_dict.values()]):
-            images_name = "SegmentationImages" if plane_no_loop == 0 else f"SegmentationImages_Plane{plane_no_loop}"
-            if images_name not in ophys.data_interfaces:
-                images = Images(images_name)
-                for img_name, img_no in images_dict.items():
-                    if img_no is not None:
-                        images.add_image(GrayscaleImage(name=img_name, data=img_no.T))
-                ophys.add(images)
-
-        # saving NWB file:
-        if write:
-            io.write(nwbfile)
-            io.close()
->>>>>>> 73e28849
+    return nwbfile_out