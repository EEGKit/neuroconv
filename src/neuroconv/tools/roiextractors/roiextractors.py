"""Authors: Heberto Mayorquin, Saksham Sharda, Alessio Buccino and Szonja Weigl."""
from collections import defaultdict
from copy import deepcopy
from typing import Optional
from warnings import warn

import numpy as np
import psutil
from hdmf.backends.hdf5.h5_utils import H5DataIO

# from hdmf.commmon import VectorData
from hdmf.data_utils import DataChunkIterator
from pynwb import NWBFile
from pynwb.base import Images
from pynwb.device import Device
from pynwb.image import GrayscaleImage
from pynwb.ophys import (
    ImageSegmentation,
    ImagingPlane,
    PlaneSegmentation,
    Fluorescence,
    OpticalChannel,
    TwoPhotonSeries,
    RoiResponseSeries,
    DfOverF,
)
from roiextractors import ImagingExtractor, SegmentationExtractor, MultiSegmentationExtractor

from .imagingextractordatachunkiterator import ImagingExtractorDataChunkIterator
from ..hdmf import SliceableDataChunkIterator
from ..nwb_helpers import get_default_nwbfile_metadata, make_or_load_nwbfile, get_module
from ...utils import OptionalFilePathType, dict_deep_update, calculate_regular_series_rate


def get_default_ophys_metadata() -> dict:
    """Fill default metadata for optical physiology."""
    metadata = get_default_nwbfile_metadata()

    default_device = dict(name="Microscope")

    default_optical_channel = dict(
        name="OpticalChannel",
        emission_lambda=np.nan,
        description="An optical channel of the microscope.",
    )

    default_imaging_plane = dict(
        name="ImagingPlane",
        description="The plane or volume being imaged by the microscope.",
        excitation_lambda=np.nan,
        indicator="unknown",
        location="unknown",
        device=default_device["name"],
        optical_channel=[default_optical_channel],
    )

    default_fluorescence_roi_response_series = dict(
        name="RoiResponseSeries", description="Array of raw fluorescence traces.", unit="n.a."
    )

    default_fluorescence = dict(
        name="Fluorescence",
        roi_response_series=[default_fluorescence_roi_response_series],
    )

    default_dff_roi_response_series = dict(name="RoiResponseSeries", description="Array of df/F traces.", unit="n.a.")

    default_df_over_f = dict(
        name="DfOverF",
        roi_response_series=[default_dff_roi_response_series],
    )

    default_two_photon_series = dict(
        name="TwoPhotonSeries",
        description="Imaging data from two-photon excitation microscopy.",
        unit="n.a.",
    )

    default_image_segmentation = dict(
        name="ImageSegmentation",
        plane_segmentations=[
            dict(
                name="PlaneSegmentation",
                description="Segmented ROIs",
            )
        ],
    )

    metadata.update(
        Ophys=dict(
            Device=[default_device],
            Fluorescence=default_fluorescence,
            DfOverF=default_df_over_f,
            ImageSegmentation=default_image_segmentation,
            ImagingPlane=[default_imaging_plane],
            TwoPhotonSeries=[default_two_photon_series],
        ),
    )

    return metadata


def get_nwb_imaging_metadata(imgextractor: ImagingExtractor) -> dict:
    """
    Convert metadata from the ImagingExtractor into nwb specific metadata.

    Parameters
    ----------
    imgextractor: ImagingExtractor
    """
    metadata = get_default_ophys_metadata()

    channel_name_list = imgextractor.get_channel_names() or (
        ["OpticalChannel"]
        if imgextractor.get_num_channels() == 1
        else [f"OpticalChannel{idx}" for idx in range(imgextractor.get_num_channels())]
    )
    for index, channel_name in enumerate(channel_name_list):
        if index == 0:
            metadata["Ophys"]["ImagingPlane"][0]["optical_channel"][index]["name"] = channel_name
        else:
            metadata["Ophys"]["ImagingPlane"][0]["optical_channel"].append(
                dict(
                    name=channel_name,
                    emission_lambda=np.nan,
                    description="An optical channel of the microscope.",
                )
            )

    # TwoPhotonSeries update:
    metadata["Ophys"]["TwoPhotonSeries"][0].update(dimension=list(imgextractor.get_image_size()))

    plane_name = metadata["Ophys"]["ImagingPlane"][0]["name"]
    metadata["Ophys"]["TwoPhotonSeries"][0]["imaging_plane"] = plane_name

    # remove what Segmentation extractor will input:
    _ = metadata["Ophys"].pop("ImageSegmentation")
    _ = metadata["Ophys"].pop("Fluorescence")
    _ = metadata["Ophys"].pop("DfOverF")
    return metadata


def add_devices(nwbfile: NWBFile, metadata: dict) -> NWBFile:
    """
    Add optical physiology devices from metadata.
    The metadata concerning the optical physiology should be stored in metadata["Ophys]["Device"]
    This function handles both a text specification of the device to be built and an actual pynwb.Device object.

    """
    metadata_copy = deepcopy(metadata)
    default_metadata = get_default_ophys_metadata()
    metadata_copy = dict_deep_update(default_metadata, metadata_copy, append_list=False)
    device_metadata = metadata_copy["Ophys"]["Device"]

    for device in device_metadata:
        device_name = device["name"] if isinstance(device, dict) else device.name
        if device_name not in nwbfile.devices:
            device = Device(**device) if isinstance(device, dict) else device
            nwbfile.add_device(device)

    return nwbfile


def _create_imaging_plane_from_metadata(nwbfile: NWBFile, imaging_plane_metadata: dict) -> ImagingPlane:
    """
    Private auxiliary function to create an ImagingPlane object from pynwb using the imaging_plane_metadata.

    Parameters
    ----------
    nwbfile : NWBFile
        An previously defined -in memory- NWBFile.

    imaging_plane_metadata : dict
        The metadata to create the ImagingPlane object.

    Returns
    -------
    ImagingPlane
        The created ImagingPlane.
    """

    device_name = imaging_plane_metadata["device"]
    imaging_plane_metadata["device"] = nwbfile.devices[device_name]

    imaging_plane_metadata["optical_channel"] = [
        OpticalChannel(**metadata) for metadata in imaging_plane_metadata["optical_channel"]
    ]

    imaging_plane = ImagingPlane(**imaging_plane_metadata)

    return imaging_plane


def add_imaging_plane(nwbfile: NWBFile, metadata: dict, imaging_plane_index: int = 0) -> NWBFile:
    """
    Adds the imaging plane specificied by the metadata to the nwb file.
    The imaging plane that is added is the one located in metadata["Ophys"]["ImagingPlane"][imaging_plane_index]

    Parameters
    ----------
    nwbfile : NWBFile
        An previously defined -in memory- NWBFile.
    metadata : dict
        The metadata in the nwb conversion tools format.
    imaging_plane_index : int, default: 0
        The metadata in the nwb conversion tools format is a list of the different imaging planes to add.
        Specify which element of the list with this parameter.

    Returns
    -------
    NWBFile
        The nwbfile passed as an input with the imaging plane added.
    """

    # Set the defaults and required infrastructure
    metadata_copy = deepcopy(metadata)
    default_metadata = get_default_ophys_metadata()
    metadata_copy = dict_deep_update(default_metadata, metadata_copy, append_list=False)
    add_devices(nwbfile=nwbfile, metadata=metadata_copy)

    imaging_plane_metadata = metadata_copy["Ophys"]["ImagingPlane"][imaging_plane_index]
    imaging_plane_name = imaging_plane_metadata["name"]
    existing_imaging_planes = nwbfile.imaging_planes

    if imaging_plane_name not in existing_imaging_planes:
        imaging_plane = _create_imaging_plane_from_metadata(
            nwbfile=nwbfile, imaging_plane_metadata=imaging_plane_metadata
        )
        nwbfile.add_imaging_plane(imaging_plane)

    return nwbfile


def add_image_segmentation(nwbfile: NWBFile, metadata: dict) -> NWBFile:
    """
    Adds the image segmentation specified by the metadata to the nwb file.
    Parameters
    ----------
    nwbfile : NWBFile
        The nwbfile to add the image segmentation to.
    metadata: dict
        The metadata to create the image segmentation from.
    Returns
    -------
    NWBFile
        The NWBFile passed as an input with the image segmentation added.
    """
    # Set the defaults and required infrastructure
    metadata_copy = deepcopy(metadata)
    default_metadata = get_default_ophys_metadata()
    metadata_copy = dict_deep_update(default_metadata, metadata_copy, append_list=False)

    image_segmentation_metadata = metadata_copy["Ophys"]["ImageSegmentation"]
    image_segmentation_name = image_segmentation_metadata["name"]

    ophys = get_module(nwbfile, "ophys")

    # Check if the image segmentation already exists in the NWB file
    if image_segmentation_name not in ophys.data_interfaces:
        ophys.add(ImageSegmentation(name=image_segmentation_name))

    return nwbfile


def add_two_photon_series(
    imaging: ImagingExtractor,
    nwbfile: NWBFile,
    metadata: dict,
    two_photon_series_index: int = 0,
    compression_options: Optional[dict] = None,
    iterator_options: Optional[dict] = None,
    iterator_type: Optional[str] = None,  # TODO: to be removed
    use_times=False,  # TODO: to be removed
<<<<<<< HEAD
):
=======
    buffer_size: Optional[int] = None,  # TODO: to be removed
) -> NWBFile:
>>>>>>> d85d4e4e
    """
    Auxiliary static method for nwbextractor.

    Adds two photon series from imaging object as TwoPhotonSeries to nwbfile object.
    """
    if iterator_type is not None:  # pragma: no cover
        warn(
            message=(
                "The options 'iterator_type' will soon be deprecated! "
                "Please use 'iterator_options' with keyword 'method' instead."
            ),
            category=DeprecationWarning,
            stacklevel=2,
        )

        old_iterator_options = iterator_options
        iterator_options = dict(method=iterator_type)
        if old_iterator_options is not None:  # Old usage together with `iterator_type`
            iterator_options.update(method_options=old_iterator_options)
        elif iterator_options["method"] == "v1":
            iterator_options.update(method_options=dict(buffer_size=10))  # To maintain default behavior
    compression_options = compression_options or dict(method="gzip")
    iterator_options = iterator_options or dict(method="v2")

    if use_times:
        warn("Keyword argument 'use_times' is deprecated and will be removed on or after August 1st, 2022.")

    metadata_copy = deepcopy(metadata)
    metadata_copy = dict_deep_update(get_nwb_imaging_metadata(imaging), metadata_copy, append_list=False)

    # Tests if TwoPhotonSeries already exists in acquisition
    two_photon_series_metadata = metadata_copy["Ophys"]["TwoPhotonSeries"][two_photon_series_index]
    two_photon_series_name = two_photon_series_metadata["name"]

    if two_photon_series_name in nwbfile.acquisition:
        warn(f"{two_photon_series_name} already on nwbfile")
        return nwbfile

    # Add the image plane to nwb
    nwbfile = add_imaging_plane(nwbfile=nwbfile, metadata=metadata_copy)
    imaging_plane_name = two_photon_series_metadata["imaging_plane"]
    imaging_plane = nwbfile.get_imaging_plane(name=imaging_plane_name)
    two_photon_series_metadata.update(imaging_plane=imaging_plane)

    # Add the data
    two_p_series_kwargs = two_photon_series_metadata
    frames_to_iterator = _imaging_frames_to_hdmf_iterator(
        imaging=imaging,
        iterator_options=iterator_options,
    )
    data = H5DataIO(
        data=frames_to_iterator,
        compression=compression_options["method"],
        compression_opts=compression_options.get("method_options"),
    )
    two_p_series_kwargs.update(data=data)

    # Add dimension
    two_p_series_kwargs.update(dimension=imaging.get_image_size())

    # Add timestamps or rate
    if imaging.has_time_vector():
        timestamps = imaging.frame_to_time(np.arange(imaging.get_num_frames()))
        estimated_rate = calculate_regular_series_rate(series=timestamps)
        if estimated_rate:
            two_p_series_kwargs.update(starting_time=timestamps[0], rate=estimated_rate)
        else:
            two_p_series_kwargs.update(
                timestamps=H5DataIO(
                    data=timestamps,
                    compression=compression_options["method"],
                    compression_opts=compression_options.get("method_options"),
                ),
                rate=None,
            )
    else:
        rate = float(imaging.get_sampling_frequency())
        two_p_series_kwargs.update(starting_time=0.0, rate=rate)

    # Add the TwoPhotonSeries to the nwbfile
    two_photon_series = TwoPhotonSeries(**two_p_series_kwargs)
    nwbfile.add_acquisition(two_photon_series)

    return nwbfile


def check_if_imaging_fits_into_memory(imaging: ImagingExtractor) -> None:
    """
    Raise an error if the full traces of an imaging extractor are larger than available memory.

    Parameters
    ----------
    imaging : ImagingExtractor
        An imaging extractor object from roiextractors.

    Raises
    ------
    MemoryError
    """
    element_size_in_bytes = imaging.get_dtype().itemsize
    image_size = imaging.get_image_size()
    num_frames = imaging.get_num_frames()

    traces_size_in_bytes = num_frames * np.prod(image_size) * element_size_in_bytes
    available_memory_in_bytes = psutil.virtual_memory().available

    if traces_size_in_bytes > available_memory_in_bytes:
        message = (
            f"Memory error, full TwoPhotonSeries data is {round(traces_size_in_bytes/1e9, 2)} GB) but only"
            f"({round(available_memory_in_bytes/1e9, 2)} GB are available! Please use iterator_type='v2'."
        )
        raise MemoryError(message)


def _imaging_frames_to_hdmf_iterator(
    imaging: ImagingExtractor,
    iterator_options: Optional[dict] = None,
    iterator_type: Optional[str] = None,  # TODO: to be removed
):
    """
    Private auxiliary method to wrap frames from an ImagingExtractor into a DataChunkIterator.

    Parameters
    ----------
    imaging : ImagingExtractor
        The imaging extractor to get the data from.
    iterator_type : {"v2", "v1",  None}, default: 'v2'
        The type of DataChunkIterator to use.
        'v1' is the original DataChunkIterator of the hdmf data_utils.
        'v2' is the locally developed SpikeInterfaceRecordingDataChunkIterator, which offers full control over chunking.
        None: write the TimeSeries with no memory chunking.
    iterator_options : dict, optional
        Dictionary of options for the iterator.
        For 'v1' this is the same as the options for the DataChunkIterator.
        For 'v2', see
        https://hdmf.readthedocs.io/en/stable/hdmf.data_utils.html#hdmf.data_utils.GenericDataChunkIterator
        for the full list of options.

    Returns
    -------
    DataChunkIterator
        The frames of the imaging extractor wrapped in an iterator object.
    """
    if iterator_type is not None:  # pragma: no cover
        warn(
            message=(
                "The options 'iterator_type' will soon be deprecated! "
                "Please use 'iterator_options' with keyword 'method' instead."
            ),
            category=DeprecationWarning,
            stacklevel=2,
        )

        old_iterator_options = iterator_options
        iterator_options = dict(method=iterator_type)
        if old_iterator_options is not None:  # Old usage together with `iterator_type`
            iterator_options.update(method_options=old_iterator_options)
    iterator_options = iterator_options or dict(method="v2")

    supported_iterator_types = ["v1", "v2", None]
    if iterator_options["method"] not in supported_iterator_types:
        raise ValueError(
            "The `method` of `iterator_options` should be either 'v1', 'v2' (recommended) or None! "
            f"Received '{iterator_options['method']}'."
        )

    def data_generator(imaging):
        for i in range(imaging.get_num_frames()):
            yield imaging.get_frames(frame_idxs=[i]).squeeze().T

    if iterator_options["method"] is None:
        check_if_imaging_fits_into_memory(imaging=imaging)
        return imaging.get_video().transpose((0, 2, 1))

    if iterator_options["method"] == "v1":
        if "buffer_size" not in iterator_options.get("method_options", dict()):
            iterator_options.get("method_options", dict()).update(buffer_size=10)
        return DataChunkIterator(data=data_generator(imaging), **iterator_options.get("method_options", dict()))

    return ImagingExtractorDataChunkIterator(
        imaging_extractor=imaging, **iterator_options.get("method_options", dict())
    )


def write_imaging(
    imaging: ImagingExtractor,
    nwbfile_path: OptionalFilePathType = None,
    nwbfile: Optional[NWBFile] = None,
    metadata: Optional[dict] = None,
    overwrite: bool = False,
    verbose: bool = True,
    compression_options: Optional[dict] = None,
    iterator_options: Optional[dict] = None,
    iterator_type: Optional[str] = None,  # TODO: remove
    use_times=False,  # TODO: to be removed
):
    """
    Primary method for writing an ImagingExtractor object to an NWBFile.

    Parameters
    ----------
    imaging: ImagingExtractor
        The imaging extractor object to be written to nwb
    nwbfile_path: FilePathType
        Path for where to write or load (if overwrite=False) the NWBFile.
        If specified, the context will always write to this location.
    nwbfile: NWBFile, optional
        If passed, this function will fill the relevant fields within the NWBFile object.
        E.g., calling
            write_recording(recording=my_recording_extractor, nwbfile=my_nwbfile)
        will result in the appropriate changes to the my_nwbfile object.
        If neither 'nwbfile_path' nor 'nwbfile' are specified, an NWBFile object will be automatically generated
        and returned by the function.
    metadata: dict, optional
        Metadata dictionary with information used to create the NWBFile when one does not exist or overwrite=True.
    overwrite: bool, optional
        Whether or not to overwrite the NWBFile if one exists at the nwbfile_path.
        The default is False (append mode).
    verbose: bool, optional
        If 'nwbfile_path' is specified, informs user after a successful write operation.
        The default is True.
    num_chunks: int
        Number of chunks for writing data to file
    iterator_type: {"v2", "v1",  None}, default: 'v2'
        The type of DataChunkIterator to use.
        'v1' is the original DataChunkIterator of the hdmf data_utils.
        'v2' is the locally developed SpikeInterfaceRecordingDataChunkIterator, which offers full control over chunking.
        None: write the TimeSeries with no memory chunking.
    iterator_options : dict, optional
        Dictionary of options for the iterator.
        For 'v1' this is the same as the options for the DataChunkIterator.
        For 'v2', see
        https://hdmf.readthedocs.io/en/stable/hdmf.data_utils.html#hdmf.data_utils.GenericDataChunkIterator
        for the full list of options.
    """
    if iterator_type is not None:  # pragma: no cover
        warn(
            message=(
                "The options 'iterator_type' will soon be deprecated! "
                "Please use 'iterator_options' with keyword 'method' instead."
            ),
            category=DeprecationWarning,
            stacklevel=2,
        )

        old_iterator_options = iterator_options
        iterator_options = dict(method=iterator_type)
        if old_iterator_options is not None:  # Old usage together with `iterator_type`
            iterator_options.update(method_options=old_iterator_options)
    compression_options = compression_options or dict(method="gzip")
    iterator_options = iterator_options or dict(method="v2")

    assert (
        nwbfile_path is None or nwbfile is None
    ), "Either pass a nwbfile_path location, or nwbfile object, but not both!"
    if nwbfile is not None:
        assert isinstance(nwbfile, NWBFile), "'nwbfile' should be of type pynwb.NWBFile"

    if use_times:
        warn("Keyword argument 'use_times' is deprecated and will be removed on or after August 1st, 2022.")

    if metadata is None:
        metadata = dict()
    if hasattr(imaging, "nwb_metadata"):
        metadata = dict_deep_update(imaging.nwb_metadata, metadata, append_list=False)

    with make_or_load_nwbfile(
        nwbfile_path=nwbfile_path, nwbfile=nwbfile, metadata=metadata, overwrite=overwrite, verbose=verbose
    ) as nwbfile_out:
        add_devices(nwbfile=nwbfile_out, metadata=metadata)
        add_two_photon_series(
            imaging=imaging,
            nwbfile=nwbfile_out,
            metadata=metadata,
            compression_options=compression_options,
            iterator_options=iterator_options,
        )
    return nwbfile_out


def get_nwb_segmentation_metadata(sgmextractor: SegmentationExtractor):
    """
    Convert metadata from the segmentation into nwb specific metadata.

    Parameters
    ----------
    sgmextractor: SegmentationExtractor
    """
    metadata = get_default_ophys_metadata()
    # Optical Channel name:
    for i in range(sgmextractor.get_num_channels()):
        ch_name = sgmextractor.get_channel_names()[i]
        if i == 0:
            metadata["Ophys"]["ImagingPlane"][0]["optical_channel"][i]["name"] = ch_name
        else:
            metadata["Ophys"]["ImagingPlane"][0]["optical_channel"].append(
                dict(
                    name=ch_name,
                    emission_lambda=np.nan,
                    description=f"{ch_name} description",
                )
            )
    for trace_name, trace_data in sgmextractor.get_traces_dict().items():
        if trace_data is not None and len(trace_data.shape) != 0:
            metadata["Ophys"]["Fluorescence"]["roi_response_series"].append(
                dict(
                    name=trace_name.capitalize(),
                    description=f"description of {trace_name} traces",
                )
            )
    # remove what imaging extractor will input:
    _ = metadata["Ophys"].pop("TwoPhotonSeries")
    return metadata


def add_plane_segmentation(
    segmentation_extractor: SegmentationExtractor,
    nwbfile: NWBFile,
    metadata: Optional[dict],
    plane_segmentation_index: int = 0,
    include_roi_centroids: bool = True,
    include_roi_acceptance: bool = True,
    mask_type: Optional[str] = "image",  # Optional[Literal["image", "pixel"]]
    compression_options: Optional[dict] = None,
    iterator_options: Optional[dict] = None,
) -> NWBFile:
    """
    Adds the plane segmentation specified by the metadata to the image segmentation.

    If the plane segmentation already exists in the image segmentation, it is not added again.

    Parameters
    ----------
    segmentation_extractor : SegmentationExtractor
        The segmentation extractor to get the results from.
    nwbfile : NWBFile
        The NWBFile to add the plane segmentation to.
    metadata : dict, optional
        The metadata for the plane segmentation.
    plane_segmentation_index : int, optional
        The index of the plane segmentation to add.
    include_roi_centroids : bool, default: True
        Whether to include the ROI centroids on the PlaneSegmentation table.
        If there are a very large number of ROIs (such as in whole-brain recordings),
        you may wish to disable this for faster write speeds.
    include_roi_acceptance : bool, default: True
        Whether to include if the detected ROI was 'accepted' or 'rejected'.
        If there are a very large number of ROIs (such as in whole-brain recordings), you may wish to disable this for
        faster write speeds.
    mask_type : {'image', 'pixel', 'voxel'}, optional
        There are two types of ROI masks in NWB: ImageMasks and PixelMasks.
        Image masks have the same shape as the reference images the segmentation was applied to, and weight each pixel
            by its contribution to the ROI (typically boolean, with 0 meaning 'not in the ROI').
        Pixel masks are instead indexed by ROI, with the data at each index being the shape of the image by the number
            of pixels in each ROI.
        Voxel masks are instead indexed by ROI, with the data at each index being the shape of the volume by the number
            of voxels in each ROI.
        Specify your choice between these three as mask_type='image', 'pixel', 'voxel', or None.
        If None, the mask information is not written to the NWB file.
        Defaults to 'image'.
    iterator_options : dict, optional
        The options to use when iterating over the image masks of the segmentation extractor.
    compression_options : dict, optional
        The options to use when compressing the image masks of the segmentation extractor.

    Returns
    -------
    NWBFile
        The nwbfile passed as an input with the plane segmentation added.
    """
    assert mask_type in ["image", "pixel", "voxel", None], (
        "Keyword argument 'mask_type' must be one of either 'image', 'pixel', 'voxel', "
        f"or None (to not write any masks)! Received '{mask_type}'."
    )

    compression_options = compression_options or dict(method="gzip")
    iterator_options = iterator_options or dict(method="v2")

    # Set the defaults and required infrastructure
    metadata_copy = deepcopy(metadata)
    default_metadata = get_default_ophys_metadata()
    metadata_copy = dict_deep_update(default_metadata, metadata_copy, append_list=False)

    image_segmentation_metadata = metadata_copy["Ophys"]["ImageSegmentation"]
    plane_segmentation_metadata = image_segmentation_metadata["plane_segmentations"][plane_segmentation_index]
    plane_segmentation_name = plane_segmentation_metadata["name"]

    add_imaging_plane(nwbfile=nwbfile, metadata=metadata_copy, imaging_plane_index=plane_segmentation_index)
    add_image_segmentation(nwbfile=nwbfile, metadata=metadata_copy)

    ophys = get_module(nwbfile, "ophys")
    image_segmentation_name = image_segmentation_metadata["name"]
    image_segmentation = ophys.get_data_interface(image_segmentation_name)

    # Check if the plane segmentation already exists in the image segmentation
    if plane_segmentation_name not in image_segmentation.plane_segmentations:
        roi_ids = segmentation_extractor.get_roi_ids()

        if include_roi_acceptance:
            accepted_ids = [int(roi_id in segmentation_extractor.get_accepted_list()) for roi_id in roi_ids]
            rejected_ids = [int(roi_id in segmentation_extractor.get_rejected_list()) for roi_id in roi_ids]

        imaging_plane_metadata = metadata_copy["Ophys"]["ImagingPlane"][plane_segmentation_index]
        imaging_plane_name = imaging_plane_metadata["name"]
        imaging_plane = nwbfile.imaging_planes[imaging_plane_name]

        plane_segmentation_kwargs = dict(**plane_segmentation_metadata, imaging_plane=imaging_plane)
        if mask_type is None:
            plane_segmentation = PlaneSegmentation(id=roi_ids, **plane_segmentation_kwargs)
        elif mask_type == "image":
            plane_segmentation = PlaneSegmentation(id=roi_ids, **plane_segmentation_kwargs)
            plane_segmentation.add_column(
                name="image_mask",
                description="Image masks for each ROI.",
                data=H5DataIO(
                    segmentation_extractor.get_roi_image_masks().T,
                    compression=compression_options["method"],
                    compression_opts=compression_options.get("method_options"),
                ),
            )
        elif mask_type == "pixel" or mask_type == "voxel":
            pixel_masks = segmentation_extractor.get_roi_pixel_masks()
            num_pixel_dims = pixel_masks[0].shape[1]

            assert num_pixel_dims in [3, 4], (
                "The segmentation extractor returned a pixel mask that is not 3- or 4- dimensional! "
                "Please open a ticket with https://github.com/catalystneuro/roiextractors/issues"
            )
            if mask_type == "pixel" and num_pixel_dims == 4:
                warn(
                    "Specified mask_type='pixel', but ROIExtractors returned 4-dimensional masks. "
                    "Using mask_type='voxel' instead."
                )
                mask_type = "voxel"
            if mask_type == "voxel" and num_pixel_dims == 3:
                warn(
                    "Specified mask_type='voxel', but ROIExtractors returned 3-dimensional masks. "
                    "Using mask_type='pixel' instead."
                )
                mask_type = "pixel"

            mask_type_kwarg = f"{mask_type}_mask"
            plane_segmentation = PlaneSegmentation(**plane_segmentation_kwargs)

            for roi_id, pixel_mask in zip(roi_ids, pixel_masks):
                plane_segmentation.add_roi(**{"id": roi_id, mask_type_kwarg: [tuple(x) for x in pixel_mask]})

        if include_roi_centroids:
            # ROIExtractors uses height x width x (depth), but NWB uses width x height x depth
            tranpose_image_convention = (1, 0) if len(segmentation_extractor.get_image_size()) == 2 else (1, 0, 2)
            roi_locations = segmentation_extractor.get_roi_locations()[tranpose_image_convention, :].T
            plane_segmentation.add_column(
                name="ROICentroids",
                description="The x, y, (z) centroids of each ROI.",
                data=H5DataIO(
                    roi_locations,
                    compression=compression_options["method"],
                    compression_opts=compression_options.get("method_options"),
                ),
            )

        if include_roi_acceptance:
            plane_segmentation.add_column(
                name="Accepted",
                description="1 if ROI was accepted or 0 if rejected as a cell during segmentation operation.",
                data=H5DataIO(
                    accepted_ids,
                    compression=compression_options["method"],
                    compression_opts=compression_options.get("method_options"),
                ),
            )
            plane_segmentation.add_column(
                name="Rejected",
                description="1 if ROI was rejected or 0 if accepted as a cell during segmentation operation.",
                data=H5DataIO(
                    rejected_ids,
                    compression=compression_options["method"],
                    compression_opts=compression_options.get("method_options"),
                ),
            )

        image_segmentation.add_plane_segmentation(plane_segmentations=[plane_segmentation])
    return nwbfile


def add_fluorescence_traces(
    segmentation_extractor: SegmentationExtractor,
    nwbfile: NWBFile,
    metadata: Optional[dict],
    plane_index: int = 0,
    compression_options: Optional[dict] = None,
    iterator_options: Optional[dict] = None,
) -> NWBFile:
    """
    Adds the fluorescence traces specified by the metadata to the nwb file.
    The fluorescence traces that are added are the one located in metadata["Ophys"]["Fluorescence"].
    The df/F traces that are added are the one located in metadata["Ophys"]["DfOverF"].

    Parameters
    ----------
    segmentation_extractor : SegmentationExtractor
        The segmentation extractor to get the traces from.
    nwbfile : NWBFile
        The nwbfile to add the fluorescence traces to.
    metadata : dict
        The metadata for the fluorescence traces.
    plane_index : int, default: 0
        The index of the plane to add the fluorescence traces to.
    iterator_options : dict, optional
    compression_options : dict, optional

    Returns
    -------
    NWBFile
        The nwbfile passed as an input with the fluorescence traces added.
    """
    compression_options = compression_options or dict(method="gzip")
    iterator_options = iterator_options or dict(method="v2")

    # Set the defaults and required infrastructure
    metadata_copy = deepcopy(metadata)
    default_metadata = get_default_ophys_metadata()
    metadata_copy = dict_deep_update(default_metadata, metadata_copy, append_list=False)

    # df/F metadata
    df_over_f_metadata = metadata_copy["Ophys"]["DfOverF"]
    df_over_f_name = df_over_f_metadata["name"]

    # Fluorescence traces metadata
    fluorescence_metadata = metadata_copy["Ophys"]["Fluorescence"]
    fluorescence_name = fluorescence_metadata["name"]

    # Get traces from the segmentation extractor
    traces_to_add = segmentation_extractor.get_traces_dict()

    # Filter empty data
    traces_to_add = {trace_name: trace for trace_name, trace in traces_to_add.items() if trace is not None}
    # Filter all zero data
    traces_to_add = {
        trace_name: trace for trace_name, trace in traces_to_add.items() if any(x != 0 for x in np.ravel(trace))
    }

    # Early return if there is nothing to add
    if not traces_to_add:
        return nwbfile

    # Create a reference for ROIs from the plane segmentation
    roi_table_region = _create_roi_table_region(
        segmentation_extractor=segmentation_extractor,
        nwbfile=nwbfile,
        metadata=metadata_copy,
        plane_index=plane_index,
    )

    roi_response_series_kwargs = dict(rois=roi_table_region, unit="n.a.")

    # Add timestamps or rate
    if segmentation_extractor.has_time_vector():
        timestamps = segmentation_extractor.frame_to_time(np.arange(segmentation_extractor.get_num_frames()))
        estimated_rate = calculate_regular_series_rate(series=timestamps)
        if estimated_rate:
            roi_response_series_kwargs.update(starting_time=timestamps[0], rate=estimated_rate)
        else:
            roi_response_series_kwargs.update(
                timestamps=H5DataIO(
                    data=timestamps,
                    compression=compression_options["method"],
                    compression_opts=compression_options.get("method_options"),
                ),
                rate=None,
            )
    else:
        rate = float(segmentation_extractor.get_sampling_frequency())
        roi_response_series_kwargs.update(starting_time=0.0, rate=rate)

    trace_to_data_interface = defaultdict()
    traces_to_add_to_fluorescence_data_interface = [
        trace_name for trace_name in traces_to_add.keys() if trace_name != "dff"
    ]
    if traces_to_add_to_fluorescence_data_interface:
        fluorescence_data_interface = _get_segmentation_data_interface(
            nwbfile=nwbfile, data_interface_name=fluorescence_name
        )
        trace_to_data_interface.default_factory = lambda: fluorescence_data_interface

    if "dff" in traces_to_add:
        df_over_f_data_interface = _get_segmentation_data_interface(nwbfile=nwbfile, data_interface_name=df_over_f_name)
        trace_to_data_interface.update(dff=df_over_f_data_interface)

    for trace_name, trace in traces_to_add.items():
        # Decide which data interface to use based on the trace name
        data_interface = trace_to_data_interface[trace_name]
        # Extract the response series metadata
        # The name of the roi_response_series is "RoiResponseSeries" for raw and df/F traces,
        # otherwise it is capitalized trace_name.
        trace_name = "RoiResponseSeries" if trace_name in ["raw", "dff"] else trace_name.capitalize()
        trace_name = trace_name if plane_index == 0 else trace_name + f"_Plane{plane_index}"

        if trace_name in data_interface.roi_response_series:
            continue

        data_interface_metadata = df_over_f_metadata if isinstance(data_interface, DfOverF) else fluorescence_metadata
        response_series_metadata = data_interface_metadata["roi_response_series"]
        trace_metadata = next(
            trace_metadata for trace_metadata in response_series_metadata if trace_name == trace_metadata["name"]
        )

        # Pop the rate from the metadata if irregular time series
        if "timestamps" in roi_response_series_kwargs and "rate" in trace_metadata:
            trace_metadata.pop("rate")

        # Build the roi response series
        if iterator_options["method"] is None:
            roi_response_series_data = trace
        elif iterator_options["method"] == "v1":
            raise NotImplementedError("The 'v1' iteration method has not been implemented for segmentation data.")
        elif iterator_options["method"] == "v2":
            roi_response_series_data = SliceableDataChunkIterator(
                trace, **iterator_options.get("method_options", dict())
            )

        roi_response_series_kwargs.update(
            data=H5DataIO(
                roi_response_series_data,
                compression=compression_options["method"],
                compression_opts=compression_options.get("method_options"),
            ),
            rois=roi_table_region,
            **trace_metadata,
        )
        roi_response_series = RoiResponseSeries(**roi_response_series_kwargs)

        # Add trace to the data interface
        data_interface.add_roi_response_series(roi_response_series)

    return nwbfile


def _create_roi_table_region(
    segmentation_extractor: SegmentationExtractor,
    nwbfile: NWBFile,
    metadata: dict,
    plane_index: int,
):
    """Private method to create ROI table region."""
    add_plane_segmentation(segmentation_extractor=segmentation_extractor, nwbfile=nwbfile, metadata=metadata)

    # Get plane segmentation from the image segmentation
    image_segmentation_metadata = metadata["Ophys"]["ImageSegmentation"]
    image_segmentation_name = image_segmentation_metadata["name"]
    ophys = get_module(nwbfile, "ophys")
    image_segmentation = ophys.get_data_interface(image_segmentation_name)

    plane_segmentation_name = image_segmentation_metadata["plane_segmentations"][0]["name"]
    plane_segmentation = image_segmentation.plane_segmentations[plane_segmentation_name]

    # Create a reference for ROIs from the plane segmentation
    id_list = list(plane_segmentation.id)
    roi_table_region = plane_segmentation.create_roi_table_region(
        region=[id_list.index(id) for id in segmentation_extractor.get_roi_ids()],
        description=f"region for Imaging plane{plane_index}",
    )

    return roi_table_region


def _get_segmentation_data_interface(nwbfile: NWBFile, data_interface_name: str):
    """Private method to get the container for the segmentation data.
    If the container does not exist, it is created."""
    ophys = get_module(nwbfile, "ophys")

    if data_interface_name in ophys.data_interfaces:
        return ophys.get(data_interface_name)

    if data_interface_name == "DfOverF":
        data_interface = DfOverF(name=data_interface_name)
    else:
        data_interface = Fluorescence(name=data_interface_name)

    # Add the data interface to the ophys module
    ophys.add(data_interface)

    return data_interface


def add_summary_images(
    nwbfile: NWBFile, segmentation_extractor: SegmentationExtractor, images_set_name: str = "summary_images"
) -> NWBFile:
    """
    Adds summary images (i.e. mean and correlation) to the nwbfile using an image container object pynwb.Image

    Parameters
    ----------
    nwbfile : NWBFile
        An previously defined -in memory- NWBFile.
    segmentation_extractor : SegmentationExtractor
        A segmentation extractor object from roiextractors.
    images_set_name : str, default: 'summary_images'
        The name of the image container.

    Returns
    -------
    NWBFile
        The nwbfile passed as an input with the summary images added.
    """

    images_dict = segmentation_extractor.get_images_dict()
    images_to_add = {img_name: img for img_name, img in images_dict.items() if img is not None}
    if not images_to_add:
        return nwbfile

    ophys = get_module(nwbfile=nwbfile, name="ophys", description="contains optical physiology processed data")

    image_collection_does_not_exist = images_set_name not in ophys.data_interfaces
    if image_collection_does_not_exist:
        ophys.add(Images(images_set_name))
    image_collection = ophys.data_interfaces[images_set_name]

    for img_name, img in images_to_add.items():
        # Note that nwb uses the conversion width x heigth (columns, rows) and roiextractors uses the transpose
        image_collection.add_image(GrayscaleImage(name=img_name, data=img.T))

    return nwbfile


def write_segmentation(
    segmentation_extractor: SegmentationExtractor,
    nwbfile_path: OptionalFilePathType = None,
    nwbfile: Optional[NWBFile] = None,
    metadata: Optional[dict] = None,
    overwrite: bool = False,
    verbose: bool = True,
    buffer_size: int = 10,
    plane_num: int = 0,
    include_roi_centroids: bool = True,
    include_roi_acceptance: bool = True,
    mask_type: Optional[str] = "image",  # Optional[Literal["image", "pixel"]]
    compression_options: Optional[dict] = None,
    iterator_options: Optional[dict] = None,
):
    """
    Primary method for writing an SegmentationExtractor object to an NWBFile.

    Parameters
    ----------
    segmentation_extractor: SegmentationExtractor
        The segentation extractor object to be written to nwb
    nwbfile_path: FilePathType
        Path for where to write or load (if overwrite=False) the NWBFile.
        If specified, the context will always write to this location.
    nwbfile: NWBFile, optional
        If passed, this function will fill the relevant fields within the NWBFile object.
        E.g., calling
            write_recording(recording=my_recording_extractor, nwbfile=my_nwbfile)
        will result in the appropriate changes to the my_nwbfile object.
        If neither 'nwbfile_path' nor 'nwbfile' are specified, an NWBFile object will be automatically generated
        and returned by the function.
    metadata: dict, optional
        Metadata dictionary with information used to create the NWBFile when one does not exist or overwrite=True.
    overwrite: bool, optional
        Whether or not to overwrite the NWBFile if one exists at the nwbfile_path.
        The default is False (append mode).
    verbose: bool, optional
        If 'nwbfile_path' is specified, informs user after a successful write operation.
        The default is True.
    buffer_size : int, optional
        The buffer size in GB, by default 10
    plane_num : int, default: 0
        The plane number to be extracted.
    include_roi_centroids : bool, optional
        Whether to include the ROI centroids on the PlaneSegmentation table.
        If there are a very large number of ROIs (such as in whole-brain recordings), you may wish to disable this for
            faster write speeds.
        Defaults to True.
    include_roi_acceptance : bool, optional
        Whether to include if the detected ROI was 'accepted' or 'rejected'.
        If there are a very large number of ROIs (such as in whole-brain recordings), you may wish to ddisable this for
            faster write speeds.
        Defaults to True.
    mask_type : str, optional
        There are two types of ROI masks in NWB: ImageMasks and PixelMasks.
        Image masks have the same shape as the reference images the segmentation was applied to, and weight each pixel
            by its contribution to the ROI (typically boolean, with 0 meaning 'not in the ROI').
        Pixel masks are instead indexed by ROI, with the data at each index being the shape of the image by the number
            of pixels in each ROI.
        Voxel masks are instead indexed by ROI, with the data at each index being the shape of the volume by the number
            of voxels in each ROI.
        Specify your choice between these two as mask_type='image', 'pixel', 'voxel', or None.
        If None, the mask information is not written to the NWB file.
        Defaults to 'image'.
    """
    assert (
        nwbfile_path is None or nwbfile is None
    ), "Either pass a nwbfile_path location, or nwbfile object, but not both!"

    compression_options = compression_options or dict(method="gzip")
    iterator_options = iterator_options or dict(method="v2")

    # parse metadata correctly considering the MultiSegmentationExtractor function:
    if isinstance(segmentation_extractor, MultiSegmentationExtractor):
        segmentation_extractors = segmentation_extractor.segmentations
        if metadata is not None:
            assert isinstance(metadata, list), (
                "For MultiSegmentationExtractor enter 'metadata' as a list of " "SegmentationExtractor metadata"
            )
            assert len(metadata) == len(segmentation_extractor), (
                "The 'metadata' argument should be a list with the same "
                "number of elements as the segmentations in the "
                "MultiSegmentationExtractor"
            )
    else:
        segmentation_extractors = [segmentation_extractor]
        if metadata is not None and not isinstance(metadata, list):
            metadata = [metadata]
    metadata_base_list = [
        get_nwb_segmentation_metadata(segmentation_extractor) for segmentation_extractor in segmentation_extractors
    ]

    # updating base metadata with new:
    for num, data in enumerate(metadata_base_list):
        metadata_input = metadata[num] if metadata else {}
        metadata_base_list[num] = dict_deep_update(metadata_base_list[num], metadata_input, append_list=False)
    metadata_base_common = metadata_base_list[0]

    with make_or_load_nwbfile(
        nwbfile_path=nwbfile_path, nwbfile=nwbfile, metadata=metadata_base_common, overwrite=overwrite, verbose=verbose
    ) as nwbfile_out:

        _ = get_module(nwbfile=nwbfile_out, name="ophys", description="contains optical physiology processed data")
        for plane_no_loop, (segmentation_extractor, metadata) in enumerate(
            zip(segmentation_extractors, metadata_base_list)
        ):

            # Add device:
            add_devices(nwbfile=nwbfile_out, metadata=metadata)

            # ImageSegmentation:
            # image_segmentation_name = (
            #     "ImageSegmentation" if plane_no_loop == 0 else f"ImageSegmentation_Plane{plane_no_loop}"
            # )
            # add_image_segmentation(nwbfile=nwbfile_out, metadata=metadata)
            # image_segmentation = ophys.data_interfaces.get(image_segmentation_name)

            # Add imaging plane
            add_imaging_plane(nwbfile=nwbfile_out, metadata=metadata)

            # PlaneSegmentation:
            add_plane_segmentation(
                segmentation_extractor=segmentation_extractor,
                nwbfile=nwbfile_out,
                metadata=metadata,
                include_roi_centroids=include_roi_centroids,
                include_roi_acceptance=include_roi_acceptance,
                mask_type=mask_type,
                compression_options=compression_options,
                iterator_options=iterator_options,
            )

            # Add fluorescence traces:
            add_fluorescence_traces(
                segmentation_extractor=segmentation_extractor,
                nwbfile=nwbfile_out,
                metadata=metadata,
                compression_options=compression_options,
                iterator_options=iterator_options,
            )

            # Adding summary images (mean and correlation)
            images_set_name = "SegmentationImages" if plane_no_loop == 0 else f"SegmentationImages_Plane{plane_no_loop}"
            add_summary_images(
                nwbfile=nwbfile_out, segmentation_extractor=segmentation_extractor, images_set_name=images_set_name
            )

    return nwbfile_out<|MERGE_RESOLUTION|>--- conflicted
+++ resolved
@@ -271,12 +271,7 @@
     iterator_options: Optional[dict] = None,
     iterator_type: Optional[str] = None,  # TODO: to be removed
     use_times=False,  # TODO: to be removed
-<<<<<<< HEAD
-):
-=======
-    buffer_size: Optional[int] = None,  # TODO: to be removed
 ) -> NWBFile:
->>>>>>> d85d4e4e
     """
     Auxiliary static method for nwbextractor.
 
