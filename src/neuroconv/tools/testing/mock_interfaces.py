--- conflicted
+++ resolved
@@ -109,8 +109,4 @@
         self.meta = {"acqMnMaXaDw": "0,0,8,1", "fileCreateTime": "2020-11-03T10:35:10", "niDev1ProductName": "PCI-6259"}
         self.subset_channels = None
         self.verbose = None
-<<<<<<< HEAD
-        self.es_key = "nidq"
-=======
-        self.es_key = "ElectricalSeriesNIDQ"
->>>>>>> afb47a02
+        self.es_key = "ElectricalSeriesNIDQ"