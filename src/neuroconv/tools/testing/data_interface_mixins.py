import json
import tempfile
from abc import abstractmethod
from datetime import datetime
from pathlib import Path
from typing import List, Optional, Type, Union

import numpy as np
from jsonschema.validators import Draft7Validator, validate
from numpy.testing import assert_array_equal
from pynwb import NWBHDF5IO
from roiextractors import NwbImagingExtractor, NwbSegmentationExtractor
from roiextractors.testing import check_imaging_equal, check_segmentations_equal
from spikeinterface.core.testing import check_recordings_equal, check_sortings_equal
from spikeinterface.extractors import NwbRecordingExtractor, NwbSortingExtractor

from neuroconv.basedatainterface import BaseDataInterface
from neuroconv.datainterfaces.ecephys.baserecordingextractorinterface import (
    BaseRecordingExtractorInterface,
)
from neuroconv.datainterfaces.ecephys.basesortingextractorinterface import (
    BaseSortingExtractorInterface,
)
from neuroconv.datainterfaces.ophys.baseimagingextractorinterface import (
    BaseImagingExtractorInterface,
)
from neuroconv.datainterfaces.ophys.basesegmentationextractorinterface import (
    BaseSegmentationExtractorInterface,
)
from neuroconv.utils import NWBMetaDataEncoder


class DataInterfaceTestMixin:
    """
    Generic class for testing DataInterfaces.

    This mixin must be paired with unittest.TestCase.

    Several of these tests are required to be run in a specific order. In this case,
    there is a `test_conversion_as_lone_interface` that calls the `check` functions in
    the appropriate order, after the `interface` has been created. Normally, you might
    expect the `interface` to be simply created in the `setUp` method, but this class
    allows you to specify multiple interface_kwargs.

    Class Attributes
    ----------------
    data_interface_cls : DataInterface
        class, not instance
    interface_kwargs : dict or list
        When it is a dictionary, take these as arguments to the constructor of the
        interface. When it is a list, each element of the list is a dictionary of
        arguments to the constructor. Each dictionary will be tested one at a time.
    save_directory : Path, optional
        Directory where test files should be saved.
    """

    data_interface_cls: Type[BaseDataInterface]
    interface_kwargs: Union[dict, List[dict]]
    save_directory: Path = Path(tempfile.mkdtemp())
    maxDiff = None

    def test_source_schema_valid(self):
        schema = self.data_interface_cls.get_source_schema()
        Draft7Validator.check_schema(schema=schema)

    def check_conversion_options_schema_valid(self):
        schema = self.interface.get_conversion_options_schema()
        Draft7Validator.check_schema(schema=schema)

    def check_metadata_schema_valid(self):
        schema = self.interface.get_metadata_schema()
        Draft7Validator.check_schema(schema=schema)

    def check_metadata(self):
        schema = self.interface.get_metadata_schema()
        metadata = self.interface.get_metadata()
        if "session_start_time" not in metadata["NWBFile"]:
            metadata["NWBFile"].update(session_start_time=datetime.now().astimezone())
        # handle json encoding of datetimes and other tricky types
        metadata_for_validation = json.loads(json.dumps(metadata, cls=NWBMetaDataEncoder))
        validate(metadata_for_validation, schema)
        self.check_extracted_metadata(metadata)

    def run_conversion(self, nwbfile_path: str):
        metadata = self.interface.get_metadata()
        metadata["NWBFile"].update(session_start_time=datetime.now().astimezone())
        self.interface.run_conversion(nwbfile_path=nwbfile_path, overwrite=True, metadata=metadata)

    @abstractmethod
    def check_read_nwb(self, nwbfile_path: str):
        """Read the produced NWB file and compare it to the interface."""
        pass

    def check_extracted_metadata(self, metadata: dict):
        """Override this method to make assertions about specific extracted metadata values."""
        pass

    def check_get_original_timestamps(self):
        """
        Just to ensure each interface can call .get_original_timestamps() without an error raising.

        Also, that it always returns non-empty.
        """
        timestamps = self.interface.get_original_timestamps()

        assert len(timestamps) != 0

    def check_get_timestamps(self):
        """
        Just to ensure each interface can call .get_timestamps() without an error raising.

        Also, that it always returns non-empty.
        """
        timestamps = self.interface.get_timestamps()

        assert len(timestamps) != 0

    def check_align_starting_time_internal(self):
        fresh_interface = self.data_interface_cls(**self.test_kwargs)
        unaligned_timestamps = fresh_interface.get_timestamps()

        starting_time = 1.23
        fresh_interface.align_starting_time(starting_time=starting_time)

        aligned_timestamps = fresh_interface.get_timestamps()
        expected_timestamps = unaligned_timestamps + starting_time
        assert_array_equal(x=aligned_timestamps, y=expected_timestamps)

    def check_align_starting_time_external(self):
        unaligned_timestamps = self.interface.get_original_timestamps()

        aligned_timestamps = unaligned_timestamps + 1.23 + np.random.random(size=unaligned_timestamps.shape)
        self.interface.align_timestamps(aligned_timestamps=aligned_timestamps)

        retrieved_aligned_timestamps = self.interface.get_timestamps()
        assert_array_equal(x=retrieved_aligned_timestamps, y=aligned_timestamps)

    def check_align_starting_time_external(self):
        pass  # TODO: generalize

<<<<<<< HEAD
    def check_temporal_alignment(self):
        self.check_get_timestamps()
        self.check_align_starting_time_internal()
        self.check_align_starting_time_external()
=======
    def run_custom_checks(self):
        """Override this in child classes to inject additional custom checks."""
        pass
>>>>>>> 88e754bb

    def test_conversion_as_lone_interface(self):
        interface_kwargs = self.interface_kwargs
        if isinstance(interface_kwargs, dict):
            interface_kwargs = [interface_kwargs]
        for num, kwargs in enumerate(interface_kwargs):
            with self.subTest(str(num)):
                self.case = num
                self.test_kwargs = kwargs
                self.interface = self.data_interface_cls(**self.test_kwargs)
                self.check_metadata_schema_valid()
                self.check_conversion_options_schema_valid()
                self.check_metadata()
                self.nwbfile_path = str(self.save_directory / f"{self.data_interface_cls.__name__}_{num}.nwb")
                self.run_conversion(nwbfile_path=self.nwbfile_path)
                self.check_read_nwb(nwbfile_path=self.nwbfile_path)

<<<<<<< HEAD
                # Temporal alignment checks
                self.check_temporal_alignment()
=======
                self.check_temporal_alignment()

                # Any extra custom checks to run
                self.run_custom_checks()

    def check_temporal_alignment(self):
        self.check_get_timestamps()
        self.check_align_starting_time_internal()
        self.check_align_starting_time_external()
>>>>>>> 88e754bb


class ImagingExtractorInterfaceTestMixin(DataInterfaceTestMixin):
    data_interface_cls: BaseImagingExtractorInterface

    def check_read_nwb(self, nwbfile_path: str):
        imaging = self.interface.imaging_extractor
        nwb_imaging = NwbImagingExtractor(file_path=nwbfile_path)

        exclude_channel_comparison = False
        if imaging.get_channel_names() is None:
            exclude_channel_comparison = True

        check_imaging_equal(imaging, nwb_imaging, exclude_channel_comparison)

    def check_align_starting_time_external(self):
        nwbfile_path = str(
            self.save_directory / f"{self.data_interface_cls.__name__}_{self.case}_test_starting_time_alignment.nwb"
        )

        interface = self.data_interface_cls(**self.test_kwargs)

        starting_time = 1.23
        interface.align_starting_time(starting_time=starting_time)

        metadata = interface.get_metadata()
        metadata["NWBFile"].update(session_start_time=datetime.now().astimezone())
        interface.run_conversion(nwbfile_path=nwbfile_path, overwrite=True, metadata=metadata)

        with NWBHDF5IO(path=nwbfile_path) as io:
            nwbfile = io.read()

            assert nwbfile.acquisition["TwoPhotonSeries"].starting_time == starting_time


class SegmentationExtractorInterfaceTestMixin(DataInterfaceTestMixin):
    data_interface_cls: BaseSegmentationExtractorInterface

    def check_read(self, nwbfile_path: str):
        nwb_segmentation = NwbSegmentationExtractor(file_path=nwbfile_path)
        segmentation = self.interface.segmentation_extractor
        check_segmentations_equal(segmentation, nwb_segmentation)


class RecordingExtractorInterfaceTestMixin(DataInterfaceTestMixin):
    data_interface_cls: Type[BaseRecordingExtractorInterface]

    def check_read_nwb(self, nwbfile_path: str):
        recording = self.interface.recording_extractor

        electrical_series_name = self.interface.get_metadata()["Ecephys"][self.interface.es_key]["name"]

        if recording.get_num_segments() == 1:
            # Spikeinterface behavior is to load the electrode table channel_name property as a channel_id
            nwb_recording = NwbRecordingExtractor(file_path=nwbfile_path, electrical_series_name=electrical_series_name)
            if "channel_name" in recording.get_property_keys():
                renamed_channel_ids = recording.get_property("channel_name")
            else:
                renamed_channel_ids = recording.get_channel_ids().astype("str")
            recording = recording.channel_slice(
                channel_ids=recording.get_channel_ids(), renamed_channel_ids=renamed_channel_ids
            )

            # Edge case that only occurs in testing, but should eventually be fixed nonetheless
            # The NwbRecordingExtractor on spikeinterface experiences an issue when duplicated channel_ids
            # are specified, which occurs during check_recordings_equal when there is only one channel
            if nwb_recording.get_channel_ids()[0] != nwb_recording.get_channel_ids()[-1]:
                check_recordings_equal(RX1=recording, RX2=nwb_recording, return_scaled=False)
                if recording.has_scaled_traces() and nwb_recording.has_scaled_traces():
                    check_recordings_equal(RX1=recording, RX2=nwb_recording, return_scaled=True)

    def check_align_starting_time_internal(self):
        fresh_interface = self.data_interface_cls(**self.test_kwargs)
        all_unaligned_timestamps = fresh_interface.get_timestamps()

        starting_time = 1.23
        fresh_interface.align_starting_time(starting_time=starting_time)

        if fresh_interface._number_of_segments == 1:
            aligned_timestamps = fresh_interface.get_timestamps()
            expected_timestamps = all_unaligned_timestamps + starting_time
            assert_array_equal(x=aligned_timestamps, y=expected_timestamps)
        else:
            all_aligned_timestamps = fresh_interface.get_timestamps()
            all_expected_timestamps = [
                unaligned_timestamps + starting_time for unaligned_timestamps in all_unaligned_timestamps
            ]
            [
                assert_array_equal(x=aligned_timestamps, y=expected_timestamps)
                for aligned_timestamps, expected_timestamps in zip(all_aligned_timestamps, all_expected_timestamps)
            ]

    def check_align_timestamps_internal(self):
        if fresh_interface._number_of_segments == 1:
            unaligned_timestamps = self.interface.get_original_timestamps()
            aligned_timestamps = unaligned_timestamps + 1.23 + np.random.random(size=unaligned_timestamps.shape)
            self.interface.align_timestamps(aligned_timestamps=aligned_timestamps)

            retrieved_aligned_timestamps = self.interface.get_timestamps()
            assert_array_equal(x=retrieved_aligned_timestamps, y=aligned_timestamps)
        else:
            all_unaligned_timestamps = self.interface.get_original_timestamps()
            all_aligned_timestamps = [
                unaligned_timestamps + 1.23 + np.random.random(size=unaligned_timestamps.shape)
                for unaligned_timestamps in all_unaligned_timestamps
            ]
            self.interface.align_timestamps(aligned_timestamps=all_aligned_timestamps)

            all_retrieved_aligned_timestamps = self.interface.get_timestamps()
            [
                assert_array_equal(x=retrieved_aligned_timestamps, y=aligned_timestamps)
                for retrieved_aligned_timestamps, aligned_timestamps in zip(
                    all_retrieved_aligned_timestamps, all_aligned_timestamps
                )
            ]


class SortingExtractorInterfaceTestMixin(DataInterfaceTestMixin):
    data_interface_cls: BaseSortingExtractorInterface
    associated_recording_cls: Optional[BaseRecordingExtractorInterface] = None
    associated_recording_kwargs: Optional[dict] = None

    def check_read_nwb(self, nwbfile_path: str):
        sorting = self.interface.sorting_extractor
        sf = sorting.get_sampling_frequency()
        if sf is None:  # need to set dummy sampling frequency since no associated acquisition in file
            sorting.set_sampling_frequency(30_000)

        # NWBSortingExtractor on spikeinterface does not yet support loading data written from multiple segment.
        if sorting.get_num_segments() == 1:
            nwb_sorting = NwbSortingExtractor(file_path=nwbfile_path, sampling_frequency=sf)
            # In the NWBSortingExtractor, since unit_names could be not unique,
            # table "ids" are loaded as unit_ids. Here we rename the original sorting accordingly
            sorting_renamed = sorting.select_units(
                unit_ids=sorting.unit_ids, renamed_unit_ids=np.arange(len(sorting.unit_ids))
            )
            check_sortings_equal(SX1=sorting_renamed, SX2=nwb_sorting)

    def check_temporal_alignment(self):
        if self.associated_recording_cls is None:
            return

        recording_interface = self.associated_recording_cls(**self.associated_recording_kwargs)
        self.interface.register_recording(recording_interface=recording_interface)

        self.check_get_timestamps()
        self.check_align_starting_time_internal()
        self.check_align_starting_time_external()

    def check_align_starting_time_internal(self):
        fresh_interface = self.data_interface_cls(**self.test_kwargs)

        original_t_starts = [
            sorting_segment._t_start for sorting_segment in fresh_interface.sorting_extractor._sorting_segments
        ]

        starting_time = 1.23
        fresh_interface.align_starting_time(starting_time=starting_time)

        aligned_starting_times = [
            sorting_segment._t_start for sorting_segment in fresh_interface.sorting_extractor._sorting_segments
        ]
        expected_starting_times = [starting_time + original_t_start for original_t_start in original_t_starts]
        self.assertListEqual(list1=aligned_starting_times, list2=expected_starting_times)

    def check_align_starting_time_external(self):
        # normally this uses the 'original' timestamps, but SortingInterfaces don't have those so use fresh instead
        fresh_interface = self.data_interface_cls(**self.test_kwargs)

        recording_interface = self.associated_recording_cls(**self.associated_recording_kwargs)
        fresh_interface.register_recording(recording_interface=recording_interface)

        unaligned_timestamps = fresh_interface.get_timestamps()

        aligned_timestamps = unaligned_timestamps + 1.23 + np.random.random(size=unaligned_timestamps.shape)
        fresh_interface.align_timestamps(aligned_timestamps=aligned_timestamps)

        retrieved_aligned_timestamps = fresh_interface.get_timestamps()
        assert_array_equal(x=retrieved_aligned_timestamps, y=aligned_timestamps)<|MERGE_RESOLUTION|>--- conflicted
+++ resolved
@@ -138,16 +138,14 @@
     def check_align_starting_time_external(self):
         pass  # TODO: generalize
 
-<<<<<<< HEAD
     def check_temporal_alignment(self):
         self.check_get_timestamps()
         self.check_align_starting_time_internal()
         self.check_align_starting_time_external()
-=======
+
     def run_custom_checks(self):
         """Override this in child classes to inject additional custom checks."""
         pass
->>>>>>> 88e754bb
 
     def test_conversion_as_lone_interface(self):
         interface_kwargs = self.interface_kwargs
@@ -165,20 +163,10 @@
                 self.run_conversion(nwbfile_path=self.nwbfile_path)
                 self.check_read_nwb(nwbfile_path=self.nwbfile_path)
 
-<<<<<<< HEAD
-                # Temporal alignment checks
-                self.check_temporal_alignment()
-=======
                 self.check_temporal_alignment()
 
                 # Any extra custom checks to run
                 self.run_custom_checks()
-
-    def check_temporal_alignment(self):
-        self.check_get_timestamps()
-        self.check_align_starting_time_internal()
-        self.check_align_starting_time_external()
->>>>>>> 88e754bb
 
 
 class ImagingExtractorInterfaceTestMixin(DataInterfaceTestMixin):
