import json
import tempfile
from abc import abstractmethod
from datetime import datetime
from pathlib import Path
from typing import List, Type, Union

import numpy as np
from jsonschema.validators import Draft7Validator, validate
from numpy.testing import assert_array_equal
from pynwb import NWBHDF5IO
from roiextractors import NwbImagingExtractor, NwbSegmentationExtractor
from roiextractors.testing import check_imaging_equal, check_segmentations_equal
from spikeinterface.core.testing import check_recordings_equal, check_sortings_equal
from spikeinterface.extractors import NwbRecordingExtractor, NwbSortingExtractor

from neuroconv.basedatainterface import BaseDataInterface
from neuroconv.datainterfaces import AudioInterface
from neuroconv.datainterfaces.ecephys.baserecordingextractorinterface import (
    BaseRecordingExtractorInterface,
)
from neuroconv.datainterfaces.ecephys.basesortingextractorinterface import (
    BaseSortingExtractorInterface,
)
from neuroconv.datainterfaces.ophys.baseimagingextractorinterface import (
    BaseImagingExtractorInterface,
)
from neuroconv.datainterfaces.ophys.basesegmentationextractorinterface import (
    BaseSegmentationExtractorInterface,
)
from neuroconv.utils import NWBMetaDataEncoder


class DataInterfaceTestMixin:
    """
    Generic class for testing DataInterfaces.

    This mixin must be paired with unittest.TestCase.

    Several of these tests are required to be run in a specific order. In this case,
    there is a `test_conversion_as_lone_interface` that calls the `check` functions in
    the appropriate order, after the `interface` has been created. Normally, you might
    expect the `interface` to be simply created in the `setUp` method, but this class
    allows you to specify multiple interface_kwargs.

    Class Attributes
    ----------------
    data_interface_cls : DataInterface
        class, not instance
    interface_kwargs : dict or list
        When it is a dictionary, take these as arguments to the constructor of the
        interface. When it is a list, each element of the list is a dictionary of
        arguments to the constructor. Each dictionary will be tested one at a time.
    save_directory : Path, optional
        Directory where test files should be saved.
    """

    data_interface_cls: Type[BaseDataInterface]
    interface_kwargs: Union[dict, List[dict]]
    save_directory: Path = Path(tempfile.mkdtemp())
    maxDiff = None

    def test_source_schema_valid(self):
        schema = self.data_interface_cls.get_source_schema()
        Draft7Validator.check_schema(schema=schema)

    def check_conversion_options_schema_valid(self):
        schema = self.interface.get_conversion_options_schema()
        Draft7Validator.check_schema(schema=schema)

    def check_metadata_schema_valid(self):
        schema = self.interface.get_metadata_schema()
        Draft7Validator.check_schema(schema=schema)

    def check_metadata(self):
        schema = self.interface.get_metadata_schema()
        metadata = self.interface.get_metadata()
        if "session_start_time" not in metadata["NWBFile"]:
            metadata["NWBFile"].update(session_start_time=datetime.now().astimezone())
        # handle json encoding of datetimes and other tricky types
        metadata_for_validation = json.loads(json.dumps(metadata, cls=NWBMetaDataEncoder))
        validate(metadata_for_validation, schema)
        self.check_extracted_metadata(metadata)

    def run_conversion(self, nwbfile_path: str):
        metadata = self.interface.get_metadata()
        metadata["NWBFile"].update(session_start_time=datetime.now().astimezone())
        self.interface.run_conversion(nwbfile_path=nwbfile_path, overwrite=True, metadata=metadata)

    @abstractmethod
    def check_read_nwb(self, nwbfile_path: str):
        """Read the produced NWB file and compare it to the interface."""
        pass

    def check_extracted_metadata(self, metadata: dict):
        """Override this method to make assertions about specific extracted metadata values."""
        pass

    def check_get_original_timestamps(self):
        """
        Just to ensure each interface can call .get_original_timestamps() without an error raising.

        Also, that it always returns non-empty.
        """
        timestamps = self.interface.get_original_timestamps()

        assert len(timestamps) != 0

    def check_get_timestamps(self):
        """
        Just to ensure each interface can call .get_timestamps() without an error raising.

        Also, that it always returns non-empty.
        """
        timestamps = self.interface.get_timestamps()

        assert len(timestamps) != 0

    def check_align_starting_time_internal(self):
        fresh_interface = self.data_interface_cls(**self.test_kwargs)
        unaligned_timestamps = fresh_interface.get_timestamps()

        starting_time = 1.23
        fresh_interface.align_starting_time(starting_time=starting_time)

        aligned_timestamps = fresh_interface.get_timestamps()
        expected_timestamps = unaligned_timestamps + starting_time
        assert_array_equal(x=aligned_timestamps, y=expected_timestamps)

    def check_align_starting_time_external(self):
        pass  # TODO: generalize

    def check_align_timestamps_internal(self):
        unaligned_timestamps = self.interface.get_original_timestamps()

        aligned_timestamps = unaligned_timestamps + 1.23 + np.random.random(size=unaligned_timestamps.shape)
        self.interface.align_timestamps(aligned_timestamps=aligned_timestamps)

        retrieved_aligned_timestamps = self.interface.get_timestamps()
        assert_array_equal(x=retrieved_aligned_timestamps, y=aligned_timestamps)

<<<<<<< HEAD
=======
    def check_align_starting_time_external(self):
        pass  # TODO: generalize

    def run_custom_checks(self):
        """Override this in child classes to inject additional custom checks."""
        pass

>>>>>>> 88e754bb
    def test_conversion_as_lone_interface(self):
        interface_kwargs = self.interface_kwargs
        if isinstance(interface_kwargs, dict):
            interface_kwargs = [interface_kwargs]
        for num, kwargs in enumerate(interface_kwargs):
            with self.subTest(str(num)):
                self.case = num
                self.test_kwargs = kwargs
                self.interface = self.data_interface_cls(**self.test_kwargs)
                self.check_metadata_schema_valid()
                self.check_conversion_options_schema_valid()
                self.check_metadata()
                self.nwbfile_path = str(self.save_directory / f"{self.data_interface_cls.__name__}_{num}.nwb")
                self.run_conversion(nwbfile_path=self.nwbfile_path)
                self.check_read_nwb(nwbfile_path=self.nwbfile_path)

                self.check_temporal_alignment()

                # Any extra custom checks to run
                self.run_custom_checks()

    def check_temporal_alignment(self):
        self.check_get_timestamps()
        self.check_align_starting_time_internal()
        self.check_align_starting_time_external()


class ImagingExtractorInterfaceTestMixin(DataInterfaceTestMixin):
    data_interface_cls: BaseImagingExtractorInterface

    def check_read_nwb(self, nwbfile_path: str):
        imaging = self.interface.imaging_extractor
        nwb_imaging = NwbImagingExtractor(file_path=nwbfile_path)

        exclude_channel_comparison = False
        if imaging.get_channel_names() is None:
            exclude_channel_comparison = True

        check_imaging_equal(imaging, nwb_imaging, exclude_channel_comparison)

    def check_align_starting_time_external(self):
        nwbfile_path = str(
            self.save_directory / f"{self.data_interface_cls.__name__}_{self.case}_test_starting_time_alignment.nwb"
        )

        interface = self.data_interface_cls(**self.test_kwargs)

        starting_time = 1.23
        interface.align_starting_time(starting_time=starting_time)

        metadata = interface.get_metadata()
        metadata["NWBFile"].update(session_start_time=datetime.now().astimezone())
        interface.run_conversion(nwbfile_path=nwbfile_path, overwrite=True, metadata=metadata)

        with NWBHDF5IO(path=nwbfile_path) as io:
            nwbfile = io.read()

            assert nwbfile.acquisition["TwoPhotonSeries"].starting_time == starting_time


class SegmentationExtractorInterfaceTestMixin(DataInterfaceTestMixin):
    data_interface_cls: BaseSegmentationExtractorInterface

    def check_read(self, nwbfile_path: str):
        nwb_segmentation = NwbSegmentationExtractor(file_path=nwbfile_path)
        segmentation = self.interface.segmentation_extractor
        check_segmentations_equal(segmentation, nwb_segmentation)


class RecordingExtractorInterfaceTestMixin(DataInterfaceTestMixin):
    data_interface_cls: Type[BaseRecordingExtractorInterface]

    def check_read_nwb(self, nwbfile_path: str):
        recording = self.interface.recording_extractor

        electrical_series_name = self.interface.get_metadata()["Ecephys"][self.interface.es_key]["name"]

        if recording.get_num_segments() == 1:
            # Spikeinterface behavior is to load the electrode table channel_name property as a channel_id
            nwb_recording = NwbRecordingExtractor(file_path=nwbfile_path, electrical_series_name=electrical_series_name)
            if "channel_name" in recording.get_property_keys():
                renamed_channel_ids = recording.get_property("channel_name")
            else:
                renamed_channel_ids = recording.get_channel_ids().astype("str")
            recording = recording.channel_slice(
                channel_ids=recording.get_channel_ids(), renamed_channel_ids=renamed_channel_ids
            )

            # Edge case that only occurs in testing, but should eventually be fixed nonetheless
            # The NwbRecordingExtractor on spikeinterface experiences an issue when duplicated channel_ids
            # are specified, which occurs during check_recordings_equal when there is only one channel
            if nwb_recording.get_channel_ids()[0] != nwb_recording.get_channel_ids()[-1]:
                check_recordings_equal(RX1=recording, RX2=nwb_recording, return_scaled=False)
                if recording.has_scaled_traces() and nwb_recording.has_scaled_traces():
                    check_recordings_equal(RX1=recording, RX2=nwb_recording, return_scaled=True)

    def check_align_starting_time_internal(self):
        fresh_interface = self.data_interface_cls(**self.test_kwargs)
        all_unaligned_timestamps = fresh_interface.get_timestamps()

        starting_time = 1.23
        fresh_interface.align_starting_time(starting_time=starting_time)

        if fresh_interface._number_of_segments == 1:
            aligned_timestamps = fresh_interface.get_timestamps()
            expected_timestamps = all_unaligned_timestamps + starting_time
            assert_array_equal(x=aligned_timestamps, y=expected_timestamps)
        else:
            all_aligned_timestamps = fresh_interface.get_timestamps()
            all_expected_timestamps = [
                unaligned_timestamps + starting_time for unaligned_timestamps in all_unaligned_timestamps
            ]
            [
                assert_array_equal(x=aligned_timestamps, y=expected_timestamps)
                for aligned_timestamps, expected_timestamps in zip(all_aligned_timestamps, all_expected_timestamps)
            ]

    def check_align_timestamps_internal(self):
        if fresh_interface._number_of_segments == 1:
            unaligned_timestamps = self.interface.get_original_timestamps()
            aligned_timestamps = unaligned_timestamps + 1.23 + np.random.random(size=unaligned_timestamps.shape)
            self.interface.align_timestamps(aligned_timestamps=aligned_timestamps)

            retrieved_aligned_timestamps = self.interface.get_timestamps()
            assert_array_equal(x=retrieved_aligned_timestamps, y=aligned_timestamps)
        else:
            all_unaligned_timestamps = self.interface.get_original_timestamps()
            all_aligned_timestamps = [
                unaligned_timestamps + 1.23 + np.random.random(size=unaligned_timestamps.shape)
                for unaligned_timestamps in all_unaligned_timestamps
            ]
            self.interface.align_timestamps(aligned_timestamps=all_aligned_timestamps)

            all_retrieved_aligned_timestamps = self.interface.get_timestamps()
            [
                assert_array_equal(x=retrieved_aligned_timestamps, y=aligned_timestamps)
                for retrieved_aligned_timestamps, aligned_timestamps in zip(
                    all_retrieved_aligned_timestamps, all_aligned_timestamps
                )
            ]


class SortingExtractorInterfaceTestMixin(DataInterfaceTestMixin):
    data_interface_cls: BaseSortingExtractorInterface

    def check_read_nwb(self, nwbfile_path: str):
        sorting = self.interface.sorting_extractor
        sf = sorting.get_sampling_frequency()
        if sf is None:  # need to set dummy sampling frequency since no associated acquisition in file
            sorting.set_sampling_frequency(30_000)

        # NWBSortingExtractor on spikeinterface does not yet support loading data written from multiple segment.
        if sorting.get_num_segments() == 1:
            nwb_sorting = NwbSortingExtractor(file_path=nwbfile_path, sampling_frequency=sf)
            # In the NWBSortingExtractor, since unit_names could be not unique,
            # table "ids" are loaded as unit_ids. Here we rename the original sorting accordingly
            sorting_renamed = sorting.select_units(
                unit_ids=sorting.unit_ids, renamed_unit_ids=np.arange(len(sorting.unit_ids))
            )
            check_sortings_equal(SX1=sorting_renamed, SX2=nwb_sorting)

    def test_conversion_as_lone_interface(self):
        interface_kwargs = self.interface_kwargs
        if isinstance(interface_kwargs, dict):
            interface_kwargs = [interface_kwargs]
        for num, kwargs in enumerate(interface_kwargs):
            with self.subTest(str(num)):
                self.case = num
                self.test_kwargs = kwargs
                self.interface = self.data_interface_cls(**self.test_kwargs)
                self.check_metadata_schema_valid()
                self.check_conversion_options_schema_valid()
                self.check_metadata()
                self.nwbfile_path = str(self.save_directory / f"{self.data_interface_cls.__name__}_{num}.nwb")
                self.run_conversion(nwbfile_path=self.nwbfile_path)
                self.check_read_nwb(nwbfile_path=self.nwbfile_path)

                # Temporal alignment checks
                # Temporary override to disable failing multi-segment case and general sorting application
                # self.check_get_timestamps()
                # self.check_align_starting_time_internal()
                # self.check_align_starting_time_external()


class AudioInterfaceTestMixin(DataInterfaceTestMixin):
    def check_read_nwb(self, nwbfile_path: str):
        pass  # TODO?

    def check_get_timestamps(self):
        pass  # TODO - add timestamps support

    def check_align_starting_time_internal(self):
        pass  # TODO - cannot test internal adjustment until timestamp support

    def check_align_starting_time_external(self):
        pass  # This is tested in 'test_run_conversion' of 'test_audio_interface.py'<|MERGE_RESOLUTION|>--- conflicted
+++ resolved
@@ -139,8 +139,6 @@
         retrieved_aligned_timestamps = self.interface.get_timestamps()
         assert_array_equal(x=retrieved_aligned_timestamps, y=aligned_timestamps)
 
-<<<<<<< HEAD
-=======
     def check_align_starting_time_external(self):
         pass  # TODO: generalize
 
@@ -148,7 +146,6 @@
         """Override this in child classes to inject additional custom checks."""
         pass
 
->>>>>>> 88e754bb
     def test_conversion_as_lone_interface(self):
         interface_kwargs = self.interface_kwargs
         if isinstance(interface_kwargs, dict):
