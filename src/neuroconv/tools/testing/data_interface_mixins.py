--- conflicted
+++ resolved
@@ -7,24 +7,20 @@
 
 import numpy as np
 from jsonschema.validators import Draft7Validator, validate
-<<<<<<< HEAD
+from roiextractors import NwbImagingExtractor, NwbSegmentationExtractor
+from roiextractors.testing import check_imaging_equal, check_segmentations_equal
 from spikeinterface.core.testing import check_sortings_equal
 from spikeinterface.extractors import NwbSortingExtractor
 
 from neuroconv.basedatainterface import BaseDataInterface
 from neuroconv.datainterfaces.ecephys.basesortingextractorinterface import (
     BaseSortingExtractorInterface,
-=======
-from roiextractors import NwbImagingExtractor, NwbSegmentationExtractor
-from roiextractors.testing import check_imaging_equal, check_segmentations_equal
-
-from neuroconv.basedatainterface import BaseDataInterface
+)
 from neuroconv.datainterfaces.ophys.baseimagingextractorinterface import (
     BaseImagingExtractorInterface,
 )
 from neuroconv.datainterfaces.ophys.basesegmentationextractorinterface import (
     BaseSegmentationExtractorInterface,
->>>>>>> 476c988e
 )
 from neuroconv.utils import NWBMetaDataEncoder
 
@@ -109,26 +105,6 @@
                 self.check_read_nwb(nwbfile_path=nwbfile_path)
 
 
-<<<<<<< HEAD
-class SortingExtractorInterfaceTestMixin(DataInterfaceTestMixin):
-    data_interface_cls: BaseSortingExtractorInterface
-
-    def check_read_nwb(self, nwbfile_path: str):
-        sorting = self.interface.sorting_extractor
-        sf = sorting.get_sampling_frequency()
-        if sf is None:  # need to set dummy sampling frequency since no associated acquisition in file
-            sorting.set_sampling_frequency(30_000)
-
-        # NWBSortingExtractor on spikeinterface does not yet support loading data written from multiple segment.
-        if sorting.get_num_segments() == 1:
-            nwb_sorting = NwbSortingExtractor(file_path=nwbfile_path, sampling_frequency=sf)
-            # In the NWBSortingExtractor, since unit_names could be not unique,
-            # table "ids" are loaded as unit_ids. Here we rename the original sorting accordingly
-            sorting_renamed = sorting.select_units(
-                unit_ids=sorting.unit_ids, renamed_unit_ids=np.arange(len(sorting.unit_ids))
-            )
-            check_sortings_equal(SX1=sorting_renamed, SX2=nwb_sorting)
-=======
 class ImagingExtractorInterfaceTestMixin(DataInterfaceTestMixin):
     data_interface_cls: BaseImagingExtractorInterface
 
@@ -150,4 +126,23 @@
         nwb_segmentation = NwbSegmentationExtractor(file_path=nwbfile_path)
         segmentation = self.interface.segmentation_extractor
         check_segmentations_equal(segmentation, nwb_segmentation)
->>>>>>> 476c988e
+
+
+class SortingExtractorInterfaceTestMixin(DataInterfaceTestMixin):
+    data_interface_cls: BaseSortingExtractorInterface
+
+    def check_read_nwb(self, nwbfile_path: str):
+        sorting = self.interface.sorting_extractor
+        sf = sorting.get_sampling_frequency()
+        if sf is None:  # need to set dummy sampling frequency since no associated acquisition in file
+            sorting.set_sampling_frequency(30_000)
+
+        # NWBSortingExtractor on spikeinterface does not yet support loading data written from multiple segment.
+        if sorting.get_num_segments() == 1:
+            nwb_sorting = NwbSortingExtractor(file_path=nwbfile_path, sampling_frequency=sf)
+            # In the NWBSortingExtractor, since unit_names could be not unique,
+            # table "ids" are loaded as unit_ids. Here we rename the original sorting accordingly
+            sorting_renamed = sorting.select_units(
+                unit_ids=sorting.unit_ids, renamed_unit_ids=np.arange(len(sorting.unit_ids))
+            )
+            check_sortings_equal(SX1=sorting_renamed, SX2=nwb_sorting)