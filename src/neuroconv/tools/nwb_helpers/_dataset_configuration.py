"""Collection of helper functions related to configuration of datasets dependent on backend."""
from typing import Generator, Literal, Union

import h5py
import numpy as np
import zarr
from hdmf.data_utils import DataIO
from hdmf_zarr import NWBZarrIO
from pynwb import NWBHDF5IO, NWBFile
from pynwb.base import DynamicTable

from ._configuration_models._base_dataset_io import DatasetIOConfiguration


def _get_io_mode(io: Union[NWBHDF5IO, NWBZarrIO]) -> str:
    """NWBHDF5IO and NWBZarrIO have different ways of storing the io mode (e.g. "r", "a", "w") they used on a path."""
    if isinstance(io, NWBHDF5IO):
        return io.mode
    elif isinstance(io, NWBZarrIO):
        return io._ZarrIO__mode


def _is_dataset_written_to_file(
    candidate_dataset: Union[h5py.Dataset, zarr.Array],
    backend: Literal["hdf5", "zarr"],
    existing_file: Union[h5py.File, zarr.Group, None],
) -> bool:
    """
    Determine if the neurodata object is already written to the file on disk.

    This object should then be skipped by the `get_io_datasets` function when working in append mode.
    """
    return (
        isinstance(candidate_dataset, h5py.Dataset)  # If the source data is an HDF5 Dataset
        and backend == "hdf5"
        and candidate_dataset.file == existing_file  # If the source HDF5 Dataset is the appending NWBFile
    ) or (
        isinstance(candidate_dataset, zarr.Array)  # If the source data is an Zarr Array
        and backend == "zarr"
        and candidate_dataset.store == existing_file  # If the source Zarr 'file' is the appending NWBFile
    )


def get_default_dataset_io_configurations(
    nwbfile: NWBFile,
    backend: Union[None, Literal["hdf5", "zarr"]] = None,  # None for auto-detect from append mode, otherwise required
) -> Generator[DatasetIOConfiguration, None, None]:
    """
    Generate DatasetIOConfiguration objects for wrapping NWB file objects with a specific backend.

    This method automatically detects all objects in an NWB file that can be wrapped in a DataIO.
    If the NWB file is in append mode, it supports auto-detection of the backend.
    Otherwise, it requires a backend specification.

    Parameters
    ----------
    nwbfile : pynwb.NWBFile
        An in-memory NWBFile object, either generated from the base class or read from an existing file of any backend.
    backend : "hdf5" or "zarr"
        Which backend format type you would like to use in configuring each datasets compression methods and options.

    Yields
    ------
    DatasetIOConfiguration
        A summary of each detected object that can be wrapped in a DataIO.
    """
    from ..nwb_helpers import DATASET_IO_CONFIGURATIONS

    DatasetIOConfigurationClass = DATASET_IO_CONFIGURATIONS[backend]

    if backend is None and nwbfile.read_io is None:
        raise ValueError(
            "Keyword argument `backend` (either 'hdf5' or 'zarr') must be specified if the `nwbfile` was not "
            "read from an existing file!"
        )
    if backend is None and nwbfile.read_io is not None and nwbfile.read_io.mode not in ("r+", "a"):
        raise ValueError(
            "Keyword argument `backend` (either 'hdf5' or 'zarr') must be specified if the `nwbfile` is being appended."
        )

    detected_backend = None
    existing_file = None
    if isinstance(nwbfile.read_io, NWBHDF5IO) and _get_io_mode(io=nwbfile.read_io) in ("r+", "a"):
        detected_backend = "hdf5"
        existing_file = nwbfile.read_io._file
    elif isinstance(nwbfile.read_io, NWBZarrIO) and _get_io_mode(io=nwbfile.read_io) in ("r+", "a"):
        detected_backend = "zarr"
        existing_file = nwbfile.read_io.file.store
    backend = backend or detected_backend

    if detected_backend is not None and detected_backend != backend:
        raise ValueError(
            f"Detected backend '{detected_backend}' for appending file, but specified `backend` "
            f"({backend}) does not match! Set `backend=None` or remove the keyword argument to allow it to auto-detect."
        )

    for neurodata_object in nwbfile.objects.values():
        if isinstance(neurodata_object, DynamicTable):
            dynamic_table = neurodata_object  # for readability

            for column in dynamic_table.columns:
                candidate_dataset = column.data  # VectorData object
                if _is_dataset_written_to_file(
                    candidate_dataset=candidate_dataset, backend=backend, existing_file=existing_file
                ):
                    continue  # skip

                # Skip over columns that are already wrapped in DataIO
                if isinstance(candidate_dataset, DataIO):
                    continue

                dataset_io_configuration = DatasetIOConfigurationClass.from_neurodata_object(
                    neurodata_object=column, field_name="data"
                )

                yield dataset_io_configuration
        else:
            # Primarily for TimeSeries, but also any extended class that has 'data' or 'timestamps'
            # The most common example of this is ndx-events Events/LabeledEvents types
            time_series = neurodata_object  # for readability

            for field_name in ("data", "timestamps"):
                if field_name not in time_series.fields:  # timestamps is optional
                    continue

                candidate_dataset = getattr(time_series, field_name)
                if _is_dataset_written_to_file(
                    candidate_dataset=candidate_dataset, backend=backend, existing_file=existing_file
                ):
                    continue  # skip

                # Skip over datasets that are already wrapped in DataIO
                if isinstance(candidate_dataset, DataIO):
                    continue

                # Edge case of in-memory ImageSeries with external mode; data is in fields and is empty array
                if isinstance(candidate_dataset, np.ndarray) and candidate_dataset.size == 0:
                    continue  # skip

                dataset_io_configuration = DatasetIOConfigurationClass.from_neurodata_object(
                    neurodata_object=time_series, field_name=field_name
                )

<<<<<<< HEAD
                yield dataset_io_configuration


def get_default_backend_configuration(
    nwbfile: NWBFile, backend: Literal["hdf5", "zarr"]
) -> Union[HDF5BackendConfiguration, ZarrBackendConfiguration]:
    """Fill a default backend configuration to serve as a starting point for further customization."""
    BackendConfigurationClass = BACKEND_TO_CONFIGURATION[backend]
    default_dataset_configurations = get_default_dataset_io_configurations(nwbfile=nwbfile, backend=backend)
    dataset_configurations = {
        default_dataset_configuration.dataset_info.location: default_dataset_configuration
        for default_dataset_configuration in default_dataset_configurations
    }

    backend_configuration = BackendConfigurationClass(dataset_configurations=dataset_configurations)

    return backend_configuration


def configure_backend(
    nwbfile: NWBFile, backend_configuration: Union[HDF5BackendConfiguration, ZarrBackendConfiguration]
) -> None:
    """Configure all datasets specified in the `backend_configuration` with their appropriate DataIO and options."""
    nwbfile_objects = nwbfile.objects

    data_io_class = backend_configuration.data_io_class
    for dataset_configuration in backend_configuration.dataset_configurations.values():
        object_id = dataset_configuration.dataset_info.object_id
        dataset_name = dataset_configuration.dataset_info.dataset_name
        data_io_kwargs = dataset_configuration.get_data_io_kwargs()

        # TODO: update buffer shape in iterator, if present

        nwbfile_objects[object_id].set_data_io(dataset_name=dataset_name, data_io_class=data_io_class, **data_io_kwargs)
=======
                yield dataset_io_configuration
>>>>>>> 5687c07c
<|MERGE_RESOLUTION|>--- conflicted
+++ resolved
@@ -141,41 +141,4 @@
                     neurodata_object=time_series, field_name=field_name
                 )
 
-<<<<<<< HEAD
-                yield dataset_io_configuration
-
-
-def get_default_backend_configuration(
-    nwbfile: NWBFile, backend: Literal["hdf5", "zarr"]
-) -> Union[HDF5BackendConfiguration, ZarrBackendConfiguration]:
-    """Fill a default backend configuration to serve as a starting point for further customization."""
-    BackendConfigurationClass = BACKEND_TO_CONFIGURATION[backend]
-    default_dataset_configurations = get_default_dataset_io_configurations(nwbfile=nwbfile, backend=backend)
-    dataset_configurations = {
-        default_dataset_configuration.dataset_info.location: default_dataset_configuration
-        for default_dataset_configuration in default_dataset_configurations
-    }
-
-    backend_configuration = BackendConfigurationClass(dataset_configurations=dataset_configurations)
-
-    return backend_configuration
-
-
-def configure_backend(
-    nwbfile: NWBFile, backend_configuration: Union[HDF5BackendConfiguration, ZarrBackendConfiguration]
-) -> None:
-    """Configure all datasets specified in the `backend_configuration` with their appropriate DataIO and options."""
-    nwbfile_objects = nwbfile.objects
-
-    data_io_class = backend_configuration.data_io_class
-    for dataset_configuration in backend_configuration.dataset_configurations.values():
-        object_id = dataset_configuration.dataset_info.object_id
-        dataset_name = dataset_configuration.dataset_info.dataset_name
-        data_io_kwargs = dataset_configuration.get_data_io_kwargs()
-
-        # TODO: update buffer shape in iterator, if present
-
-        nwbfile_objects[object_id].set_data_io(dataset_name=dataset_name, data_io_class=data_io_class, **data_io_kwargs)
-=======
-                yield dataset_io_configuration
->>>>>>> 5687c07c
+                yield dataset_io_configuration