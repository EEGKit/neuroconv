"""Collection of helper functions for assessing and performing automated data transfers."""
import json
import os
import re
<<<<<<< HEAD
import subprocess
from datetime import datetime
=======
>>>>>>> 648dffc8
from pathlib import Path
from shutil import rmtree
from tempfile import mkdtemp
from time import sleep, time
<<<<<<< HEAD
from typing import Dict, List, Optional, Tuple, Union
from uuid import uuid4
=======
from typing import Dict, List, Tuple, Union
>>>>>>> 648dffc8
from warnings import warn

from dandi.download import download as dandi_download
from dandi.organize import organize as dandi_organize
from dandi.upload import upload as dandi_upload
from pynwb import NWBHDF5IO
from tqdm import tqdm

<<<<<<< HEAD
from ..tools import get_package
=======
from .processes import deploy_process
>>>>>>> 648dffc8
from ..utils import FolderPathType, OptionalFolderPathType

try:  # pragma: no cover
    import globus_cli

    HAVE_GLOBUS = True
except ModuleNotFoundError:
    HAVE_GLOBUS = False


def get_globus_dataset_content_sizes(
    globus_endpoint_id: str, path: str, recursive: bool = True, timeout: float = 120.0
) -> Dict[str, int]:  # pragma: no cover
    """
    May require external login via 'globus login' from CLI.

    Returns dictionary whose keys are file names and values are sizes in bytes.
    """
    assert HAVE_GLOBUS, "You must install the globus CLI (pip install globus-cli)!"

    recursive_flag = " --recursive" if recursive else ""
    contents = json.loads(
        deploy_process(
            command=f"globus ls -Fjson {globus_endpoint_id}:{path}{recursive_flag}", catch_output=True, timeout=timeout
        )
    )
    files_and_sizes = {item["name"]: item["size"] for item in contents["DATA"] if item["type"] == "file"}
    return files_and_sizes


def transfer_globus_content(
    source_endpoint_id: str,
    source_files: Union[str, List[List[str]]],
    destination_endpoint_id: str,
    destination_folder: FolderPathType,
    display_progress: bool = True,
    progress_update_rate: float = 60.0,
    progress_update_timeout: float = 600.0,
) -> Tuple[bool, List[str]]:  # pragma: no cover
    """
    Track progress for transferring content from source_endpoint_id to destination_endpoint_id:destination_folder.

    Parameters
    ----------
    source_endpoint_id : str
        Source Globus ID.
    source_files : string, or list of strings, or list of lists of strings
        A string path or list-of-lists of string paths of files to transfer from the source_endpoint_id.
        If using a nested list, the outer level indicates which requests will be batched together.
        If using a nested list, all items in a single batch level must be from the same common directory.

        It is recommended to transfer the largest file(s) with minimal batching,
        and to batch a large number of very small files together.

        It is also generally recommended to submit up to 3 simultaneous transfer,
        *i.e.*, `source_files` is recommended to have at most 3 items all of similar total byte size.
    destination_endpoint_id : str
        Destination Globus ID.
    destination_folder : FolderPathType
        Absolute path to a local folder where all content will be transferred to.
    display_progress : bool, default: True
        Whether to display the transfer as progress bars using `tqdm`.
    progress_update_rate : float, default: 60.0
        How frequently (in seconds) to update the progress bar display tracking the data transfer.
    progress_update_timeout : float, default: 600.0
        Maximum amount of time to monitor the transfer progress.
        You may wish to set this to be longer when transferring very large files.

    Returns
    -------
    success : bool
        Returns the total status of all transfers when they either finish or the progress tracking times out.
    task_ids : list of strings
        List of the task IDs submitted to globus, if further information is needed to reestablish tracking or terminate.
    """

    def _submit_transfer_request(
        source_endpoint_id: str,
        source_files: Union[str, List[List[str]]],
        destination_endpoint_id: str,
        destination_folder_path: Path,
    ) -> Dict[str, int]:
        """Send transfer request to Globus."""
        folder_content_sizes = dict()
        task_total_sizes = dict()
        for j, batched_source_files in enumerate(source_files):
            paths_file = destination_folder_path / f"paths_{j}.txt"
            # .as_posix() to ensure correct string form Globus expects
            # ':' replacement for Windows drives
            source_folder = Path(batched_source_files[0]).parent.as_posix().replace(":", "")
            destination_folder_name = destination_folder_path.as_posix().replace(":", "")
            with open(file=paths_file, mode="w") as f:
                for source_file in batched_source_files:
                    file_name = Path(source_file).name
                    f.write(f"{file_name} {file_name}\n")

            transfer_command = (
                "globus transfer "
                f"{source_endpoint_id}:{source_folder} {destination_endpoint_id}:/{destination_folder_name} "
                f"--batch {paths_file}"
            )
            transfer_message = deploy_process(
                command=transfer_command,
                catch_output=True,
            )
            task_id = re.findall(
                pattern=(
                    "^Message: The transfer has been accepted and a task has been created and queued for "
                    "execution\nTask ID: (.+)$"
                ),
                string=transfer_message,
            )
            paths_file.unlink()
            assert task_id, f"Transfer submission failed! Globus output:\n{transfer_message}."

            if source_folder not in folder_content_sizes:
                contents = get_globus_dataset_content_sizes(globus_endpoint_id=source_endpoint_id, path=source_folder)
                folder_content_sizes.update({source_folder: contents})
            task_total_sizes.update(
                {
                    task_id[0]: sum(
                        [
                            folder_content_sizes[source_folder][Path(source_file).name]
                            for source_file in batched_source_files
                        ]
                    )
                }
            )
        return task_total_sizes

    def _track_transfer(
        task_total_sizes: Dict[str, int],
        display_progress: bool = True,
        progress_update_rate: float = 60.0,
        progress_update_timeout: float = 600.0,
    ) -> bool:
        """Track the progress of transfers."""
        if display_progress:
            all_pbars = [
                tqdm(desc=f"Transferring batch #{j}...", total=total_size, position=j, leave=True)
                for j, total_size in enumerate(task_total_sizes.values(), start=1)
            ]
        all_status = [False for _ in task_total_sizes]
        success = all(all_status)
        time_so_far = 0.0
        start_time = time()
        while not success and time_so_far <= progress_update_timeout:
            time_so_far = time() - start_time
            for j, (task_id, task_total_size) in enumerate(task_total_sizes.items()):
                task_update = deploy_process(f"globus task show {task_id} -Fjson", catch_output=True)
                task_message = json.loads(task_update)
                all_status[j] = task_message["status"] == "SUCCEEDED"
                assert (
                    all_status[j] != "OK" or all_status[j] != "SUCCEEDED"
                ), f"Something went wrong with the transfer! Please manually inspect the task with ID '{task_id}'."
                if display_progress:
                    all_pbars[j].update(n=task_message["bytes_transferred"] - all_pbars[j].n)
            success = all(all_status)
            if not success:
                sleep(progress_update_rate)
        return success

    source_files = [[source_files]] if isinstance(source_files, str) else source_files
    destination_folder_path = Path(destination_folder)
    destination_folder_path.mkdir(exist_ok=True)
    # assertion check is ensure the logical iteration does not occur over the individual string values
    assert (
        isinstance(source_files, list) and source_files and isinstance(source_files[0], list) and source_files[0]
    ), "'source_files' must be a non-empty nested list-of-lists to indicate batched transfers!"
    assert destination_folder_path.is_absolute(), (
        "The 'destination_folder' must be an absolute path to resolve ambiguity with relative Globus head "
        "as well as avoiding Globus access permissions to a personal relative path!"
    )

    task_total_sizes = _submit_transfer_request(
        source_endpoint_id=source_endpoint_id,
        source_files=source_files,
        destination_endpoint_id=destination_endpoint_id,
        destination_folder_path=destination_folder_path,
    )
    success = _track_transfer(
        task_total_sizes=task_total_sizes,
        display_progress=display_progress,
        progress_update_rate=progress_update_rate,
        progress_update_timeout=progress_update_timeout,
    )
    return success, list(task_total_sizes)


def estimate_total_conversion_runtime(
    total_mb: float,
    transfer_rate_mb: float = 20.0,
    conversion_rate_mb: float = 17.0,
    upload_rate_mb: float = 40,
    compression_ratio: float = 1.7,
):
    """
    Estimate how long the combined process of data transfer, conversion, and upload is expected to take.

    Parameters
    ----------
    total_mb: float
        The total amount of data (in MB) that will be transferred, converted, and uploaded to dandi.
    transfer_rate_mb : float, default: 20.0
        Estimate of the transfer rate for the data.
    conversion_rate_mb : float, default: 17.0
        Estimate of the conversion rate for the data. Can vary widely depending on conversion options and type of data.
        Figure of 17MB/s is based on extensive compression of high-volume, high-resolution ecephys.
    upload_rate_mb : float, default: 40.0
        Estimate of the upload rate of a single file to the DANDI archive.
    compression_ratio : float, default: 1.7
        Estimate of the final average compression ratio for datasets in the file. Can vary widely.
    """
    c = 1 / compression_ratio  # compressed_size = total_size * c
    return total_mb * (1 / transfer_rate_mb + 1 / conversion_rate_mb + c / upload_rate_mb)


def estimate_s3_conversion_cost(
    total_mb: float,
    transfer_rate_mb: float = 20.0,
    conversion_rate_mb: float = 17.0,
    upload_rate_mb: float = 40.0,
    compression_ratio: float = 1.7,
):
    """
    Estimate potential cost of performing an entire conversion on S3 using full automation.

    Parameters
    ----------
    total_mb: float
        The total amount of data (in MB) that will be transferred, converted, and uploaded to dandi.
    transfer_rate_mb : float, default: 20.0
        Estimate of the transfer rate for the data.
    conversion_rate_mb : float, default: 17.0
        Estimate of the conversion rate for the data. Can vary widely depending on conversion options and type of data.
        Figure of 17MB/s is based on extensive compression of high-volume, high-resolution ecephys.
    upload_rate_mb : float, default: 40.0
        Estimate of the upload rate of a single file to the DANDI Archive.
    compression_ratio : float, default: 1.7
        Estimate of the final average compression ratio for datasets in the file. Can vary widely.
    """
    c = 1 / compression_ratio  # compressed_size = total_size * c
    total_mb_s = (
        total_mb**2 / 2 * (1 / transfer_rate_mb + (2 * c + 1) / conversion_rate_mb + 2 * c**2 / upload_rate_mb)
    )
    cost_gb_m = 0.08 / 1e3  # $0.08 / GB Month
    cost_mb_s = cost_gb_m / (1e3 * 2.628e6)  # assuming 30 day month; unsure how amazon weights shorter months?
    return cost_mb_s * total_mb_s


def automatic_dandi_upload(
    dandiset_id: str,
    nwb_folder_path: FolderPathType,
    dandiset_folder_path: OptionalFolderPathType = None,
    version: str = "draft",
    staging: bool = False,
    cleanup: bool = False,
):
    """
    Fully automated upload of NWBFiles to a DANDISet.

    Requires an API token set as an envrinment variable named DANDI_API_KEY.

    To set this in your bash terminal in Linux or MacOS, run
        export DANDI_API_KEY=...
    or in Windows
        set DANDI_API_KEY=...

    DO NOT STORE THIS IN ANY PUBLICLY SHARED CODE.

    Parameters
    ----------
    dandiset_id : str
        Six-digit string identifier for the DANDISet the NWBFiles will be uploaded to.
    nwb_folder_path : folder path
        Folder containing the NWBFiles to be uploaded.
    dandiset_folder_path : folder path, optional
        A separate folder location within which to download the dandiset.
        Used in cases where you do not have write permissions for the parent of the 'nwb_folder_path' directory.
        Default behavior downloads the DANDISet to a folder adjacent to the 'nwb_folder_path'.
    version : {None, "draft", "version"}
        The default is "draft".
    staging : bool, default: False
        Is the DANDISet hosted on the staging server? This is mostly for testing purposes.
        The default is False.
    cleanup : bool, default: False
        Whether to remove the dandiset folder path and nwb_folder_path.
        Defaults to False.
    """
    dandiset_folder_path = (
        Path(mkdtemp(dir=nwb_folder_path.parent)) if dandiset_folder_path is None else dandiset_folder_path
    )
    dandiset_path = dandiset_folder_path / dandiset_id
    assert os.getenv("DANDI_API_KEY"), (
        "Unable to find environment variable 'DANDI_API_KEY'. "
        "Please retrieve your token from DANDI and set this environment variable."
    )

    url_base = "https://gui-staging.dandiarchive.org" if staging else "https://dandiarchive.org"
    dandiset_url = f"{url_base}/dandiset/{dandiset_id}/{version}"
    dandi_download(urls=dandiset_url, output_dir=str(dandiset_folder_path), get_metadata=True, get_assets=False)
    assert dandiset_path.exists(), "DANDI download failed!"

    dandi_organize(paths=str(nwb_folder_path), dandiset_path=str(dandiset_path))
    organized_nwbfiles = dandiset_path.rglob("*.nwb")

    # DANDI has yet to implement forcing of session_id inclusion in organize step
    # This manually enforces it when only a single session per subject is organized
    for organized_nwbfile in organized_nwbfiles:
        if "ses" not in organized_nwbfile.stem:
            with NWBHDF5IO(path=organized_nwbfile, mode="r") as io:
                nwbfile = io.read()
                session_id = nwbfile.session_id
            dandi_stem = organized_nwbfile.stem
            dandi_stem_split = dandi_stem.split("_")
            dandi_stem_split.insert(1, f"ses-{session_id}")
            corrected_name = "_".join(dandi_stem_split) + ".nwb"
            organized_nwbfile.rename(organized_nwbfile.parent / corrected_name)
    organized_nwbfiles = dandiset_path.rglob("*.nwb")
    # The above block can be removed once they add the feature

    assert len(list(dandiset_path.iterdir())) > 1, "DANDI organize failed!"

    dandi_instance = "dandi-staging" if staging else "dandi"  # Test
    dandi_upload(paths=[str(x) for x in organized_nwbfiles], dandi_instance=dandi_instance)

    # Cleanup should be confirmed manually; Windows especially can complain
    if cleanup:
        try:
            rmtree(path=dandiset_folder_path)
            rmtree(path=nwb_folder_path)
        except PermissionError:  # pragma: no cover
            warn("Unable to clean up source files and dandiset! Please manually delete them.")


def submit_aws_batch_job(
    job_name: str,
    docker_container: str,
    status_tracker_table_name: str = "neuroconv_batch_status_tracker",
    iam_role_name: str = "neuroconv_batch_role",
    compute_environment_name: str = "neuroconv_batch_environment",
    job_queue_name: str = "neuroconv_batch_queue",
) -> None:
    assert (
        "RCLONE_CREDENTIALS" in os.environ
    ), "You must set your rclone credentials as the environment variable 'RCLONE_CREDENTIALS' to submit this job!"
    assert (
        "DANDI_API_KEY" in os.environ
    ), "You must set your DANDI API key as the environment variable 'DANDI_API_KEY' to submit this job!"

    import boto3

    region = "us-east-2"  # TODO, maybe control AWS region? Technically not required if user has it set in credentials

    dynamodb_client = boto3.client("dynamodb", region)
    dynamodb_resource = boto3.resource("dynamodb", region)
    iam_client = boto3.client("iam", region)
    batch_client = boto3.client("batch", region)

    # It is extremely useful to have a status tracker that is separate from the job environment
    # Technically detailed logs of inner workings are given in the CloudWatch, but that can only really be
    # analyzed from the AWS web console
    current_tables = dynamodb_client.list_tables()["TableNames"]
    if status_tracker_table_name not in current_tables:
        table = dynamodb_resource.create_table(
            TableName=status_tracker_table_name,
            KeySchema=[dict(AttributeName="id", KeyType="HASH")],
            AttributeDefinitions=[dict(AttributeName="id", AttributeType="S")],
            ProvisionedThroughput=dict(ReadCapacityUnits=1, WriteCapacityUnits=1),
        )
    else:
        table = dynamodb_resource.Table(name=status_tracker_table_name)

    # Ensure role policy is set
    current_roles = [role["RoleName"] for role in iam_client.list_roles()["Roles"]]
    if iam_role_name not in current_roles:
        assume_role_policy = dict(
            Version="2012-10-17",
            Statement=[
                dict(Effect="Allow", Principal=dict(Service="ecs-tasks.amazonaws.com"), Action="sts:AssumeRole")
            ],
        )

        role = iam_client.create_role(RoleName=iam_role_name, AssumeRolePolicyDocument=json.dumps(assume_role_policy))
        iam_client.attach_role_policy(
            RoleName=role["Role"]["RoleName"], PolicyArn="arn:aws:iam::aws:policy/AmazonDynamoDBFullAccess"
        )
        iam_client.attach_role_policy(
            RoleName=role["Role"]["RoleName"], PolicyArn="arn:aws:iam::aws:policy/CloudWatchFullAccess"
        )
    else:
        role = iam_client.get_role(RoleName=iam_role_name)

    # Ensure compute environment is setup
    current_compute_environments = [
        environment["computeEnvironmentName"]
        for environment in batch_client.describe_compute_environments()["computeEnvironments"]
    ]
    if compute_environment_name not in current_compute_environments:
        batch_client.create_compute_environment(
            computeEnvironmentName=compute_environment_name,
            type="MANAGED",
            state="ENABLED",
            computeResources={
                "type": "EC2",
                "allocationStrategy": "BEST_FIT",
                "minvCpus": 0,  # TODO, control
                "maxvCpus": 256,  # TODO, control
                "subnets": ["subnet-0be50d51", "subnet-3fd16f77", "subnet-0092132b"],
                "instanceRole": "ecsInstanceRole",
                "securityGroupIds": ["sg-851667c7"],
                "instanceTypes": ["optimal"],
            },
        )

    # Ensure job queue exists
    current_job_queues = [queue["jobQueueName"] for queue in batch_client.describe_job_queues()["jobQueues"]]
    if job_queue_name not in current_job_queues:
        batch_client.create_job_queue(
            jobQueueName=job_queue_name,
            state="ENABLED",
            priority=1,
            computeEnvironmentOrder=[
                dict(order=100, computeEnvironment="dynamodb_import_environment"),
            ],
        )

    # Ensure job definition exists
    job_definition = f"neuroconv_batch_{docker_container}"  # Keep unique by incorporating name of container
    current_job_definitions = [
        definition["jobDefinitionName"] for definition in batch_client.describe_job_queues()["jobDefinitions"]
    ]
    if job_definition not in current_job_definitions:
        batch_client.register_job_definition(
            jobDefinitionName=job_definition,
            type="container",
            containerProperties=dict(
                image=docker_container,
                memory=256,  # TODO, control
                vcpus=16,  # TODO, control
                jobRoleArn=role["Role"]["Arn"],
                executionRoleArn=role["Role"]["Arn"],
                environment=[
                    dict(
                        name="AWS_DEFAULT_REGION",
                        value=region,
                    )
                ],
            ),
        )
    else:
        # TODO: would also need to check that memory/vcpu values resolve with previously defined name
        pass

    # Submit job and update status tracker
    currently_running_jobs = batch_client.list_jobs(jobQueue=job_queue_name)
    if job_name not in currently_running_jobs:
        batch_client.submit_job(
            jobQueue=job_queue_name,
            jobDefinition=job_definition,
            jobName=job_name,
            containerOverrides=dict(
                environment=[  # These are environment variables
                    dict(  # The burden is on the calling script to update the table status to finished
                        name="STATUS_TRACKER_TABLE_NAME",
                        value=status_tracker_table_name,
                    ),
                    dict(  # For rclone transfers
                        name="RCLONE_CREDENTIALS",
                        value=os.environ["RCLONE_CREDENTIALS"],
                    ),
                    dict(  # For rclone transfers
                        name="DANDI_API_KEY",
                        value=os.environ["DANDI_API_KEY"],
                    ),
                ]
            ),
        )
        table.put_item(Item=dict(id=uuid4(), job_name=job_name, submitted_on=datetime.now(), status="submitted"))
    else:
        raise ValueError(
            f"There is already a job named '{job_name}' running in the queue! "
            "If you are submitting multiple jobs, each will need a unique name."
        )<|MERGE_RESOLUTION|>--- conflicted
+++ resolved
@@ -2,21 +2,13 @@
 import json
 import os
 import re
-<<<<<<< HEAD
-import subprocess
 from datetime import datetime
-=======
->>>>>>> 648dffc8
 from pathlib import Path
 from shutil import rmtree
 from tempfile import mkdtemp
 from time import sleep, time
-<<<<<<< HEAD
 from typing import Dict, List, Optional, Tuple, Union
 from uuid import uuid4
-=======
-from typing import Dict, List, Tuple, Union
->>>>>>> 648dffc8
 from warnings import warn
 
 from dandi.download import download as dandi_download
@@ -25,11 +17,7 @@
 from pynwb import NWBHDF5IO
 from tqdm import tqdm
 
-<<<<<<< HEAD
 from ..tools import get_package
-=======
-from .processes import deploy_process
->>>>>>> 648dffc8
 from ..utils import FolderPathType, OptionalFolderPathType
 
 try:  # pragma: no cover
