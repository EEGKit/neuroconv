import collections.abc
import inspect
import json
from datetime import datetime
<<<<<<< HEAD
from typing import Callable, Literal
=======
from typing import Dict, Literal
>>>>>>> 72d1daa7

import numpy as np
import pynwb
from pynwb.device import Device
from pynwb.icephys import IntracellularElectrode

from .dict import dict_deep_update
from .types import FilePathType, FolderPathType


class NWBMetaDataEncoder(json.JSONEncoder):
    def default(self, obj):
        # Over-write behaviors for datetime object
        if isinstance(obj, datetime):
            return obj.isoformat()

        # This should transforms numpy generic integers and floats to python floats
        if isinstance(obj, np.generic):
            return obj.item()

        # Numpy-versions of various numeric types
        if isinstance(obj, np.integer):
            return int(obj)
        if isinstance(obj, np.floating):
            return float(obj)
        if isinstance(obj, np.ndarray):
            return obj.tolist()

        # The base-class handles it
        return super().default(obj)


def get_base_schema(tag=None, root=False, id_=None, **kwargs) -> dict:
    """Return the base schema used for all other schemas."""
    base_schema = dict(required=[], properties={}, type="object", additionalProperties=False)
    if tag is not None:
        base_schema.update(tag=tag)
    if root:
        base_schema.update({"$schema": "http://json-schema.org/draft-07/schema#"})
    if id_:
        base_schema.update({"$id": id_})
    base_schema.update(**kwargs)
    return base_schema


def get_schema_from_method_signature(method: Callable, exclude: list = None) -> dict:
    """
    Take a class method and return a json-schema of the input args.

    Parameters
    ----------
    method: function
    exclude: list, optional

    Returns
    -------
    dict

    """
    if exclude is None:
        exclude = ["self", "kwargs"]
    else:
        exclude = exclude + ["self", "kwargs"]
    input_schema = get_base_schema()
    annotation_json_type_map = dict(
        bool="boolean",
        str="string",
        int="number",
        float="number",
        dict="object",
        list="array",
        tuple="array",
        FilePathType="string",
        FolderPathType="string",
    )
    args_spec = dict()
    for param_name, param in inspect.signature(method).parameters.items():
        if param_name in exclude:
            continue
        args_spec[param_name] = dict()
        if param.annotation:
            if getattr(param.annotation, "__origin__", None) == Literal:
                args_spec[param_name]["enum"] = list(param.annotation.__args__)
            elif getattr(param.annotation, "__origin__", None) == dict:
                args_spec[param_name] = dict(type="object")
                if param.annotation.__args__ == (str, str):
                    args_spec[param_name].update(additionalProperties={"^.*$": dict(type="string")})
                else:
                    args_spec[param_name].update(additionalProperties=True)
            elif hasattr(param.annotation, "__args__"):  # Annotation has __args__ if it was made by typing.Union
                args = param.annotation.__args__
                valid_args = [x.__name__ in annotation_json_type_map for x in args]
                if any(valid_args):
                    param_types = [annotation_json_type_map[x.__name__] for x in np.array(args)[valid_args]]
                else:
                    raise ValueError(f"No valid arguments were found in the json type mapping for parameter {param}")
                num_params = len(set(param_types))
                conflict_message = (
                    "Conflicting json parameter types were detected from the annotation! "
                    f"{param.annotation.__args__} found."
                )
                # Normally cannot support Union[...] of multiple annotation types
                if num_params > 2:
                    raise ValueError(conflict_message)
                # Special condition for Optional[...]
                if num_params == 2 and not args[1] is type(None):  # noqa: E721
                    raise ValueError(conflict_message)
                args_spec[param_name]["type"] = param_types[0]
            else:
                arg = param.annotation
                if arg.__name__ in annotation_json_type_map:
                    args_spec[param_name]["type"] = annotation_json_type_map[arg.__name__]
                else:
                    raise ValueError(
                        f"No valid arguments were found in the json type mapping '{arg}' for parameter {param}"
                    )
                if arg == FilePathType:
                    input_schema["properties"].update({param_name: dict(format="file")})
                if arg == FolderPathType:
                    input_schema["properties"].update({param_name: dict(format="directory")})
        else:
            raise NotImplementedError(
                f"The annotation type of '{param}' in function '{method}' is not implemented! "
                "Please request it to be added at github.com/catalystneuro/nwb-conversion-tools/issues "
                "or create the json-schema for this method manually."
            )
        if param.default is param.empty:
            input_schema["required"].append(param_name)
        elif param.default is not None:
            args_spec[param_name].update(default=param.default)
        input_schema["properties"] = dict_deep_update(input_schema["properties"], args_spec)
        input_schema["additionalProperties"] = param.kind == inspect.Parameter.VAR_KEYWORD
    return input_schema


def fill_defaults(schema: dict, defaults: dict, overwrite: bool = True):
    """
    Insert the values of the defaults dict as default values in the schema in place.

    Parameters
    ----------
    schema: dict
    defaults: dict
    overwrite: bool
    """
    # patternProperties introduced with the CsvTimeIntervalsInterface
    # caused issue with NWBConverter.get_metadata_schema() call leading here
    properties_reference = "properties"
    if properties_reference not in schema and "patternProperties" in schema:
        properties_reference = "patternProperties"

    for key, val in schema[properties_reference].items():
        if key in defaults:
            if val["type"] == "object":
                fill_defaults(val, defaults[key], overwrite=overwrite)
            else:
                if overwrite or ("default" not in val):
                    val["default"] = defaults[key]


def unroot_schema(schema: dict):
    """
    Modify a json-schema dictionary to make it not root.

    Parameters
    ----------
    schema: dict
    """
    terms = ("required", "properties", "type", "additionalProperties", "title", "description")
    return {k: v for k, v in schema.items() if k in terms}


def get_schema_from_hdmf_class(hdmf_class):
    """Get metadata schema from hdmf class."""
    schema = get_base_schema()
    schema["tag"] = hdmf_class.__module__ + "." + hdmf_class.__name__

    # Detect child-like (as opposed to link) fields
    pynwb_children_fields = [f["name"] for f in hdmf_class.get_fields_conf() if f.get("child", False)]
    # For MultiContainerInterface
    if hasattr(hdmf_class, "__clsconf__"):
        pynwb_children_fields.append(hdmf_class.__clsconf__["attr"])
    # Temporary solution before this is solved: https://github.com/hdmf-dev/hdmf/issues/475
    if "device" in pynwb_children_fields:
        pynwb_children_fields.remove("device")
    docval = hdmf_class.__init__.__docval__
    for docval_arg in docval["args"]:
        schema_arg = {docval_arg["name"]: dict(description=docval_arg["doc"])}

        # type float
        if docval_arg["type"] in (float, "float", int, "int") or (
            isinstance(docval_arg["type"], tuple)
            and any([it in docval_arg["type"] for it in [float, "float", int, "int"]])
        ):
            schema_arg[docval_arg["name"]].update(type="number")
        # type string
        elif docval_arg["type"] is str or (isinstance(docval_arg["type"], tuple) and str in docval_arg["type"]):
            schema_arg[docval_arg["name"]].update(type="string")
        # type array
        elif docval_arg["type"] is collections.abc.Iterable or (
            isinstance(docval_arg["type"], tuple) and collections.abc.Iterable in docval_arg["type"]
        ):
            schema_arg[docval_arg["name"]].update(type="array")
        # type datetime
        elif docval_arg["type"] is datetime or (
            isinstance(docval_arg["type"], tuple) and datetime in docval_arg["type"]
        ):
            schema_arg[docval_arg["name"]].update(type="string", format="date-time")
        # if TimeSeries, skip it
        elif docval_arg["type"] is pynwb.base.TimeSeries or (
            isinstance(docval_arg["type"], tuple) and pynwb.base.TimeSeries in docval_arg["type"]
        ):
            continue
        # if PlaneSegmentation, skip it
        elif docval_arg["type"] is pynwb.ophys.PlaneSegmentation or (
            isinstance(docval_arg["type"], tuple) and pynwb.ophys.PlaneSegmentation in docval_arg["type"]
        ):
            continue
        else:
            if not isinstance(docval_arg["type"], tuple):
                docval_arg_type = [docval_arg["type"]]
            else:
                docval_arg_type = docval_arg["type"]
            # if another nwb object (or list of nwb objects)
            if any([hasattr(t, "__nwbfields__") for t in docval_arg_type]):
                is_nwb = [hasattr(t, "__nwbfields__") for t in docval_arg_type]
                item = docval_arg_type[np.where(is_nwb)[0][0]]
                # if it is child
                if docval_arg["name"] in pynwb_children_fields:
                    items = get_schema_from_hdmf_class(item)
                    schema_arg[docval_arg["name"]].update(type="array", items=items, minItems=1, maxItems=1)
                # if it is link
                else:
                    target = item.__module__ + "." + item.__name__
                    schema_arg[docval_arg["name"]].update(type="string", target=target)
            else:
                continue
        # Check for default arguments
        if "default" in docval_arg:
            if docval_arg["default"] is not None:
                schema_arg[docval_arg["name"]].update(default=docval_arg["default"])
        else:
            schema["required"].append(docval_arg["name"])
        schema["properties"].update(schema_arg)
    if "allow_extra" in docval:
        schema["additionalProperties"] = docval["allow_extra"]
    return schema


# TODO - centralize into schema folder
def get_schema_for_NWBFile():
    schema = get_base_schema()
    schema["tag"] = "pynwb.file.NWBFile"
    schema["required"] = ["session_description", "identifier", "session_start_time"]
    schema["properties"] = {
        "session_description": {
            "type": "string",
            "format": "long",
            "description": "a description of the session where this data was generated",
        },
        "identifier": {"type": "string", "description": "a unique text identifier for the file"},
        "session_start_time": {
            "type": "string",
            "description": "the start date and time of the recording session",
            "format": "date-time",
        },
        "experimenter": {
            "type": "array",
            "items": {"type": "string", "title": "experimenter"},
            "description": "name of person who performed experiment",
        },
        "experiment_description": {"type": "string", "description": "general description of the experiment"},
        "session_id": {"type": "string", "description": "lab-specific ID for the session"},
        "institution": {"type": "string", "description": "institution(s) where experiment is performed"},
        "notes": {"type": "string", "description": "Notes about the experiment."},
        "pharmacology": {
            "type": "string",
            "description": "Description of drugs used, including how and when they were administered. Anesthesia(s), "
            "painkiller(s), etc., plus dosage, concentration, etc.",
        },
        "protocol": {
            "type": "string",
            "description": "Experimental protocol, if applicable. E.g., include IACUC protocol",
        },
        "related_publications": {
            "type": "string",
            "description": "Publication information.PMID, DOI, URL, etc. If multiple, concatenate together and describe"
            " which is which. such as PMID, DOI, URL, etc",
        },
        "slices": {
            "type": "string",
            "description": "Description of slices, including information about preparation thickness, orientation, "
            "temperature and bath solution",
        },
        "source_script": {"type": "string", "description": "Script file used to create this NWB file."},
        "source_script_file_name": {"type": "string", "description": "Name of the source_script file"},
        "data_collection": {"type": "string", "description": "Notes about data collection and analysis."},
        "surgery": {
            "type": "string",
            "description": (
                "Narrative description about surgery/surgeries, including date(s) and who performed surgery."
            ),
        },
        "virus": {
            "type": "string",
            "description": "Information about virus(es) used in experiments, including virus ID, source, date made, "
            "injection location, volume, etc.",
        },
        "stimulus_notes": {"type": "string", "description": "Notes about stimuli, such as how and where presented."},
        "lab": {"type": "string", "description": "lab where experiment was performed"},
        "keywords": {
            "description": "Terms to search over",
            "type": "array",
            "items": {"title": "keyword", "type": "string"},
        },
    }
    return schema


def get_metadata_schema_for_icephys():
    schema = get_base_schema(tag="Icephys")
    schema["required"] = ["Device", "Electrode"]
    schema["properties"] = dict(
        Device=dict(type="array", minItems=1, items={"$ref": "#/properties/Icephys/properties/definitions/Device"}),
        Electrode=dict(
            type="array",
            minItems=1,
            items={"$ref": "#/properties/Icephys/properties/definitions/Electrode"},
        ),
        Sessions=dict(
            type="array",
            minItems=1,
            items={"$ref": "#/properties/Icephys/properties/definitions/Sessions"},
        ),
    )

    schema["properties"]["definitions"] = dict(
        Device=get_schema_from_hdmf_class(Device),
        Electrode=get_schema_from_hdmf_class(IntracellularElectrode),
        Sessions=dict(
            name={"type": "string", "description": "Session name."},
            relative_session_start_time={
                "type": "number",
                "description": "the start time of the sessions in seconds, relative to the absolute start time",
            },
            icephys_experiment_type={
                "type": "string",
                "description": "Icephys experiment type. Allowed types are: voltage_clamp, current_clamp and izero",
            },
            stimulus_type={
                "type": "string",
                "description": "Description of the type pf stimulus, e.g. Square current clamp.",
            },
            recordings=dict(
                type="array",
                minItems=1,
                items={"$ref": "#/properties/Icephys/properties/definitions/SessionsRecordings"},
            ),
        ),
        SessionsRecordings=dict(
            intracellular_recordings_table_ind={"type": "number", "description": ""},
            simultaneous_recordings_table_ind={"type": "number", "description": ""},
            sequential_recordings_table_ind={"type": "number", "description": ""},
        ),
    )

    return schema<|MERGE_RESOLUTION|>--- conflicted
+++ resolved
@@ -2,11 +2,7 @@
 import inspect
 import json
 from datetime import datetime
-<<<<<<< HEAD
 from typing import Callable, Literal
-=======
-from typing import Dict, Literal
->>>>>>> 72d1daa7
 
 import numpy as np
 import pynwb
