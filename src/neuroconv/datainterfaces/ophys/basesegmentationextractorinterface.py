--- conflicted
+++ resolved
@@ -67,12 +67,8 @@
         stub_test: bool = False,
         stub_frames: int = 100,
         include_roi_centroids: bool = True,
-<<<<<<< HEAD
         iterator_options: Optional[dict] = None,
         compression_options: Optional[dict] = None,
-        save_path: OptionalFilePathType = None,
-=======
->>>>>>> ddc49649
     ):
         from ...tools.roiextractors import write_segmentation
 
@@ -90,10 +86,6 @@
             overwrite=overwrite,
             verbose=self.verbose,
             include_roi_centroids=include_roi_centroids,
-<<<<<<< HEAD
             iterator_options=iterator_options,
             compression_options=compression_options,
-            save_path=save_path,
-=======
->>>>>>> ddc49649
         )