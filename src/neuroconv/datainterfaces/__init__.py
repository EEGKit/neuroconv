--- conflicted
+++ resolved
@@ -33,11 +33,8 @@
 from .ecephys.kilosort.kilosortdatainterface import KiloSortSortingInterface
 from .ecephys.edf.edfdatainterface import EDFRecordingInterface
 from .ecephys.tdt.tdtdatainterface import TdtRecordingInterface
-<<<<<<< HEAD
+from .ecephys.plexon.plexondatainterface import PlexonRecordingInterface
 from .ecephys.alphaomega.alphaomegadatainterface import AlphaOmegaRecordingInterface
-=======
-from .ecephys.plexon.plexondatainterface import PlexonRecordingInterface
->>>>>>> 650079a7
 
 # Icephys
 from .icephys.abf.abfdatainterface import AbfInterface
@@ -89,11 +86,8 @@
     AxonaUnitRecordingInterface,
     EDFRecordingInterface,
     TdtRecordingInterface,
-<<<<<<< HEAD
+    PlexonRecordingInterface,
     AlphaOmegaRecordingInterface,
-=======
-    PlexonRecordingInterface,
->>>>>>> 650079a7
     # Icephys
     AbfInterface,
     # Ophys
