# Behavior
from .behavior.deeplabcut.deeplabcutdatainterface import DeepLabCutInterface
from .behavior.sleap.sleapdatainterface import SLEAPInterface
from .behavior.video.videodatainterface import MovieInterface, VideoInterface

# Ecephys
from .ecephys.alphaomega.alphaomegadatainterface import AlphaOmegaRecordingInterface
from .ecephys.axona.axonadatainterface import (
    AxonaLFPDataInterface,
    AxonaPositionDataInterface,
    AxonaRecordingInterface,
    AxonaUnitRecordingInterface,
)
from .ecephys.biocam.biocamdatainterface import BiocamRecordingInterface
from .ecephys.blackrock.blackrockdatainterface import (
    BlackrockRecordingInterface,
    BlackrockSortingInterface,
)
from .ecephys.cellexplorer.cellexplorerdatainterface import CellExplorerSortingInterface
from .ecephys.edf.edfdatainterface import EDFRecordingInterface
from .ecephys.intan.intandatainterface import IntanRecordingInterface
from .ecephys.kilosort.kilosortdatainterface import KiloSortSortingInterface
from .ecephys.maxwell.maxonedatainterface import MaxOneRecordingInterface
from .ecephys.mcsraw.mcsrawdatainterface import MCSRawRecordingInterface
from .ecephys.mearec.mearecdatainterface import MEArecRecordingInterface
from .ecephys.neuralynx.neuralynxdatainterface import (
    NeuralynxRecordingInterface,
    NeuralynxSortingInterface,
)
from .ecephys.neuroscope.neuroscopedatainterface import (
    NeuroScopeLFPInterface,
    NeuroScopeRecordingInterface,
    NeuroScopeSortingInterface,
)
from .ecephys.openephys.openephysbinarydatainterface import (
    OpenEphysBinaryRecordingInterface,
    OpenEphysSortingInterface,
)
from .ecephys.openephys.openephysdatainterface import OpenEphysRecordingInterface
from .ecephys.openephys.openephyslegacydatainterface import (
    OpenEphysLegacyRecordingInterface,
)
from .ecephys.phy.phydatainterface import PhySortingInterface
from .ecephys.plexon.plexondatainterface import (
    PlexonRecordingInterface,
    PlexonSortingInterface,
)
from .ecephys.spike2.spike2datainterface import (
    CEDRecordingInterface,
    Spike2RecordingInterface,
)
from .ecephys.spikegadgets.spikegadgetsdatainterface import (
    SpikeGadgetsRecordingInterface,
)
from .ecephys.spikeglx.spikeglxdatainterface import (
    SpikeGLXLFPInterface,
    SpikeGLXRecordingInterface,
)
from .ecephys.spikeglx.spikeglxnidqinterface import SpikeGLXNIDQInterface
from .ecephys.tdt.tdtdatainterface import TdtRecordingInterface

# Icephys
from .icephys.abf.abfdatainterface import AbfInterface

# Ophys
from .ophys.brukertiff.brukertiffdatainterface import BrukerTiffImagingInterface
from .ophys.caiman.caimandatainterface import CaimanSegmentationInterface
from .ophys.cnmfe.cnmfedatainterface import CnmfeSegmentationInterface
from .ophys.extract.extractdatainterface import ExtractSegmentationInterface
from .ophys.hdf5.hdf5datainterface import Hdf5ImagingInterface
from .ophys.micromanagertiff.micromanagertiffdatainterface import (
    MicroManagerTiffImagingInterface,
)
from .ophys.sbx.sbxdatainterface import SbxImagingInterface
from .ophys.scanimage.scanimageimaginginterface import ScanImageImagingInterface
from .ophys.sima.simadatainterface import SimaSegmentationInterface
from .ophys.suite2p.suite2pdatainterface import Suite2pSegmentationInterface
from .ophys.tiff.tiffdatainterface import TiffImagingInterface

# Text
from .text.csv.csvtimeintertervalsinterface import CsvTimeIntervalsInterface
from .text.excel.exceltimeintervalsinterface import ExcelTimeIntervalsInterface

interface_list = [
    # Ecephys
    NeuralynxRecordingInterface,
    NeuralynxSortingInterface,
    NeuroScopeRecordingInterface,
    NeuroScopeSortingInterface,
    NeuroScopeLFPInterface,
    Spike2RecordingInterface,
    SpikeGLXRecordingInterface,
    SpikeGLXLFPInterface,
    SpikeGLXNIDQInterface,
    SpikeGadgetsRecordingInterface,
    IntanRecordingInterface,
    CEDRecordingInterface,
    CellExplorerSortingInterface,
    BlackrockRecordingInterface,
    BlackrockSortingInterface,
    OpenEphysRecordingInterface,
    OpenEphysBinaryRecordingInterface,
    OpenEphysLegacyRecordingInterface,
    OpenEphysSortingInterface,
    PhySortingInterface,
    KiloSortSortingInterface,
    AxonaRecordingInterface,
    AxonaPositionDataInterface,
    AxonaLFPDataInterface,
    AxonaUnitRecordingInterface,
    EDFRecordingInterface,
    TdtRecordingInterface,
    PlexonRecordingInterface,
    PlexonSortingInterface,
    BiocamRecordingInterface,
    AlphaOmegaRecordingInterface,
    MEArecRecordingInterface,
    MCSRawRecordingInterface,
    MaxOneRecordingInterface,
    # Icephys
    AbfInterface,
    # Ophys
    CaimanSegmentationInterface,
    CnmfeSegmentationInterface,
    Suite2pSegmentationInterface,
    ExtractSegmentationInterface,
    SimaSegmentationInterface,
    SbxImagingInterface,
    TiffImagingInterface,
    Hdf5ImagingInterface,
    ScanImageImagingInterface,
<<<<<<< HEAD
    MicroManagerTiffImagingInterface,
=======
    BrukerTiffImagingInterface,
>>>>>>> 8eeef1e0
    # Behavior
    MovieInterface,  # TO-DO: deprecate on April 2023
    VideoInterface,
    DeepLabCutInterface,
    SLEAPInterface,
    # Text
    CsvTimeIntervalsInterface,
    ExcelTimeIntervalsInterface,
]

interfaces_by_category = dict(
    ecephys={
        interface.__name__.replace("RecordingInterface", ""): interface  # TODO: use removesuffix when 3.8 is dropped
        for interface in interface_list
        if "Recording" in interface.__name__
    },
    sorting={
        interface.__name__.replace("SortingInterface", ""): interface
        for interface in interface_list
        if "Sorting" in interface.__name__
    },
    imaging={
        interface.__name__.replace("ImagingInterface", ""): interface
        for interface in interface_list
        if "Imaging" in interface.__name__
    },
    segmentation={
        interface.__name__.replace("SegmentationInterface", ""): interface
        for interface in interface_list
        if "Segmentation" in interface.__name__
    },
    icephys=dict(Abf=AbfInterface),
    behavior=dict(
        Video=VideoInterface,
        DeepLabCut=DeepLabCutInterface,
        SLEAP=SLEAPInterface,
        # Text
        CsvTimeIntervals=CsvTimeIntervalsInterface,
        ExcelTimeIntervals=ExcelTimeIntervalsInterface,
    ),
)<|MERGE_RESOLUTION|>--- conflicted
+++ resolved
@@ -129,11 +129,8 @@
     TiffImagingInterface,
     Hdf5ImagingInterface,
     ScanImageImagingInterface,
-<<<<<<< HEAD
+    BrukerTiffImagingInterface,
     MicroManagerTiffImagingInterface,
-=======
-    BrukerTiffImagingInterface,
->>>>>>> 8eeef1e0
     # Behavior
     MovieInterface,  # TO-DO: deprecate on April 2023
     VideoInterface,
