"""Authors: Heberto Mayorquin, Cody Baker and Ben Dichter and Julia Sprenger."""
import json
import warnings
from pathlib import Path
from typing import List

from natsort import natsorted

from ..baserecordingextractorinterface import BaseRecordingExtractorInterface
from ..basesortingextractorinterface import BaseSortingExtractorInterface
from ....utils import FolderPathType
from ....utils.json_schema import dict_deep_update


class NeuralynxRecordingInterface(BaseRecordingExtractorInterface):
    """Primary data interface for converting Neuralynx data. Uses
    :py:class:`~spikeinterface.extractors.NeuralynxRecordingExtractor`."""

    def __init__(self, folder_path: FolderPathType, verbose: bool = True):

        self.ncs_files = natsorted([str(x) for x in Path(folder_path).iterdir() if ".ncs" in x.suffixes])

        super().__init__(folder_path=folder_path, verbose=verbose)
        self.recording_extractor = self.recording_extractor.select_segments(segment_indices=0)

<<<<<<< HEAD
            self.initialize_in_spikeextractors(folder_path=folder_path, verbose=verbose)
            self.recording_extractor = OldToNewRecording(oldapi_recording_extractor=self.recording_extractor)
            self.recording_extractor.neo_readers = self.neo_readers
        else:
            super().__init__(folder_path=folder_path, verbose=verbose)

        # General
        self.add_recording_extractor_properties()

    def initialize_in_spikeextractors(self, folder_path, verbose):
        from spikeextractors import MultiRecordingChannelExtractor, NeuralynxRecordingExtractor

        self.Extractor = MultiRecordingChannelExtractor
        self.subset_channels = None
        self.source_data = dict(folder_path=folder_path, verbose=verbose)
        self.verbose = verbose

        # generate extractors for first segments across all files
        recordings = [NeuralynxRecordingExtractor(filename=filename, seg_index=0) for filename in self.ncs_files]

        max_seg = max([r.neo_reader.segment_count(block_index=0) for r in recordings])
        # add extractors for additional segments
        for seg_idx in range(1, max_seg):
            for i, filename in enumerate(self.ncs_files):
                n_seg = recordings[i].neo_reader.segment_count(block_index=0)
                if seg_idx <= n_seg:
                    recordings.append(NeuralynxRecordingExtractor(filename=filename, seg_index=seg_idx))
                else:
                    # Use None as placeholder if the segment does not exist for requested ncs file
                    recordings.append(None)

        self.neo_readers = [r.neo_reader for r in recordings]
        self.recording_extractor = self.Extractor(recordings)

        gains = [recording.get_channel_gains()[0] for recording in recordings]
        for recording in recordings:
            recording.clear_channel_gains()
        self.recording_extractor.set_channel_gains(gains=gains)

=======
        self.add_recording_extractor_properties()

>>>>>>> 8c1c71fe
    def add_recording_extractor_properties(self):
        if hasattr(self.recording_extractor, "neo_reader"):
            filtering = get_filtering_multi_channel(self.recording_extractor.neo_reader)
        elif hasattr(self.recording_extractor, "neo_readers"):
            filtering = get_filtering_single_channels(self.recording_extractor.neo_readers)
        else:
            raise ValueError("Unable to identify neo readers")

        try:
            self.recording_extractor.set_property(key="filtering", values=filtering)
        except Exception:
            warnings.warn("filtering could not be extracted.")

    def get_metadata(self):
        # extracting general session metadata exemplary from first recording
        if hasattr(self.recording_extractor, "neo_reader"):
            neo_metadata = extract_metadata_single_reader(self.recording_extractor.neo_reader)
        elif hasattr(self.recording_extractor, "neo_readers"):
            neo_metadata = extract_metadata_multi_reader(self.recording_extractor.neo_readers)
        else:
            raise ValueError("Unable to idenfity neo reader")

        # remove filter related entries already covered by `add_recording_extractor_properties`
        neo_metadata = {k: v for k, v in neo_metadata.items() if not k.lower().startswith("dsp")}

        # map Neuralynx metadata to NWB
        nwb_metadata = {"NWBFile": {}, "Ecephys": {"Device": []}}
        neuralynx_device = None
        if "SessionUUID" in neo_metadata:
            # note: SessionUUID can not be used as 'identifier' as this requires uuid4
            nwb_metadata["NWBFile"]["session_id"] = neo_metadata.pop("SessionUUID")
        if "recording_opened" in neo_metadata:
            nwb_metadata["NWBFile"]["session_start_time"] = neo_metadata.pop("recording_opened")
        if "AcquisitionSystem" in neo_metadata:
            neuralynx_device = {"name": neo_metadata.pop("AcquisitionSystem")}
        elif "HardwareSubSystemType" in neo_metadata:
            neuralynx_device = {"name": neo_metadata.pop("HardwareSubSystemType")}
        if neuralynx_device is not None:
            if "ApplicationName" in neo_metadata or "ApplicationVersion" in neo_metadata:
                description = (
                    neo_metadata.pop("ApplicationName", "") + " " + str(neo_metadata.pop("ApplicationVersion", ""))
                )
                neuralynx_device["description"] = description
            nwb_metadata["Ecephys"]["Device"].append(neuralynx_device)

        neo_metadata = {k: str(v) for k, v in neo_metadata.items()}
        nwb_metadata["NWBFile"]["notes"] = json.dumps(neo_metadata, ensure_ascii=True)

        return dict_deep_update(super().get_metadata(), nwb_metadata)


class NeuralynxSortingInterface(BaseSortingExtractorInterface):
    def __init__(self, folder_path: FolderPathType, sampling_frequency: float = None, verbose: bool = True):
        """_summary_

        Parameters
        ----------
        folder_path : str, Path
            The path to the folder/directory containing the data files for the session (nse, ntt, nse, nev)
        sampling_frequency : float, optional
            If a specific sampling_frequency is desired it can be set with this argument.
        verbose : bool, optional
            Enables verbosity
        """

        super().__init__(folder_path=folder_path, sampling_frequency=sampling_frequency, verbose=verbose)


def get_filtering_multi_channel(neo_reader) -> List[str]:
    """
    Get the filtering metadata from neo reader containing a multiple channels.

    Parameters
    ----------
    neo_reader: NeuralynxRawIO
        Neo IO to extract the filtering metadata from

    Returns
    -------
    list:
        list of (str) json dump of filter parameters of each channel.
         Uses the mu character, which may cause problems
        for downstream things that expect ASCII.
    """
    neo_annotations = neo_reader.raw_annotations

    # extracting infos of each signal (channel)
    filter_info = []
    stream_infos = neo_annotations["blocks"][0]["segments"][0]["signals"]
    # iterate across streams
    for stream_info in stream_infos:
        stream_annotations = stream_info["__array_annotations__"]
        filter_dict = {k: v for k, v in stream_annotations.items() if k.lower().startswith("dsp")}
        # iterate across channels in stream
        for chan_idx in range(len(stream_info["__array_annotations__"]["channel_names"])):
            channel_filter_dict = {k: v[chan_idx] for k, v in filter_dict.items()}
            # conversion to string values
            for key, value in channel_filter_dict.items():
                if not isinstance(value, str):
                    value = " ".join(value)
                channel_filter_dict[key] = value
            filter_info.append(json.dumps(channel_filter_dict, ensure_ascii=True))

    return filter_info


def get_filtering_single_channels(neo_readers) -> str:
    """
    Get the filtering metadata from multiple neo readers containing a
    single channel each

    Parameters
    ----------
    neo_readers: list of NeuralynxRawIO objects
        Neo IOs to extract the filtering metadata from

    Returns
    -------
    list:
        list of (str) json dump of filter parameters of each channel.
         Uses the mu character, which may cause problems
        for downstream things that expect ASCII.
    """
    filter_info = []
    for neo_reader in neo_readers:
        # extracting filter annotations
        neo_annotations = neo_reader.raw_annotations
        # extracting only first signal as Extractor handles only a single stream at a time
        signal_info = neo_annotations["blocks"][0]["segments"][0]["signals"][0]

        signal_annotations = signal_info["__array_annotations__"]
        filter_dict = {k: v for k, v in signal_annotations.items() if k.lower().startswith("dsp")}

        # conversion to string values
        for key, value in filter_dict.items():
            filter_dict[key] = " ".join(value)
        filter_info.append(json.dumps(filter_dict, ensure_ascii=True))

    return filter_info


def extract_metadata_single_reader(neo_reader) -> dict:
    """
    Extract the session metadata from a NeuralynxRawIO object

    Parameters
    ----------
    neo_reader: NeuralynxRawIO object
        Neo IO to extract the metadata from

    Returns
    -------
    dict:
        dictionary containing the session metadata across channels
        Uses the mu character, which may cause problems
        for downstream things that expect ASCII.
    """

    # check if neuralynx file header objects are present and use these metadata extraction
    if hasattr(neo_reader, "file_headers"):
        # use only ncs files as only continuous signals are extracted
        headers = [header for filename, header in neo_reader.file_headers.items() if filename.lower().endswith(".ncs")]

    # use metadata provided as array_annotations for each channel (neo version <=0.11.0)
    else:
        headers = []
        neo_annotations = neo_reader.raw_annotations
        for stream_annotations in neo_annotations["blocks"][0]["segments"][0]["signals"]:
            for chan_idx in range(len(stream_annotations["__array_annotations__"]["channel_names"])):
                headers.append({k: v[chan_idx] for k, v in stream_annotations["__array_annotations__"].items()})

    # extract common attributes across channels
    common_header = _dict_intersection(headers)

    # reintroduce recording times as these are typically not exactly identical
    # use minimal recording_opened and max recording_closed value
    if "recording_opened" not in common_header and all(["recording_opened" in h for h in headers]):
        common_header["recording_opened"] = min([h["recording_opened"] for h in headers])
    if "recording_closed" not in common_header and all(["recording_closed" in h for h in headers]):
        common_header["recording_closed"] = max([h["recording_closed"] for h in headers])

    return common_header


def extract_metadata_multi_reader(neo_readers) -> dict:
    """
    Extract the session metadata from multiple NeuralynxRawIO object containing
    a single channel each

    Parameters
    ----------
    neo_readers: NeuralynxRawIO objects
        Neo IOs to extract the metadata from

    Returns
    -------
    dict:
        dictionary containing the session metadata across channels
        Uses the mu character, which may cause problems
        for downstream things that expect ASCII.
    """

    # check if neuralynx file header objects are present and use these metadata extraction
    if hasattr(neo_readers[0], "file_headers"):
        headers = [list(reader.file_headers.values())[0] for reader in neo_readers]

    # use metadata provided as array_annotations for each channel (neo version <=0.11.0)
    else:
        neo_annotations = [r.raw_annotations for r in neo_readers]
        headers = [anno["blocks"][0]["segments"][0]["signals"][0]["__array_annotations__"] for anno in neo_annotations]

    common_header = _dict_intersection(headers)
    return common_header


def _dict_intersection(dictionaries):
    """
    Intersect dictionaries and return only common keys and values

    Parameters
    ----------
    dictionaries: list of dictionaries

    Returns
    -------
    dict:
        Dictionary containing key-value pairs common to all input dictionaries
    """
    if len(dictionaries) == 0:
        return {}
    if len(dictionaries) == 1:
        return dictionaries[0]

    common_keys = list(set.intersection(*[set(h.keys()) for h in dictionaries]))
    common_header = {
        k: dictionaries[0][k] for k in common_keys if all([dictionaries[0][k] == h[k] for h in dictionaries])
    }
    return common_header<|MERGE_RESOLUTION|>--- conflicted
+++ resolved
@@ -21,59 +21,14 @@
         self.ncs_files = natsorted([str(x) for x in Path(folder_path).iterdir() if ".ncs" in x.suffixes])
 
         super().__init__(folder_path=folder_path, verbose=verbose)
+        neo_reader = self.recording_extractor.neo_reader
         self.recording_extractor = self.recording_extractor.select_segments(segment_indices=0)
-
-<<<<<<< HEAD
-            self.initialize_in_spikeextractors(folder_path=folder_path, verbose=verbose)
-            self.recording_extractor = OldToNewRecording(oldapi_recording_extractor=self.recording_extractor)
-            self.recording_extractor.neo_readers = self.neo_readers
-        else:
-            super().__init__(folder_path=folder_path, verbose=verbose)
-
-        # General
+        # preserve neo_reader attribute for SelectSegmentRecording
+        self.recording_extractor.neo_reader = neo_reader
         self.add_recording_extractor_properties()
 
-    def initialize_in_spikeextractors(self, folder_path, verbose):
-        from spikeextractors import MultiRecordingChannelExtractor, NeuralynxRecordingExtractor
-
-        self.Extractor = MultiRecordingChannelExtractor
-        self.subset_channels = None
-        self.source_data = dict(folder_path=folder_path, verbose=verbose)
-        self.verbose = verbose
-
-        # generate extractors for first segments across all files
-        recordings = [NeuralynxRecordingExtractor(filename=filename, seg_index=0) for filename in self.ncs_files]
-
-        max_seg = max([r.neo_reader.segment_count(block_index=0) for r in recordings])
-        # add extractors for additional segments
-        for seg_idx in range(1, max_seg):
-            for i, filename in enumerate(self.ncs_files):
-                n_seg = recordings[i].neo_reader.segment_count(block_index=0)
-                if seg_idx <= n_seg:
-                    recordings.append(NeuralynxRecordingExtractor(filename=filename, seg_index=seg_idx))
-                else:
-                    # Use None as placeholder if the segment does not exist for requested ncs file
-                    recordings.append(None)
-
-        self.neo_readers = [r.neo_reader for r in recordings]
-        self.recording_extractor = self.Extractor(recordings)
-
-        gains = [recording.get_channel_gains()[0] for recording in recordings]
-        for recording in recordings:
-            recording.clear_channel_gains()
-        self.recording_extractor.set_channel_gains(gains=gains)
-
-=======
-        self.add_recording_extractor_properties()
-
->>>>>>> 8c1c71fe
     def add_recording_extractor_properties(self):
-        if hasattr(self.recording_extractor, "neo_reader"):
-            filtering = get_filtering_multi_channel(self.recording_extractor.neo_reader)
-        elif hasattr(self.recording_extractor, "neo_readers"):
-            filtering = get_filtering_single_channels(self.recording_extractor.neo_readers)
-        else:
-            raise ValueError("Unable to identify neo readers")
+        filtering = get_filtering_multi_channel(self.recording_extractor.neo_reader)
 
         try:
             self.recording_extractor.set_property(key="filtering", values=filtering)
@@ -82,12 +37,7 @@
 
     def get_metadata(self):
         # extracting general session metadata exemplary from first recording
-        if hasattr(self.recording_extractor, "neo_reader"):
-            neo_metadata = extract_metadata_single_reader(self.recording_extractor.neo_reader)
-        elif hasattr(self.recording_extractor, "neo_readers"):
-            neo_metadata = extract_metadata_multi_reader(self.recording_extractor.neo_readers)
-        else:
-            raise ValueError("Unable to idenfity neo reader")
+        neo_metadata = extract_metadata_single_reader(self.recording_extractor.neo_reader)
 
         # remove filter related entries already covered by `add_recording_extractor_properties`
         neo_metadata = {k: v for k, v in neo_metadata.items() if not k.lower().startswith("dsp")}
@@ -173,41 +123,6 @@
     return filter_info
 
 
-def get_filtering_single_channels(neo_readers) -> str:
-    """
-    Get the filtering metadata from multiple neo readers containing a
-    single channel each
-
-    Parameters
-    ----------
-    neo_readers: list of NeuralynxRawIO objects
-        Neo IOs to extract the filtering metadata from
-
-    Returns
-    -------
-    list:
-        list of (str) json dump of filter parameters of each channel.
-         Uses the mu character, which may cause problems
-        for downstream things that expect ASCII.
-    """
-    filter_info = []
-    for neo_reader in neo_readers:
-        # extracting filter annotations
-        neo_annotations = neo_reader.raw_annotations
-        # extracting only first signal as Extractor handles only a single stream at a time
-        signal_info = neo_annotations["blocks"][0]["segments"][0]["signals"][0]
-
-        signal_annotations = signal_info["__array_annotations__"]
-        filter_dict = {k: v for k, v in signal_annotations.items() if k.lower().startswith("dsp")}
-
-        # conversion to string values
-        for key, value in filter_dict.items():
-            filter_dict[key] = " ".join(value)
-        filter_info.append(json.dumps(filter_dict, ensure_ascii=True))
-
-    return filter_info
-
-
 def extract_metadata_single_reader(neo_reader) -> dict:
     """
     Extract the session metadata from a NeuralynxRawIO object
@@ -251,37 +166,6 @@
     return common_header
 
 
-def extract_metadata_multi_reader(neo_readers) -> dict:
-    """
-    Extract the session metadata from multiple NeuralynxRawIO object containing
-    a single channel each
-
-    Parameters
-    ----------
-    neo_readers: NeuralynxRawIO objects
-        Neo IOs to extract the metadata from
-
-    Returns
-    -------
-    dict:
-        dictionary containing the session metadata across channels
-        Uses the mu character, which may cause problems
-        for downstream things that expect ASCII.
-    """
-
-    # check if neuralynx file header objects are present and use these metadata extraction
-    if hasattr(neo_readers[0], "file_headers"):
-        headers = [list(reader.file_headers.values())[0] for reader in neo_readers]
-
-    # use metadata provided as array_annotations for each channel (neo version <=0.11.0)
-    else:
-        neo_annotations = [r.raw_annotations for r in neo_readers]
-        headers = [anno["blocks"][0]["segments"][0]["signals"][0]["__array_annotations__"] for anno in neo_annotations]
-
-    common_header = _dict_intersection(headers)
-    return common_header
-
-
 def _dict_intersection(dictionaries):
     """
     Intersect dictionaries and return only common keys and values
