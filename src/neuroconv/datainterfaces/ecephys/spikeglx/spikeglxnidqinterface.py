--- conflicted
+++ resolved
@@ -3,19 +3,11 @@
 from typing import List
 
 import numpy as np
-<<<<<<< HEAD
-from pynwb.ecephys import ElectricalSeries
-=======
->>>>>>> afb47a02
 
 from .spikeglx_utils import get_device_metadata, get_session_start_time
 from ..baserecordingextractorinterface import BaseRecordingExtractorInterface
 from ....tools.signal_processing import get_rising_frames_from_ttl
-<<<<<<< HEAD
 from ....utils import get_schema_from_method_signature, get_schema_from_hdmf_class, FilePathType, dict_deep_update
-=======
-from ....utils import get_schema_from_method_signature, FilePathType
->>>>>>> afb47a02
 
 
 class SpikeGLXNIDQInterface(BaseRecordingExtractorInterface):
@@ -29,9 +21,6 @@
         source_schema["properties"]["file_path"]["description"] = "Path to SpikeGLX .nidq file."
         return source_schema
 
-<<<<<<< HEAD
-    def __init__(self, file_path: FilePathType, verbose: bool = True, load_sync_channel: bool = False):
-=======
     def __init__(
         self,
         file_path: FilePathType,
@@ -39,7 +28,6 @@
         load_sync_channel: bool = False,
         es_key: str = "ElectricalSeriesNIDQ",
     ):
->>>>>>> afb47a02
         """
         Read channel data from the NIDQ board for the SpikeGLX recording.
 
@@ -65,23 +53,13 @@
             load_sync_channel=load_sync_channel,
             es_key=es_key,
         )
-        self.es_key = es_key
         self.source_data.update(file_path=str(file_path))
-        self.es_key = "nidq"
 
         self.recording_extractor.set_property(
             key="group_name", values=["NIDQChannelGroup"] * self.recording_extractor.get_num_channels()
         )
         self.meta = self.recording_extractor.neo_reader.signals_info_dict[(0, "nidq")]["meta"]
 
-<<<<<<< HEAD
-    def get_metadata_schema(self):
-        metadata_schema = super().get_metadata_schema()
-        metadata_schema["properties"]["Ecephys"]["properties"].update(nidq=get_schema_from_hdmf_class(ElectricalSeries))
-        return metadata_schema
-
-=======
->>>>>>> afb47a02
     def get_metadata(self):
         metadata = super().get_metadata()
 
@@ -101,18 +79,9 @@
         metadata["Ecephys"]["Electrodes"] = [
             dict(name="group_name", description="Name of the ElectrodeGroup this electrode is a part of."),
         ]
-<<<<<<< HEAD
-
-        metadata["Ecephys"]["nidq"].update(
-            name="ElectricalSeriesNIDQ",
-            description="Raw acquisition traces from the NIDQ (.nidq.bin) channels.",
-        )
-
-=======
         metadata["Ecephys"]["ElectricalSeriesNIDQ"][
             "description"
         ] = "Raw acquisition traces from the NIDQ (.nidq.bin) channels."
->>>>>>> afb47a02
         return metadata
 
     def get_channel_names(self) -> List[str]:
