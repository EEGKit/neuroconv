"""Authors: Cody Baker and Ben Dichter."""
from typing import Optional

from pynwb import NWBFile
from pynwb.device import Device
from pynwb.ecephys import ElectrodeGroup

from ...baseextractorinterface import BaseExtractorInterface
from ...utils import get_schema_from_hdmf_class, get_base_schema, OptionalFilePathType


class BaseRecordingExtractorInterface(BaseExtractorInterface):
    """Parent class for all RecordingExtractorInterfaces."""

    ExtractorModuleName: Optional[str] = "spikeinterface.extractors"

    def __init__(self, verbose: bool = True, **source_data):
        """
        Parameters
        ----------
        verbose : bool, default True
            If True, will print out additional information.
        source_data : dict
            key-value pairs of extractor-specific arguments.

        """
        super().__init__(**source_data)
        self.recording_extractor = self.Extractor(**source_data)
        self.subset_channels = None
        self.verbose = verbose
        self.es_key = None  # For automatic metadata extraction

    def get_metadata_schema(self):
        """Compile metadata schema for the RecordingExtractor."""
        metadata_schema = super().get_metadata_schema()
        metadata_schema["properties"]["Ecephys"] = get_base_schema(tag="Ecephys")
        metadata_schema["properties"]["Ecephys"]["required"] = ["Device", "ElectrodeGroup"]
        metadata_schema["properties"]["Ecephys"]["properties"] = dict(
            Device=dict(type="array", minItems=1, items={"$ref": "#/properties/Ecephys/properties/definitions/Device"}),
            ElectrodeGroup=dict(
                type="array", minItems=1, items={"$ref": "#/properties/Ecephys/properties/definitions/ElectrodeGroup"}
            ),
            Electrodes=dict(
                type="array",
                minItems=0,
                renderForm=False,
                items={"$ref": "#/properties/Ecephys/properties/definitions/Electrodes"},
            ),
        )
        # Schema definition for arrays
        metadata_schema["properties"]["Ecephys"]["properties"]["definitions"] = dict(
            Device=get_schema_from_hdmf_class(Device),
            ElectrodeGroup=get_schema_from_hdmf_class(ElectrodeGroup),
            Electrodes=dict(
                type="object",
                additionalProperties=False,
                required=["name"],
                properties=dict(
                    name=dict(type="string", description="name of this electrodes column"),
                    description=dict(type="string", description="description of this electrodes column"),
                ),
            ),
        )
        return metadata_schema

    def get_metadata(self):
        metadata = super().get_metadata()

        channel_groups_array = self.recording_extractor.get_channel_groups()
        unique_channel_groups = set(channel_groups_array) if channel_groups_array is not None else ["ElectrodeGroup"]
        electrode_metadata = [
            dict(name=str(group_id), description="no description", location="unknown", device="DeviceEcephys")
            for group_id in unique_channel_groups
        ]

        metadata["Ecephys"] = dict(
            Device=[dict(name="DeviceEcephys", description="no description")],
            ElectrodeGroup=electrode_metadata,
        )

        return metadata

    def subset_recording(self, stub_test: bool = False):
        """
        Subset a recording extractor according to stub and channel subset options.

        Parameters
        ----------
        stub_test : bool, optional, default False
        """
        from spikeextractors import RecordingExtractor, SubRecordingExtractor
        from spikeinterface import BaseRecording

        kwargs = dict()
        if stub_test:
            num_frames = 100
            end_frame = min([num_frames, self.recording_extractor.get_num_frames()])
            kwargs.update(end_frame=end_frame)
        if self.subset_channels is not None:
            kwargs.update(channel_ids=self.subset_channels)
        if isinstance(self.recording_extractor, RecordingExtractor):
            recording_extractor = SubRecordingExtractor(self.recording_extractor, **kwargs)
        elif isinstance(self.recording_extractor, BaseRecording):
            recording_extractor = self.recording_extractor.frame_slice(start_frame=0, end_frame=end_frame)
        else:
            raise TypeError(f"{self.recording_extractor} should be either se.RecordingExtractor or si.BaseRecording")
        return recording_extractor

    def run_conversion(
        self,
        nwbfile_path: OptionalFilePathType = None,
        nwbfile: Optional[NWBFile] = None,
        metadata: Optional[dict] = None,
        overwrite: bool = False,
        stub_test: bool = False,
        starting_time: Optional[float] = None,
        write_as: Optional[str] = None,
        write_electrical_series: bool = True,
        es_key: str = None,
        compression: Optional[str] = None,
        compression_opts: Optional[int] = None,
        iterator_type: str = "v2",
        iterator_opts: Optional[dict] = None,
    ):
        """
        Primary function for converting raw (unprocessed) RecordingExtractor data to the NWB standard.

        Parameters
        ----------
        nwbfile_path : FilePathType
            Path for where to write or load (if overwrite=False) the NWBFile.
            If specified, this context will always write to this location.
        nwbfile : NWBFile, optional
            NWBFile to which the recording information is to be added
        metadata : dict, optional
            metadata info for constructing the NWB file.
            Should be of the format::

                metadata['Ecephys']['ElectricalSeries'] = dict(name=my_name, description=my_description)
        overwrite: bool, optional
            Whether or not to overwrite the NWB file if one exists at the nwbfile_path.
        The default is False (append mode).
        starting_time : float, optional
            Sets the starting time of the ElectricalSeries to a manually set value.
<<<<<<< HEAD
        stub_test: bool, optional (default False)
=======
            Increments timestamps if use_times is True.
        stub_test : bool, optional, default False
>>>>>>> d85d4e4e
            If True, will truncate the data to run the conversion faster and take up less memory.
        write_as : {'raw', 'lfp', 'processed'}
        write_electrical_series : bool, default: True
            Electrical series are written in acquisition. If False, only device, electrode_groups,
            and electrodes are written to NWB.
        es_key : str, optional
            Key in metadata dictionary containing metadata info for the specific electrical series
        compression : {'gzip', 'lzf', None}
            Type of compression to use.
            Set to None to disable all compression.
        compression_opts : int, optional, default: 4
            Only applies to compression="gzip". Controls the level of the GZIP.
        iterator_type : {'v1', 'v2'}
            The type of DataChunkIterator to use.
            'v1' is the original DataChunkIterator of the hdmf data_utils.
            'v2' is the locally developed RecordingExtractorDataChunkIterator, which offers full control over chunking.
        iterator_opts : dict, optional
            Dictionary of options for the RecordingExtractorDataChunkIterator (iterator_type='v2').
            Valid options are
                buffer_gb : float (optional, defaults to 1 GB)
                    Recommended to be as much free RAM as available). Automatically calculates suitable buffer shape.
                chunk_mb : float (optional, defaults to 1 MB)
                    Should be below 1 MB. Automatically calculates suitable chunk shape.
            If manual specification of buffer_shape and chunk_shape are desired, these may be specified as well.
        """
        from ...tools.spikeinterface import write_recording

        if stub_test or self.subset_channels is not None:
            recording = self.subset_recording(stub_test=stub_test)
        else:
            recording = self.recording_extractor

        write_recording(
            recording=recording,
            nwbfile_path=nwbfile_path,
            nwbfile=nwbfile,
            metadata=metadata,
            overwrite=overwrite,
            verbose=self.verbose,
            starting_time=starting_time,
            write_as=write_as,
            write_electrical_series=write_electrical_series,
            es_key=es_key or self.es_key,
            compression=compression,
            compression_opts=compression_opts,
            iterator_type=iterator_type,
            iterator_opts=iterator_opts,
        )<|MERGE_RESOLUTION|>--- conflicted
+++ resolved
@@ -142,12 +142,7 @@
         The default is False (append mode).
         starting_time : float, optional
             Sets the starting time of the ElectricalSeries to a manually set value.
-<<<<<<< HEAD
-        stub_test: bool, optional (default False)
-=======
-            Increments timestamps if use_times is True.
         stub_test : bool, optional, default False
->>>>>>> d85d4e4e
             If True, will truncate the data to run the conversion faster and take up less memory.
         write_as : {'raw', 'lfp', 'processed'}
         write_electrical_series : bool, default: True
