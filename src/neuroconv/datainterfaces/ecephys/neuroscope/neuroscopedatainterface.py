--- conflicted
+++ resolved
@@ -98,44 +98,15 @@
             Path to .xml file containing device and electrode configuration.
             If unspecified, it will be automatically set as the only .xml file in the same folder as the .dat file.
             The default is None.
-<<<<<<< HEAD
-        spikeextractors_backend : bool
-            False by default. When True the interface uses the old extractor from the spikextractors library instead
-            of a new spikeinterface object.
         es_key: str, default: "ElectricalSeries"
-=======
->>>>>>> 5696a58b
         """
         get_package(package_name="lxml")
 
         if xml_file_path is None:
             xml_file_path = get_xml_file_path(data_file_path=file_path)
 
-<<<<<<< HEAD
-        if spikeextractors_backend:
-            # TODO: Remove spikeextractors backend
-            warn(
-                message=(
-                    "Interfaces using a spikeextractors backend will soon be deprecated! "
-                    "Please use the SpikeInterface backend instead."
-                ),
-                category=DeprecationWarning,
-                stacklevel=2,
-            )
-
-            from spikeextractors import NeuroscopeRecordingExtractor
-            from spikeinterface.core.old_api_utils import OldToNewRecording
-
-            self.Extractor = NeuroscopeRecordingExtractor
-            super().__init__(file_path=file_path, xml_file_path=xml_file_path, verbose=verbose, es_key=es_key)
-            self.recording_extractor = OldToNewRecording(oldapi_recording_extractor=self.recording_extractor)
-        else:
-            super().__init__(file_path=file_path, verbose=verbose, es_key=es_key)
-            self.source_data["xml_file_path"] = xml_file_path
-=======
-        super().__init__(file_path=file_path, verbose=verbose)
+        super().__init__(file_path=file_path, verbose=verbose, es_key=es_key)
         self.source_data["xml_file_path"] = xml_file_path
->>>>>>> 5696a58b
 
         self.recording_extractor = subset_shank_channels(
             recording_extractor=self.recording_extractor, xml_file_path=xml_file_path
