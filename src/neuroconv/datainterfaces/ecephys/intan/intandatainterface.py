--- conflicted
+++ resolved
@@ -81,35 +81,9 @@
         es_key : str, default: "ElectricalSeries"
         """
 
-<<<<<<< HEAD
-        if spikeextractors_backend:
-            # TODO: Remove spikeextractors backend and pyintan dependency
-            warn(
-                message=(
-                    "Interfaces using a spikeextractors backend will soon be deprecated! "
-                    "Please use the SpikeInterface backend instead."
-                ),
-                category=DeprecationWarning,
-                stacklevel=2,
-            )
-
-            _ = get_package(package_name="pyintan")
-            from spikeextractors import IntanRecordingExtractor
-            from spikeinterface.core.old_api_utils import OldToNewRecording
-
-            self.Extractor = IntanRecordingExtractor
-            super().__init__(file_path=file_path, verbose=verbose, es_key=es_key)
-            self.recording_extractor = OldToNewRecording(oldapi_recording_extractor=self.recording_extractor)
-            electrodes_metadata = extract_electrode_metadata_with_pyintan(file_path)
-        else:
-            self.stream_id = stream_id
-            super().__init__(file_path=file_path, stream_id=self.stream_id, verbose=verbose, es_key=es_key)
-            electrodes_metadata = extract_electrode_metadata(recording_extractor=self.recording_extractor)
-=======
         self.stream_id = stream_id
-        super().__init__(file_path=file_path, stream_id=self.stream_id, verbose=verbose)
+        super().__init__(file_path=file_path, stream_id=self.stream_id, verbose=verbose, es_key=es_key)
         electrodes_metadata = extract_electrode_metadata(recording_extractor=self.recording_extractor)
->>>>>>> 5696a58b
 
         group_names = electrodes_metadata["group_names"]
         group_electrode_numbers = electrodes_metadata["group_electrode_numbers"]
