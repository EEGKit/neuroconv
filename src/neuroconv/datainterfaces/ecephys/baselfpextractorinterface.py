--- conflicted
+++ resolved
@@ -1,10 +1,6 @@
 """Authors: Cody Baker and Ben Dichter."""
-<<<<<<< HEAD
 from typing import Optional, Literal
-=======
-from typing import Optional
 
->>>>>>> e204cc31
 from pynwb import NWBFile
 
 from .baserecordingextractorinterface import BaseRecordingExtractorInterface
