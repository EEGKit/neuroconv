# Upcoming

### Documentation and tutorial enhancements
* Remove `Path(path_to_save_nwbfile).is_file()` from each of the gallery pages. [PR #177](https://github.com/catalystneuro/neuroconv/pull/177)
* Improve docstring for `SpikeGLXRecordingInterface`. [PR #226](https://github.com/catalystneuro/neuroconv/pull/226)
* Correct typing of SpikeGLX in conversion gallery. [PR #223](https://github.com/catalystneuro/neuroconv/pull/223)
* Added tutorial for utilizing YAML metadata in a conversion pipeline. [PR #240](https://github.com/catalystneuro/neuroconv/pull/240)
* Added the `BaseDataInterface` in the API docs. [PR #242](https://github.com/catalystneuro/neuroconv/pull/242)

### Features
* Added `AudioInterface` for files in `WAV` format using the `add_acoustic_waveform_series` utility function
  from `tools/audio` to write audio data to NWB. [PR #196](https://github.com/catalystneuro/neuroconv/pull/196)
* Added the `MCSRaw` for writing data stored in MCSRaw (.raw) format. [PR #220](https://github.com/catalystneuro/neuroconv/pull/220)
* Added the `MEArecRecordingInterface` for writing data stored in MEArec (structured .h5) format. [PR #218](https://github.com/catalystneuro/neuroconv/pull/218)
* Added the `AlphaOmegaRecordingInterface` for writing data stored in AlphaOmega (folder of .mrx) format. [PR #212](https://github.com/catalystneuro/neuroconv/pull/212)
* Added the `PlexonRecordingInterface` for writing data stored in Plexon (.plx) format. [PR #206](https://github.com/catalystneuro/neuroconv/pull/206)
* Added the `BiocamRecordingInterface` for writing data stored in Biocam (.bwr) format. [PR #210](https://github.com/catalystneuro/neuroconv/pull/210)
* Added function to add acoustic series as AcousticWaveformSeries object as __acquisition__ or __stimulus__ to NWB. [PR #201](https://github.com/catalystneuro/neuroconv/pull/201)
* Added new form to the GitHub repo for requesting support for new formats. [PR #207](https://github.com/catalystneuro/neuroconv/pull/207)
* Simplified the writing of `channel_conversion` during `add_electrical_series` if the vector of gains is uniform; in this case, they are now combined into the scalar `conversion` value. [PR #218](https://github.com/catalystneuro/neuroconv/pull/218)
* Prevented writing of default values for optional columns on the `ElectrodeTable`. [PR #219](https://github.com/catalystneuro/neuroconv/pull/219)

### Testing
* Added a `session_id` to the test file for the `automatic_dandi_upload` helper function. [PR #199](https://github.com/catalystneuro/neuroconv/pull/199)
* `pre-commit` version bump. [PR #235](https://github.com/catalystneuro/neuroconv/pull/235)

### Fixes
* `VideoInterface`. Only raise a warning if the difference between the rate estimated from timestamps and the fps (frames per seconds) is larger than two decimals. [PR #200](https://github.com/catalystneuro/neuroconv/pull/200)
* Fixed the bug in a `VideoInterface` where it would use `DataChunkIterator` even if the conversion options indicated that it should not. [PR #200](https://github.com/catalystneuro/neuroconv/pull/200)
<<<<<<< HEAD
* Update usage requirements for HDMF to prevent a buffer overflow isssue fixed in hdmf-dev/hdmf#780. [PR #195](https://github.com/catalystneuro/neuroconv/pull/195)
=======
* Remove the deprecated `distutils.version` in favor of `packaging.version` [PR #233](https://github.com/catalystneuro/neuroconv/pull/233)
>>>>>>> cf38058f


# v0.2.2

### Testing

* Added a set of dev branch gallery tests for PyNWB, HDMF, SI, and NEO. [PR #113](https://github.com/catalystneuro/neuroconv/pull/113)
* Added tests for the `TypeError` and `ValueError` raising for the new `starting_frames` argument of `MovieDataInterface.run_conversion()`. [PR #113](https://github.com/catalystneuro/neuroconv/pull/113)
* Added workflow for automatic detection of CHANGELOG.md updates for PRs. [PR #187](https://github.com/catalystneuro/neuroconv/pull/187)
* Added support for python 3.10 [PR #229](https://github.com/catalystneuro/neuroconv/pull/229)

### Fixes

* Fixed a new docval typing error that arose in `hdmf>3.4.6` versions. [PR #113](https://github.com/catalystneuro/neuroconv/pull/113)
* Fixed a new input argument issue for `starting_frames` when using `external_file` for an `ImageSeries` in `pynwb>2.1.0` versions. [PR #113](https://github.com/catalystneuro/neuroconv/pull/113)
* Fixed issues regarding interaction between metadata rate values and extractor rate values in `tools.roiextractors`. [PR #159](https://github.com/catalystneuro/neuroconv/pull/159)
* Fixed sampling frequency resolution issue when detecting this from timestamps in `roiextractors.write_imaging` and `roiextractors.write_segmentation`. [PR #159](https://github.com/catalystneuro/neuroconv/pull/159)

### Documentation and tutorial enhancements
* Added a note in User Guide/DataInterfaces to help installing custom dependencies for users who use Z-shell (`zsh`). [PR #180](https://github.com/catalystneuro/neuroconv/pull/180)
* Added `MovieInterface` example in the conversion gallery. [PR #183](https://github.com/catalystneuro/neuroconv/pull/183)

### Features
* Added `ConverterPipe`, a class that allows chaining previously intialized interfaces for batch conversion and corresponding tests [PR #169](https://github.com/catalystneuro/neuroconv/pull/169)
* Added automatic extraction of metadata for `NeuralynxRecordingInterface` including filtering information for channels, device and recording time information [PR #170](https://github.com/catalystneuro/neuroconv/pull/170)
* Added stubbing capabilities to timestamp extraction in the `MovieInterface` avoiding scanning through the whole file when `stub_test=True` [PR #181](https://github.com/catalystneuro/neuroconv/pull/181)
* Added a flag `include_roi_acceptance` to `tools.roiextractors.write_segmentation` and corresponding interfaces to allow disabling the addition of boolean columns indicating ROI acceptance. [PR #193](https://github.com/catalystneuro/neuroconv/pull/193)

### Pending deprecation
* Replaced the `MovieInterface` with `VideoInterface` and introduced deprecation warnings for the former. [PR #74](https://github.com/catalystneuro/neuroconv/pull/74)



# v0.2.1

### Fixes

* Updated `BlackrockRecordingInterface` to support multi stream file and added gin corresponding gin tests [PR #176](https://github.com/catalystneuro/neuroconv/pull/176)



# v0.2.0

### Back-compatability break
* All built-in DataInterfaces are now nested under the `neuroconv.datainterfaces` import structure - they are no longer available from the outer level. To import a data interface, use the syntax `from neuroconv.datainterfaces import <name of interface>`. [PR #74](https://github.com/catalystneuro/neuroconv/pull/74)
* The `AxonaRecordingExtractorInterface` has been renamed to `AxonaRecordingInterface`. [PR #74](https://github.com/catalystneuro/neuroconv/pull/74)
* The `AxonaUnitRecordingExtractorInterface` has been renamed to `AxonaUnitRecordingInterface`. [PR #74](https://github.com/catalystneuro/neuroconv/pull/74)
* The `BlackrockRecordingExtractorInterface` has been renamed to `BlackrockRecordingInterface`. [PR #74](https://github.com/catalystneuro/neuroconv/pull/74)
* The `BlackrockSortingExtractorInterface` has been renamed to `BlackrockSortingInterface`. [PR #74](https://github.com/catalystneuro/neuroconv/pull/74)
* The `OpenEphysRecordingExtractorInterface` has been renamed to `OpenEphysRecordingInterface`. [PR #74](https://github.com/catalystneuro/neuroconv/pull/74)
* The `OpenEphysSortingExtractorInterface` has been renamed to `OpenEphysSortingInterface`. [PR #74](https://github.com/catalystneuro/neuroconv/pull/74)
* The `KilosortSortingInterface` has been renamed to `KiloSortSortingInterface` to be more consistent with SpikeInterface. [PR #107](https://github.com/catalystneuro/neuroconv/pull/107)
* The `Neuroscope` interfaces have been renamed to `NeuroScope` to be more consistent with SpikeInterface. [PR #107](https://github.com/catalystneuro/neuroconv/pull/107)
* The `tools.roiextractors.add_epoch` functionality has been retired in the newest versions of ROIExtractors. [PR #112](https://github.com/catalystneuro/neuroconv/pull/112)
* Removed deprecation warnings for `save_path` argument (which is now `nwbfile_path` everywhere in the package). [PR #124](https://github.com/catalystneuro/neuroconv/pull/124)
* Changed default device name for the ecephys pipeline. Device_ecephys -> DeviceEcephys [PR #154](https://github.com/catalystneuro/neuroconv/pull/154)
* Change names of written electrical series on the ecephys pipeline. ElectricalSeries_raw -> ElectricalSeriesRaw, ElectricalSeries_processed -> ElectricalSeriesProcessed, ElectricalSeries_lfp -> ElectricalSeriesLFP  [PR #153](https://github.com/catalystneuro/neuroconv/pull/153)
* Drop spikeextractor backend support for NeuralynxRecordingInterface [PR #174](https://github.com/catalystneuro/neuroconv/pull/174)

### Fixes
* Prevented the CEDRecordingInterface from writing non-ecephys channel data. [PR #37](https://github.com/catalystneuro/neuroconv/pull/37)
* Fixed description in `write_sorting` and in `add_units_table` to have "neuroconv" in the description. [PR #104](https://github.com/catalystneuro/neuroconv/pull/104)
* Updated `spikeinterface` version number to 0.95.1 to fix issue with `SpikeGLXInterface` probe annotations.
  The issue is described [here](https://github.com/SpikeInterface/spikeinterface/issues/923). [PR #132](https://github.com/catalystneuro/neuroconv/pull/132)

### Improvements
* Unified the `run_conversion` method of `BaseSegmentationExtractorInterface` with that of all the other base interfaces. The method `write_segmentation` now uses the common `make_or_load_nwbfile` context manager [PR #29](https://github.com/catalystneuro/neuroconv/pull/29)
* Coerced the recording extractors with `spikeextractors_backend=True` to BaseRecording objects for Axona, Blackrock, Openephys, and SpikeGadgets. [PR #38](https://github.com/catalystneuro/neuroconv/pull/38)
* Added function to add PlaneSegmentation objects to an nwbfile in `roiextractors` and corresponding unit tests. [PR #23](https://github.com/catalystneuro/neuroconv/pull/23)
* `use_times` argument to be deprecated on the ecephys pipeline. The function `add_electrical_series` now determines whether the timestamps of the spikeinterface recording extractor are uniform or not and automatically stores the data according to best practices [PR #40](https://github.com/catalystneuro/neuroconv/pull/40)
* Add `NWBFile` metadata key at the level of the base data interface so it can always be inherited to be available. [PR #51](https://github.com/catalystneuro/neuroconv/pull/51).
* Added spikeinterface support to Axona LFP and coerece gin tests for LFP to be spikeinterface objects [PR #85](https://github.com/catalystneuro/neuroconv/pull/85)
* Added function to add fluorescence traces to an nwbfile in `roiextractors` and corresponding unit tests.
  The df over f traces are now added to a `DfOverF` container instead of the `Fluorescence` container.
  The metadata schema has been changed for the `BaseSegmentationExtractorInterface` to allow metadata for `DfOverF`,
  and `Flurorescence` is now not required in the metadata schema. [PR #41](https://github.com/catalystneuro/neuroconv/pull/41)
* Improved default values of OpticalChannel object names and other descriptions for Imaging data. [PR #88](https://github.com/catalystneuro/neuroconv/pull/88)
* Extended the `ImagingDataChunkIterator` to be  compatible with volumetric data. [PR #90](https://github.com/catalystneuro/neuroconv/pull/90)
* Integrated the `ImagingDataChunkIterator` with the `write_imaging` methods. [PR #90](https://github.com/catalystneuro/neuroconv/pull/90)
* Began work towards making SpikeInterface, SpikeExtractors, and ROIExtractors all non-minimal dependencies. [PR #74](https://github.com/catalystneuro/neuroconv/pull/74)
* Implemented format-wise and modality-wise extra installation requirements. If there are any requirements to use a module or data interface, these are defined in individual requirements files at the corresponding level of the package. These are in turn easily accessible from the commands `pip install neuroconv[format_name]`. `pip install neuroconv[modality_name]` will also install all dependencies necessary to make full use of any interfaces from that modality. [PR #100](https://github.com/catalystneuro/neuroconv/pull/100)
* Added frame stubbing to the `BaseSegmentationExtractorInterface`. [PR #116](https://github.com/catalystneuro/neuroconv/pull/116)
* Added `mask_type: str` and `include_roi_centroids: bool` to the `add_plane_segmentation` helper and `write_segmentation` functions for the `tools.roiextractors` submodule. [PR #117](https://github.com/catalystneuro/neuroconv/pull/117)
* Propagate `output_struct_name` argument to `ExtractSegmentationInterface` to match its extractor arguments. [PR #128](https://github.com/catalystneuro/neuroconv/pull/128)
* Added compression and iteration (with options control) to all Fluorescence traces in `write_segmentation`. [PR #120](https://github.com/catalystneuro/neuroconv/pull/120)
* For irregular recordings, timestamps can now be saved along with all traces in `write_segmentation`. [PR #130](https://github.com/catalystneuro/neuroconv/pull/130)
* Added `mask_type` argument to `tools.roiextractors.add_plane_segmentation` function and all upstream calls. This allows users to request writing not just the image_masks (still the default) but also pixels, voxels or `None` of the above. [PR #119](https://github.com/catalystneuro/neuroconv/pull/119)
* `utils.json_schema.get_schema_from_method_signature` now allows `Optional[...]` annotation typing and subsequent `None` values during validation as long as it is still only applied to a simple non-conflicting type (no `Optional[Union[..., ...]]`). [PR #119](https://github.com/catalystneuro/neuroconv/pull/119)


### Documentation and tutorial enhancements:
* Unified the documentation of NeuroConv structure in the User Guide readthedocs. [PR #39](https://github.com/catalystneuro/neuroconv/pull/39)
* Added package for viewing source code in the neuroconv documentation [PR #62](https://github.com/catalystneuro/neuroconv/pull/62)
* Added Contributing guide for the Developer section of readthedocs. [PR #73](https://github.com/catalystneuro/neuroconv/pull/73)
* Added style guide to the readthedocs [PR #28](https://github.com/catalystneuro/neuroconv/pull/28)
* Added ABF data conversion tutorial @luiztauffer [PR #89](https://github.com/catalystneuro/neuroconv/pull/89)
* Added Icephys API documentation @luiztauffer [PR #103](https://github.com/catalystneuro/neuroconv/pull/103)
* Added Blackrock sorting conversion gallery example [PR #134](https://github.com/catalystneuro/neuroconv/pull/134)
* Extended the User Guide Get metadata section in DataInterfaces with a demonstration for loading metadata from YAML. [PR #144](https://github.com/catalystneuro/neuroconv/pull/144)
* Fixed a redundancy in [PR #144](https://github.com/catalystneuro/neuroconv/pull/144) and API links. [PR #154](https://github.com/catalystneuro/neuroconv/pull/154)
* Added SLEAP conversion gallery example [PR #161](https://github.com/catalystneuro/neuroconv/pull/161)



### Features
* Added conversion interface for Neuralynx sorting data together with gin data test and a conversion example in the gallery. [PR #58](https://github.com/catalystneuro/neuroconv/pull/58)
* Added conversion interface for DeepLabCut data together with gin data test and a conversion example in the gallery. [PR #24](https://github.com/catalystneuro/neuroconv/pull/24)
* Allow writing of offsets to ElectricalSeries objects from SpikeInterface (requires PyNWB>=2.1.0). [PR #37](https://github.com/catalystneuro/neuroconv/pull/37)
* Added conversion interface for EDF (European Data Format) data together with corresponding unit tests and a conversion example in the gallery. [PR #45](https://github.com/catalystneuro/neuroconv/pull/45)
* Created ImagingExtractorDataChunkIterator, a data chunk iterator for `ImagingExtractor` objects. [PR #54](https://github.com/catalystneuro/neuroconv/pull/54)
* Added support for writing spikeinterface recording extractor with multiple segments and corresponding unit test [PR #67](https://github.com/catalystneuro/neuroconv/pull/67)
* Added spikeinterface support to the Axona data interface [PR #61](https://github.com/catalystneuro/neuroconv/pull/61)
* Added new util function `get_package` for safely attempting to attempt a package import and informatively notifying the user of how to perform the installation otherwise. [PR #74](https://github.com/catalystneuro/neuroconv/pull/74)
* All built-in DataInterfaces now load their external dependencies on-demand at time of object initialization instead of on package or interface import. [PR #74](https://github.com/catalystneuro/neuroconv/pull/74)
* Adde spikeinterface support for Blackrock sorting interface[PR #134](https://github.com/catalystneuro/neuroconv/pull/134)
* Added conversion interface for TDT recording data together with gin data test. [PR #135](https://github.com/catalystneuro/neuroconv/pull/135)
* Added conversion interface for SLEAP pose estimation data together with gin test for data. [PR #160](https://github.com/catalystneuro/neuroconv/pull/160)


### Testing
* Added unittests for correctly writing the scaling factors to the nwbfile in the `add_electrical_series` function of the spikeinterface module. [PR #37](https://github.com/catalystneuro/neuroconv/pull/37)
* Added unittest for compresion options in the `add_electrical_series` function of the spikeinterface module. [PR #64](https://github.com/catalystneuro/neuroconv/pull/37)
* Added unittests for chunking in the `add_electrical_series` function of the spikeinterface module. [PR #84](https://github.com/catalystneuro/neuroconv/pull/84)
* Tests are now organized according to modality-wise lazy installations. [PR #100](https://github.com/catalystneuro/neuroconv/pull/100)

# v0.1.1
### Fixes
* Fixed the behavior of the `file_paths` usage in the MovieInterface when run via the YAML conversion specification. [PR #33](https://github.com/catalystneuro/neuroconv/pull/33)

### Improvements
* Added function to add ImagingPlane objects to an nwbfile in `roiextractors` and corresponding unit tests. [PR #19](https://github.com/catalystneuro/neuroconv/pull/19)
* Added function to add summary images from a `SegmentationExtractor` object to an nwbfile in the roiextractors module and corresponding unit tests [PR #22](https://github.com/catalystneuro/neuroconv/pull/22)
* Small improvements on ABFInterface @luiztauffer [PR #89](https://github.com/catalystneuro/neuroconv/pull/89)

### Features
* Add non-iterative writing capabilities to `add_electrical_series`. [PR #32](https://github.com/catalystneuro/neuroconv/pull/32)

### Testing
* Added unittests for the `write_as` functionality in the `add_electrical_series` of the spikeinterface module. [PR #32](https://github.com/catalystneuro/neuroconv/pull/32)


# v0.1.0

* The first release of NeuroConv.<|MERGE_RESOLUTION|>--- conflicted
+++ resolved
@@ -27,11 +27,8 @@
 ### Fixes
 * `VideoInterface`. Only raise a warning if the difference between the rate estimated from timestamps and the fps (frames per seconds) is larger than two decimals. [PR #200](https://github.com/catalystneuro/neuroconv/pull/200)
 * Fixed the bug in a `VideoInterface` where it would use `DataChunkIterator` even if the conversion options indicated that it should not. [PR #200](https://github.com/catalystneuro/neuroconv/pull/200)
-<<<<<<< HEAD
 * Update usage requirements for HDMF to prevent a buffer overflow isssue fixed in hdmf-dev/hdmf#780. [PR #195](https://github.com/catalystneuro/neuroconv/pull/195)
-=======
 * Remove the deprecated `distutils.version` in favor of `packaging.version` [PR #233](https://github.com/catalystneuro/neuroconv/pull/233)
->>>>>>> cf38058f
 
 
 # v0.2.2
