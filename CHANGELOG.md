# Upcoming

### Fixes
* Temporarily hotfixed the `tensorflow` dependency after the release of `deeplabcut==2.3.0`. [PR #268](https://github.com/catalystneuro/neuroconv/pull/268)



### Pending deprecation

* Added `DeprecationWarning`s for `spikeextractors` objects in `neuroconv.tools.spikeinterface`. [PR #266](https://github.com/catalystneuro/neuroconv/pull/266)

# v0.2.3

### Documentation and tutorial enhancements
* Remove `Path(path_to_save_nwbfile).is_file()` from each of the gallery pages. [PR #177](https://github.com/catalystneuro/neuroconv/pull/177)
* Improve docstring for `SpikeGLXRecordingInterface`. [PR #226](https://github.com/catalystneuro/neuroconv/pull/226)
* Correct typing of SpikeGLX in conversion gallery. [PR #223](https://github.com/catalystneuro/neuroconv/pull/223)
* Added tutorial for utilizing YAML metadata in a conversion pipeline. [PR #240](https://github.com/catalystneuro/neuroconv/pull/240)
* Added page in User Guide for how to use CSVs to specifiy metadata. [PR #241](https://github.com/catalystneuro/neuroconv/pull/177)
* Added the `BaseDataInterface` in the API docs. [PR #242](https://github.com/catalystneuro/neuroconv/pull/242)
* Fixed typo in styling section. [PR #253](https://github.com/catalystneuro/neuroconv/pull/253)
* Updated docs on JSON schema. [PR #256](https://github.com/catalystneuro/neuroconv/pull/256)
* Improved compliance with numpy-style docstring [PR #260](https://github.com/catalystneuro/neuroconv/pull/260)

### Features
* Added `AudioInterface` for files in `WAV` format using the `add_acoustic_waveform_series` utility function
  from `tools/audio` to write audio data to NWB. [PR #196](https://github.com/catalystneuro/neuroconv/pull/196)
* Added the `MCSRaw` for writing data stored in MCSRaw (.raw) format. [PR #220](https://github.com/catalystneuro/neuroconv/pull/220)
* Added the `MEArecRecordingInterface` for writing data stored in MEArec (structured .h5) format. [PR #218](https://github.com/catalystneuro/neuroconv/pull/218)
* Added the `AlphaOmegaRecordingInterface` for writing data stored in AlphaOmega (folder of .mrx) format. [PR #212](https://github.com/catalystneuro/neuroconv/pull/212)
* Added the `PlexonRecordingInterface` for writing data stored in Plexon (.plx) format. [PR #206](https://github.com/catalystneuro/neuroconv/pull/206)
* Added the `BiocamRecordingInterface` for writing data stored in Biocam (.bwr) format. [PR #210](https://github.com/catalystneuro/neuroconv/pull/210)
* Added function to add acoustic series as `AcousticWaveformSeries` object as __acquisition__ or __stimulus__ to NWB. [PR #201](https://github.com/catalystneuro/neuroconv/pull/201)
* Added new form to the GitHub repo for requesting support for new formats. [PR #207](https://github.com/catalystneuro/neuroconv/pull/207)
* Simplified the writing of `channel_conversion` during `add_electrical_series` if the vector of gains is uniform; in this case, they are now combined into the scalar `conversion` value. [PR #218](https://github.com/catalystneuro/neuroconv/pull/218)
* Implement timestamp extraction from videos for the SLEAPInterface [PR #238](https://github.com/catalystneuro/neuroconv/pull/238)
* Prevented writing of default values for optional columns on the `ElectrodeTable`. [PR #219](https://github.com/catalystneuro/neuroconv/pull/219)
<<<<<<< HEAD
* Added a tool for determining rising and falling frames from TTL signals (`parse_rising_and_falling_frames_from_ttl`). [PR #244](https://github.com/catalystneuro/neuroconv/pull/244)
=======
* Add interfaces for Excel and Csv time intervals tables. [PR #252](https://github.com/catalystneuro/neuroconv/pull/252)
>>>>>>> 28a6e753

### Testing
* Added a `session_id` to the test file for the `automatic_dandi_upload` helper function. [PR #199](https://github.com/catalystneuro/neuroconv/pull/199)
* `pre-commit` version bump. [PR #235](https://github.com/catalystneuro/neuroconv/pull/235)
* Added a `testing` sub-module to `src` and added a method (`generate_mock_ttl_signal`) for generating synthetic TTL pulses. [PR #245](https://github.com/catalystneuro/neuroconv/pull/245)

### Fixes
* `VideoInterface`. Only raise a warning if the difference between the rate estimated from timestamps and the fps (frames per seconds) is larger than two decimals. [PR #200](https://github.com/catalystneuro/neuroconv/pull/200)
* Fixed the bug in a `VideoInterface` where it would use `DataChunkIterator` even if the conversion options indicated that it should not. [PR #200](https://github.com/catalystneuro/neuroconv/pull/200)
* Update usage requirements for HDMF to prevent a buffer overflow isssue fixed in hdmf-dev/hdmf#780. [PR #195](https://github.com/catalystneuro/neuroconv/pull/195)
* Remove the deprecated `distutils.version` in favor of `packaging.version` [PR #233](https://github.com/catalystneuro/neuroconv/pull/233)



# v0.2.2

### Testing

* Added a set of dev branch gallery tests for PyNWB, HDMF, SI, and NEO. [PR #113](https://github.com/catalystneuro/neuroconv/pull/113)
* Added tests for the `TypeError` and `ValueError` raising for the new `starting_frames` argument of `MovieDataInterface.run_conversion()`. [PR #113](https://github.com/catalystneuro/neuroconv/pull/113)
* Added workflow for automatic detection of CHANGELOG.md updates for PRs. [PR #187](https://github.com/catalystneuro/neuroconv/pull/187)
* Added support for python 3.10 [PR #229](https://github.com/catalystneuro/neuroconv/pull/229)

### Fixes

* Fixed a new docval typing error that arose in `hdmf>3.4.6` versions. [PR #113](https://github.com/catalystneuro/neuroconv/pull/113)
* Fixed a new input argument issue for `starting_frames` when using `external_file` for an `ImageSeries` in `pynwb>2.1.0` versions. [PR #113](https://github.com/catalystneuro/neuroconv/pull/113)
* Fixed issues regarding interaction between metadata rate values and extractor rate values in `tools.roiextractors`. [PR #159](https://github.com/catalystneuro/neuroconv/pull/159)
* Fixed sampling frequency resolution issue when detecting this from timestamps in `roiextractors.write_imaging` and `roiextractors.write_segmentation`. [PR #159](https://github.com/catalystneuro/neuroconv/pull/159)

### Documentation and tutorial enhancements
* Added a note in User Guide/DataInterfaces to help installing custom dependencies for users who use Z-shell (`zsh`). [PR #180](https://github.com/catalystneuro/neuroconv/pull/180)
* Added `MovieInterface` example in the conversion gallery. [PR #183](https://github.com/catalystneuro/neuroconv/pull/183)

### Features
* Added `ConverterPipe`, a class that allows chaining previously intialized interfaces for batch conversion and corresponding tests [PR #169](https://github.com/catalystneuro/neuroconv/pull/169)
* Added automatic extraction of metadata for `NeuralynxRecordingInterface` including filtering information for channels, device and recording time information [PR #170](https://github.com/catalystneuro/neuroconv/pull/170)
* Added stubbing capabilities to timestamp extraction in the `MovieInterface` avoiding scanning through the whole file when `stub_test=True` [PR #181](https://github.com/catalystneuro/neuroconv/pull/181)
* Added a flag `include_roi_acceptance` to `tools.roiextractors.write_segmentation` and corresponding interfaces to allow disabling the addition of boolean columns indicating ROI acceptance. [PR #193](https://github.com/catalystneuro/neuroconv/pull/193)
* Added `write_waveforms()` function in `tools.spikeinterface` to write `WaveformExtractor` objects
[PR #217](https://github.com/catalystneuro/neuroconv/pull/217)

### Pending deprecation
* Replaced the `MovieInterface` with `VideoInterface` and introduced deprecation warnings for the former. [PR #74](https://github.com/catalystneuro/neuroconv/pull/74)



# v0.2.1

### Fixes

* Updated `BlackrockRecordingInterface` to support multi stream file and added gin corresponding gin tests [PR #176](https://github.com/catalystneuro/neuroconv/pull/176)



# v0.2.0

### Back-compatability break
* All built-in DataInterfaces are now nested under the `neuroconv.datainterfaces` import structure - they are no longer available from the outer level. To import a data interface, use the syntax `from neuroconv.datainterfaces import <name of interface>`. [PR #74](https://github.com/catalystneuro/neuroconv/pull/74)
* The `AxonaRecordingExtractorInterface` has been renamed to `AxonaRecordingInterface`. [PR #74](https://github.com/catalystneuro/neuroconv/pull/74)
* The `AxonaUnitRecordingExtractorInterface` has been renamed to `AxonaUnitRecordingInterface`. [PR #74](https://github.com/catalystneuro/neuroconv/pull/74)
* The `BlackrockRecordingExtractorInterface` has been renamed to `BlackrockRecordingInterface`. [PR #74](https://github.com/catalystneuro/neuroconv/pull/74)
* The `BlackrockSortingExtractorInterface` has been renamed to `BlackrockSortingInterface`. [PR #74](https://github.com/catalystneuro/neuroconv/pull/74)
* The `OpenEphysRecordingExtractorInterface` has been renamed to `OpenEphysRecordingInterface`. [PR #74](https://github.com/catalystneuro/neuroconv/pull/74)
* The `OpenEphysSortingExtractorInterface` has been renamed to `OpenEphysSortingInterface`. [PR #74](https://github.com/catalystneuro/neuroconv/pull/74)
* The `KilosortSortingInterface` has been renamed to `KiloSortSortingInterface` to be more consistent with SpikeInterface. [PR #107](https://github.com/catalystneuro/neuroconv/pull/107)
* The `Neuroscope` interfaces have been renamed to `NeuroScope` to be more consistent with SpikeInterface. [PR #107](https://github.com/catalystneuro/neuroconv/pull/107)
* The `tools.roiextractors.add_epoch` functionality has been retired in the newest versions of ROIExtractors. [PR #112](https://github.com/catalystneuro/neuroconv/pull/112)
* Removed deprecation warnings for `save_path` argument (which is now `nwbfile_path` everywhere in the package). [PR #124](https://github.com/catalystneuro/neuroconv/pull/124)
* Changed default device name for the ecephys pipeline. Device_ecephys -> DeviceEcephys [PR #154](https://github.com/catalystneuro/neuroconv/pull/154)
* Change names of written electrical series on the ecephys pipeline. ElectricalSeries_raw -> ElectricalSeriesRaw, ElectricalSeries_processed -> ElectricalSeriesProcessed, ElectricalSeries_lfp -> ElectricalSeriesLFP  [PR #153](https://github.com/catalystneuro/neuroconv/pull/153)
* Drop spikeextractor backend support for NeuralynxRecordingInterface [PR #174](https://github.com/catalystneuro/neuroconv/pull/174)

### Fixes
* Prevented the CEDRecordingInterface from writing non-ecephys channel data. [PR #37](https://github.com/catalystneuro/neuroconv/pull/37)
* Fixed description in `write_sorting` and in `add_units_table` to have "neuroconv" in the description. [PR #104](https://github.com/catalystneuro/neuroconv/pull/104)
* Updated `spikeinterface` version number to 0.95.1 to fix issue with `SpikeGLXInterface` probe annotations.
  The issue is described [here](https://github.com/SpikeInterface/spikeinterface/issues/923). [PR #132](https://github.com/catalystneuro/neuroconv/pull/132)

### Improvements
* Unified the `run_conversion` method of `BaseSegmentationExtractorInterface` with that of all the other base interfaces. The method `write_segmentation` now uses the common `make_or_load_nwbfile` context manager [PR #29](https://github.com/catalystneuro/neuroconv/pull/29)
* Coerced the recording extractors with `spikeextractors_backend=True` to BaseRecording objects for Axona, Blackrock, Openephys, and SpikeGadgets. [PR #38](https://github.com/catalystneuro/neuroconv/pull/38)
* Added function to add PlaneSegmentation objects to an nwbfile in `roiextractors` and corresponding unit tests. [PR #23](https://github.com/catalystneuro/neuroconv/pull/23)
* `use_times` argument to be deprecated on the ecephys pipeline. The function `add_electrical_series` now determines whether the timestamps of the spikeinterface recording extractor are uniform or not and automatically stores the data according to best practices [PR #40](https://github.com/catalystneuro/neuroconv/pull/40)
* Add `NWBFile` metadata key at the level of the base data interface so it can always be inherited to be available. [PR #51](https://github.com/catalystneuro/neuroconv/pull/51).
* Added spikeinterface support to Axona LFP and coerece gin tests for LFP to be spikeinterface objects [PR #85](https://github.com/catalystneuro/neuroconv/pull/85)
* Added function to add fluorescence traces to an nwbfile in `roiextractors` and corresponding unit tests.
  The df over f traces are now added to a `DfOverF` container instead of the `Fluorescence` container.
  The metadata schema has been changed for the `BaseSegmentationExtractorInterface` to allow metadata for `DfOverF`,
  and `Flurorescence` is now not required in the metadata schema. [PR #41](https://github.com/catalystneuro/neuroconv/pull/41)
* Improved default values of OpticalChannel object names and other descriptions for Imaging data. [PR #88](https://github.com/catalystneuro/neuroconv/pull/88)
* Extended the `ImagingDataChunkIterator` to be  compatible with volumetric data. [PR #90](https://github.com/catalystneuro/neuroconv/pull/90)
* Integrated the `ImagingDataChunkIterator` with the `write_imaging` methods. [PR #90](https://github.com/catalystneuro/neuroconv/pull/90)
* Began work towards making SpikeInterface, SpikeExtractors, and ROIExtractors all non-minimal dependencies. [PR #74](https://github.com/catalystneuro/neuroconv/pull/74)
* Implemented format-wise and modality-wise extra installation requirements. If there are any requirements to use a module or data interface, these are defined in individual requirements files at the corresponding level of the package. These are in turn easily accessible from the commands `pip install neuroconv[format_name]`. `pip install neuroconv[modality_name]` will also install all dependencies necessary to make full use of any interfaces from that modality. [PR #100](https://github.com/catalystneuro/neuroconv/pull/100)
* Added frame stubbing to the `BaseSegmentationExtractorInterface`. [PR #116](https://github.com/catalystneuro/neuroconv/pull/116)
* Added `mask_type: str` and `include_roi_centroids: bool` to the `add_plane_segmentation` helper and `write_segmentation` functions for the `tools.roiextractors` submodule. [PR #117](https://github.com/catalystneuro/neuroconv/pull/117)
* Propagate `output_struct_name` argument to `ExtractSegmentationInterface` to match its extractor arguments. [PR #128](https://github.com/catalystneuro/neuroconv/pull/128)
* Added compression and iteration (with options control) to all Fluorescence traces in `write_segmentation`. [PR #120](https://github.com/catalystneuro/neuroconv/pull/120)
* For irregular recordings, timestamps can now be saved along with all traces in `write_segmentation`. [PR #130](https://github.com/catalystneuro/neuroconv/pull/130)
* Added `mask_type` argument to `tools.roiextractors.add_plane_segmentation` function and all upstream calls. This allows users to request writing not just the image_masks (still the default) but also pixels, voxels or `None` of the above. [PR #119](https://github.com/catalystneuro/neuroconv/pull/119)
* `utils.json_schema.get_schema_from_method_signature` now allows `Optional[...]` annotation typing and subsequent `None` values during validation as long as it is still only applied to a simple non-conflicting type (no `Optional[Union[..., ...]]`). [PR #119](https://github.com/catalystneuro/neuroconv/pull/119)


### Documentation and tutorial enhancements:
* Unified the documentation of NeuroConv structure in the User Guide readthedocs. [PR #39](https://github.com/catalystneuro/neuroconv/pull/39)
* Added package for viewing source code in the neuroconv documentation [PR #62](https://github.com/catalystneuro/neuroconv/pull/62)
* Added Contributing guide for the Developer section of readthedocs. [PR #73](https://github.com/catalystneuro/neuroconv/pull/73)
* Added style guide to the readthedocs [PR #28](https://github.com/catalystneuro/neuroconv/pull/28)
* Added ABF data conversion tutorial @luiztauffer [PR #89](https://github.com/catalystneuro/neuroconv/pull/89)
* Added Icephys API documentation @luiztauffer [PR #103](https://github.com/catalystneuro/neuroconv/pull/103)
* Added Blackrock sorting conversion gallery example [PR #134](https://github.com/catalystneuro/neuroconv/pull/134)
* Extended the User Guide Get metadata section in DataInterfaces with a demonstration for loading metadata from YAML. [PR #144](https://github.com/catalystneuro/neuroconv/pull/144)
* Fixed a redundancy in [PR #144](https://github.com/catalystneuro/neuroconv/pull/144) and API links. [PR #154](https://github.com/catalystneuro/neuroconv/pull/154)
* Added SLEAP conversion gallery example [PR #161](https://github.com/catalystneuro/neuroconv/pull/161)



### Features
* Added conversion interface for Neuralynx sorting data together with gin data test and a conversion example in the gallery. [PR #58](https://github.com/catalystneuro/neuroconv/pull/58)
* Added conversion interface for DeepLabCut data together with gin data test and a conversion example in the gallery. [PR #24](https://github.com/catalystneuro/neuroconv/pull/24)
* Allow writing of offsets to ElectricalSeries objects from SpikeInterface (requires PyNWB>=2.1.0). [PR #37](https://github.com/catalystneuro/neuroconv/pull/37)
* Added conversion interface for EDF (European Data Format) data together with corresponding unit tests and a conversion example in the gallery. [PR #45](https://github.com/catalystneuro/neuroconv/pull/45)
* Created ImagingExtractorDataChunkIterator, a data chunk iterator for `ImagingExtractor` objects. [PR #54](https://github.com/catalystneuro/neuroconv/pull/54)
* Added support for writing spikeinterface recording extractor with multiple segments and corresponding unit test [PR #67](https://github.com/catalystneuro/neuroconv/pull/67)
* Added spikeinterface support to the Axona data interface [PR #61](https://github.com/catalystneuro/neuroconv/pull/61)
* Added new util function `get_package` for safely attempting to attempt a package import and informatively notifying the user of how to perform the installation otherwise. [PR #74](https://github.com/catalystneuro/neuroconv/pull/74)
* All built-in DataInterfaces now load their external dependencies on-demand at time of object initialization instead of on package or interface import. [PR #74](https://github.com/catalystneuro/neuroconv/pull/74)
* Adde spikeinterface support for Blackrock sorting interface[PR #134](https://github.com/catalystneuro/neuroconv/pull/134)
* Added conversion interface for TDT recording data together with gin data test. [PR #135](https://github.com/catalystneuro/neuroconv/pull/135)
* Added conversion interface for SLEAP pose estimation data together with gin test for data. [PR #160](https://github.com/catalystneuro/neuroconv/pull/160)


### Testing
* Added unittests for correctly writing the scaling factors to the nwbfile in the `add_electrical_series` function of the spikeinterface module. [PR #37](https://github.com/catalystneuro/neuroconv/pull/37)
* Added unittest for compresion options in the `add_electrical_series` function of the spikeinterface module. [PR #64](https://github.com/catalystneuro/neuroconv/pull/37)
* Added unittests for chunking in the `add_electrical_series` function of the spikeinterface module. [PR #84](https://github.com/catalystneuro/neuroconv/pull/84)
* Tests are now organized according to modality-wise lazy installations. [PR #100](https://github.com/catalystneuro/neuroconv/pull/100)

# v0.1.1
### Fixes
* Fixed the behavior of the `file_paths` usage in the MovieInterface when run via the YAML conversion specification. [PR #33](https://github.com/catalystneuro/neuroconv/pull/33)

### Improvements
* Added function to add ImagingPlane objects to an nwbfile in `roiextractors` and corresponding unit tests. [PR #19](https://github.com/catalystneuro/neuroconv/pull/19)
* Added function to add summary images from a `SegmentationExtractor` object to an nwbfile in the roiextractors module and corresponding unit tests [PR #22](https://github.com/catalystneuro/neuroconv/pull/22)
* Small improvements on ABFInterface @luiztauffer [PR #89](https://github.com/catalystneuro/neuroconv/pull/89)

### Features
* Add non-iterative writing capabilities to `add_electrical_series`. [PR #32](https://github.com/catalystneuro/neuroconv/pull/32)

### Testing
* Added unittests for the `write_as` functionality in the `add_electrical_series` of the spikeinterface module. [PR #32](https://github.com/catalystneuro/neuroconv/pull/32)


# v0.1.0

* The first release of NeuroConv.<|MERGE_RESOLUTION|>--- conflicted
+++ resolved
@@ -35,11 +35,8 @@
 * Simplified the writing of `channel_conversion` during `add_electrical_series` if the vector of gains is uniform; in this case, they are now combined into the scalar `conversion` value. [PR #218](https://github.com/catalystneuro/neuroconv/pull/218)
 * Implement timestamp extraction from videos for the SLEAPInterface [PR #238](https://github.com/catalystneuro/neuroconv/pull/238)
 * Prevented writing of default values for optional columns on the `ElectrodeTable`. [PR #219](https://github.com/catalystneuro/neuroconv/pull/219)
-<<<<<<< HEAD
 * Added a tool for determining rising and falling frames from TTL signals (`parse_rising_and_falling_frames_from_ttl`). [PR #244](https://github.com/catalystneuro/neuroconv/pull/244)
-=======
 * Add interfaces for Excel and Csv time intervals tables. [PR #252](https://github.com/catalystneuro/neuroconv/pull/252)
->>>>>>> 28a6e753
 
 ### Testing
 * Added a `session_id` to the test file for the `automatic_dandi_upload` helper function. [PR #199](https://github.com/catalystneuro/neuroconv/pull/199)
