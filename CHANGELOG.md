# Upcoming

<<<<<<< HEAD
### Improvements

* Added a `from_nwbfile` class method constructor to all `BackendConfiguration` models. [PR #673](https://github.com/catalystneuro/neuroconv/pull/673)
=======
### Features
* Changed the `Suite2pSegmentationInterface` to support multiple plane segmentation outputs. The interface now has a `plane_name` and `channel_name` arguments to determine which plane output and channel trace add to the NWBFile. [PR #601](https://github.com/catalystneuro/neuroconv/pull/601)

### Improvements
* `nwbinspector` has been removed as a minimal dependency. It becomes an extra (optional) dependency with `neuroconv[dandi]`. [PR #672](https://github.com/catalystneuro/neuroconv/pull/672)
>>>>>>> 9da6dcb4



# v0.4.6

### Features
* Added Pydantic data models of `BackendConfiguration` for both HDF5 and Zarr datasets (container/mapper of all the `DatasetConfiguration`s for a particular file). [PR #568](https://github.com/catalystneuro/neuroconv/pull/568)
* Changed the metadata schema for `Fluorescence` and `DfOverF` where the traces metadata can be provided as a dict instead of a list of dicts.
  The name of the plane segmentation is used to determine which traces to add to the `Fluorescence` and `DfOverF` containers. [PR #632](https://github.com/catalystneuro/neuroconv/pull/632)
* Modify the filtering of traces to also filter out traces with empty values. [PR #649](https://github.com/catalystneuro/neuroconv/pull/649)
* Added tool function `get_default_dataset_configurations` for identifying and collecting all fields of an in-memory `NWBFile` that could become datasets on disk; and return instances of the Pydantic dataset models filled with default values for chunking/buffering/compression. [PR #569](https://github.com/catalystneuro/neuroconv/pull/569)
* Added tool function `get_default_backend_configuration` for conveniently packaging the results of `get_default_dataset_configurations` into an easy-to-modify mapping from locations of objects within the file to their correseponding dataset configuration options, as well as linking to a specific backend DataIO. [PR #570](https://github.com/catalystneuro/neuroconv/pull/570)
* Added `set_probe()` method to `BaseRecordingExtractorInterface`. [PR #639](https://github.com/catalystneuro/neuroconv/pull/639)
* Changed default chunking of `ImagingExtractorDataChunkIterator` to select `chunk_shape` less than the chunk_mb threshold while keeping the original image size. The default `chunk_mb` changed to 10MB. [PR #667](https://github.com/catalystneuro/neuroconv/pull/667)

### Fixes
* Fixed GenericDataChunkIterator (in hdmf.py) in the case where the number of dimensions is 1 and the size in bytes is greater than the threshold of 1 GB. [PR #638](https://github.com/catalystneuro/neuroconv/pull/638)
* Changed `np.floor` and `np.prod` usage to `math.floor` and `math.prod` in various files. [PR #638](https://github.com/catalystneuro/neuroconv/pull/638)
* Updated minimal required version of DANDI CLI; updated `run_conversion_from_yaml` API function and tests to be compatible with naming changes. [PR #664](https://github.com/catalystneuro/neuroconv/pull/664)

### Improvements
 * Change metadata extraction library from `fparse` to `parse`. [PR #654](https://github.com/catalystneuro/neuroconv/pull/654)
 * The `dandi` CLI/API is now an optional dependency; it is still required to use the `tool` function for automated upload as well as the YAML-based NeuroConv CLI. [PR #655](https://github.com/catalystneuro/neuroconv/pull/655)



# v0.4.5 (November 6, 2023)

### Back-compatibility break
* The `CEDRecordingInterface` has now been removed; use the `Spike2RecordingInterface` instead. [PR #602](https://github.com/catalystneuro/neuroconv/pull/602)

### Features
* Added `session_start_time` extraction to `FicTracDataInterface`. [PR #598](https://github.com/catalystneuro/neuroconv/pull/598)
* Added `imaging_plane_name` keyword argument to `add_imaging_plane` function to determine which imaging plane to add from the metadata by name instead of `imaging_plane_index`.
* Added reference for `imaging_plane` to default plane segmentation metadata. [PR #594](https://github.com/catalystneuro/neuroconv/pull/594)
* Changed Compass container for Position container in the `FicTracDataInterface`.  [PR #606](https://github.com/catalystneuro/neuroconv/pull/605)
* Added option to write units in meters by providing a radius in `FicTracDataInterface`. [PR #606](https://github.com/catalystneuro/neuroconv/pull/605)
* Added `parent_container` keyword argument to `add_photon_series` that defines whether to add the photon series to acquisition or 'ophys' processing module. [PR #587](https://github.com/catalystneuro/neuroconv/pull/587)
* Added Pydantic data models of `DatasetInfo` (immutable summary of core dataset values such as maximum shape and dtype) and `DatasetConfiguration` for both HDF5 and Zarr datasets (the optional layer that specifies chunk/buffering/compression). [PR #567](https://github.com/catalystneuro/neuroconv/pull/567)
* Added alignment methods to `FicTracDataInterface`.  [PR #607](https://github.com/catalystneuro/neuroconv/pull/607)
* Added alignment methods support to `MockRecordingInterface` [PR #611](https://github.com/catalystneuro/neuroconv/pull/611)
* Added `NeuralynxNvtInterface`, which can read position tracking NVT files. [PR #580](https://github.com/catalystneuro/neuroconv/pull/580)
* Adding radius as a conversion factor in `FicTracDataInterface`.  [PR #619](https://github.com/catalystneuro/neuroconv/pull/619)
* Coerce `FicTracDataInterface` original timestamps to start from 0.  [PR #619](https://github.com/catalystneuro/neuroconv/pull/619)
* Added configuration metadata to `FicTracDataInterface`.  [PR #618](https://github.com/catalystneuro/neuroconv/pull/618)
* Expose number of jobs to `automatic_dandi_upload`. [PR #624](https://github.com/catalystneuro/neuroconv/pull/624)
* Added `plane_segmentation_name` keyword argument to determine which plane segmentation to add from the metadata by name instead of `plane_segmentation_index`.
  `plane_segmentation_name` is exposed at `BaseSegmentationExtractorInterface.add_to_nwbfile()` function to support adding segmentation output from multiple planes. [PR #623](https://github.com/catalystneuro/neuroconv/pull/623)
* Added `SegmentationImages` to metadata_schema in `BaseSegmentationExtractorInterface` to allow for the modification of the name and description of Images container and description of the summary images. [PR #622](https://github.com/catalystneuro/neuroconv/pull/622)
* Default chunking pattern of RecordingInterfaces now attempts to use as many channels as possible up to 64 total, and fill with as much time as possible up to the `chunk_mb`. This also required raising the lower HDMF version to 3.11.0 (which introduced 10 MB default chunk sizes). [PR #630](https://github.com/catalystneuro/neuroconv/pull/630)

### Fixes
* Remove `starting_time` reset to default value (0.0) when adding the rate and updating the `photon_series_kwargs` or `roi_response_series_kwargs`, in `add_photon_series` or `add_fluorescence_traces`. [PR #595](https://github.com/catalystneuro/neuroconv/pull/595)
* Changed the date parsing in `OpenEphysLegacyRecordingInterface` to `datetime.strptime` with the expected date format explicitly set to `"%d-%b-%Y %H%M%S"`. [PR #577](https://github.com/catalystneuro/neuroconv/pull/577)
* Pin lower bound HDMF version to `3.10.0`. [PR #586](https://github.com/catalystneuro/neuroconv/pull/586)

### Deprecation
* Removed `use_times` and `buffer_size` from `add_photon_series`. [PR #600](https://github.com/catalystneuro/neuroconv/pull/600)

### Testing
* Adds `MockImagingInterface` as a general testing mechanism for ophys imaging interfaces [PR #604](https://github.com/catalystneuro/neuroconv/pull/604).



# v0.4.4

### Features

* `DeepLabCutInterface` now allows using custom timestamps via `set_aligned_timestamps` method before running conversion. [PR #531](https://github.com/catalystneuro/neuroconv/pull/532)

### Fixes

* Reorganize timeintervals schema to reside in `schemas/` dir to ensure its inclusion in package build. [PR #573](https://github.com/catalystneuro/neuroconv/pull/573)



# v0.4.3

### Fixes

* The `sonpy` package for the Spike2 interface no longer attempts installation on M1 Macs. [PR #563](https://github.com/catalystneuro/neuroconv/pull/563)
* Fixed `subset_sorting` to explicitly cast `end_frame` to int to avoid SpikeInterface frame slicing edge case. [PR #565](https://github.com/catalystneuro/neuroconv/pull/565)



# v0.4.2

### Fixes

* Exposed `es_key` argument to users where it was previously omitted on `MaxOneRecordingInterface`, `OpenEphysLegacyRecordingInterface`, and `OpenEphysRecordingInterface`. [PR #542](https://github.com/catalystneuro/neuroconv/pull/542)
* Added deepcopy for metadata in `make_nwbfile_from_metadata`. [PR #545](https://github.com/catalystneuro/neuroconv/pull/545)
* Fixed edge case in `subset_sorting` where `end_frame` could exceed recording length. [PR #551](https://github.com/catalystneuro/neuroconv/pull/551)
* Alter `add_electrodes` behavior,  no error is thrown if a property is present in the metadata but not in the recording extractors. This allows the combination of recording objects that have different properties. [PR #558](https://github.com/catalystneuro/neuroconv/pull/558)

### Features

* Added converters for Bruker TIF format to support multiple streams of imaging data.
  Added `BrukerTiffSinglePlaneConverter` for single plane imaging data which initializes a `BrukerTiffSinglePlaneImagingInterface` for each data stream.
  The available data streams can be checked by `BrukerTiffSinglePlaneImagingInterface.get_streams(folder_path)` method.
  Added `BrukerTiffMultiPlaneConverter` for volumetric imaging data with `plane_separation_type` argument that defines
  whether to load the imaging planes as a volume (`"contiguous"`) or separately (`"disjoint"`).
  The available data streams for the defined  `plane_separation_type`  can be checked by `BrukerTiffMultiPlaneImagingInterface.get_streams(folder_path, plane_separation_type)` method.
* Added FicTrac data interface. [PR #517](https://github.com/catalystneuro/neuroconv/pull/#517)

### Documentation and tutorial enhancements

* Added FicTrac to the conversion gallery and docs API. [PR #560](https://github.com/catalystneuro/neuroconv/pull/#560)



# v0.4.1

### Fixes

* Propagated additional arguments, such as `cell_id`, from the `metadata["Icephys"]["Electrodes"]` dictionary used in `tools.neo.add_icephys_electrode`. [PR #538](https://github.com/catalystneuro/neuroconv/pull/538)
* Fixed mismatch between expected `Electrodes` key in `tools.neo.add_icephys_electrode` and the metadata automatically generated by the `AbfInterface`. [PR #538](https://github.com/catalystneuro/neuroconv/pull/538)



# v0.4.0

### Back-compatibility break

* Create separate `.add_to_nwbfile` method for all DataInterfaces. This is effectively the previous `.run_conversion` method but limited to operations on an in-memory `nwbfile`: pynwb.NWBFile` object and does not handle any I/O. [PR #455](https://github.com/catalystneuro/neuroconv/pull/455)

### Fixes

* Set gzip compression by default on spikeinterface based interfaces `run_conversion`. [PR #499](https://github.com/catalystneuro/neuroconv/pull/#499)

* Temporarily disabled filtering for all-zero traces in `add_fluorescence_traces` as the current implementation is very slow for nearly all zero traces (e.g. suite2p deconvolved traces). [PR #527](https://github.com/catalystneuro/neuroconv/pull/527)

### Features

* Added stream control with the `stream_name` argument to the `NeuralynxRecordingExtractor`. [PR #369](https://github.com/catalystneuro/neuroconv/pull/369)

* Added a common `.temporally_align_data_interfaces` method to the `NWBConverter` class to use as a specification of the protocol for temporally aligning the data interfaces of the converter. [PR #362](https://github.com/catalystneuro/neuroconv/pull/362)

* Added `CellExplorerRecordingInterface` for adding data raw and lfp data from the CellExplorer format. CellExplorer's new format contains a `basename.session.mat` file containing
    rich metadata about the session which can be used to extract the recording information such as sampling frequency and type and channel metadata such as
    groups, location and brain area [#488](https://github.com/catalystneuro/neuroconv/pull/488)

* `CellExplorerSortingInterface` now supports extracting sampling frequency from the new data format. CellExplorer's new format contains a `basename.session.mat` file containing
    rich metadata including the sorting sampling frequency [PR #491](https://github.com/catalystneuro/neuroconv/pull/491) and [PR #502](https://github.com/catalystneuro/neuroconv/pull/502)
* Added `MiniscopeBehaviorInterface` for Miniscope behavioral data. The interface uses `ndx-miniscope` extension to add a `Miniscope` device with the behavioral camera metadata,
  and an `ImageSeries` in external mode that is linked to the device. [PR #482](https://github.com/catalystneuro/neuroconv/pull/482)
  * `CellExplorerSortingInterface` now supports adding channel metadata to the nwbfile with `write_ecephys_metadata=True` as a conversion option [PR #494](https://github.com/catalystneuro/neuroconv/pull/494)

* Added `MiniscopeImagingInterface` for Miniscope imaging data stream. The interface uses `ndx-miniscope` extension to add a `Miniscope` device with the microscope device metadata,
  and the imaging data as `OnePhotonSeries`. [PR #468](https://github.com/catalystneuro/neuroconv/pull/468)

* Added `MiniscopeConverter` for combining the conversion of Miniscope imaging and behavioral data streams. [PR #498](https://github.com/catalystneuro/neuroconv/pull/498)

### Improvements

* Avoid redundant timestamp creation in `add_eletrical_series` for recording objects without time vector. [PR #495](https://github.com/catalystneuro/neuroconv/pull/495)

* Avoid modifying the passed `metadata` structure via `deep_dict_update` in `make_nwbfile_from_metadata`.  [PR #476](https://github.com/catalystneuro/neuroconv/pull/476)

### Testing

* Added gin test for `CellExplorerRecordingInterface`. CellExplorer's new format contains a `basename.session.mat` file containing
    rich metadata about the session which can be used to extract the recording information such as sampling frequency and type and channel metadata such as
    groups, location and brain area [#488](https://github.com/catalystneuro/neuroconv/pull/488).
  * Added gin test for `CellExplorerSortingInterface`. CellExplorer's new format contains a `basename.session.mat` file containing
  rich metadata about the session which can be used to extract the recording information such as sampling frequency and type and channel metadata such as
  groups, location and brain area [PR #494](https://github.com/catalystneuro/neuroconv/pull/494).




# v0.3.0 (June 7, 2023)

### Back-compatibility break
* `ExtractorInterface` classes now access their extractor with the classmethod `cls.get_extractor()` instead of the attribute `self.Extractor`. [PR #324](https://github.com/catalystneuro/neuroconv/pull/324)
* The `spikeextractor_backend` option was removed for all `RecordingExtractorInterface` classes. ([PR #324](https://github.com/catalystneuro/neuroconv/pull/324), [PR #309](https://github.com/catalystneuro/neuroconv/pull/309)]
* The `NeuroScopeMultiRecordingExtractor` has been removed. If your conversion required this, please submit an issue requesting instructions for how to implement it. [PR #309](https://github.com/catalystneuro/neuroconv/pull/309)
* The `SIPickle` interfaces have been removed. [PR #309](https://github.com/catalystneuro/neuroconv/pull/309)
* The previous conversion option `es_key` has been moved to the `__init__` of all `BaseRecordingExtractorInterface` classes. It is no longer possible to use this argument in the `run_conversion` method. [PR #318](https://github.com/catalystneuro/neuroconv/pull/318)
* Change `BaseDataInterface.get_conversion_options_schema` from `classmethod` to object method. [PR #353](https://github.com/catalystneuro/neuroconv/pull/353)
* Removed `utils.json_schema.get_schema_for_NWBFile` and moved base metadata schema to external json file. Added constraints to Subject metadata to match DANDI. [PR #376](https://github.com/catalystneuro/neuroconv/pull/376)
* Duplicate video file paths in the VideoInterface and AudioInterface are no longer silently resolved; please explicitly remove duplicates when initializing the interfaces. [PR #403](https://github.com/catalystneuro/neuroconv/pull/403)
* Duplicate audio file paths in the AudioInterface are no longer silently resolved; please explicitly remove duplicates when initializing the interfaces. [PR #402](https://github.com/catalystneuro/neuroconv/pull/402)

### Features
* The `OpenEphysRecordingInterface` is now a wrapper for `OpenEphysBinaryRecordingInterface`. [PR #294](https://github.com/catalystneuro/neuroconv/pull/294)
* Swapped the backend for `CellExplorerSortingInterface` from `spikeextactors` to `spikeinterface`. [PR #267](https://github.com/catalystneuro/neuroconv/pull/267)
* In the conversion YAML, `DataInterface` classes must now be specified as a dictionary instead of a list. [PR #311](https://github.com/catalystneuro/neuroconv/pull/311)
* In the conversion YAML, conversion_options can be specified on the global level. [PR #312](https://github.com/catalystneuro/neuroconv/pull/312)
* The `OpenEphysRecordingInterface` now redirects to legacy or binary interface depending on the file format.
  It raises NotImplementedError until the interface for legacy format is added. [PR #296](https://github.com/catalystneuro/neuroconv/pull/296)
* Added the `OpenEphysLegacyRecordingInterface` to support Open Ephys legacy format (`.continuous` files). [PR #295](https://github.com/catalystneuro/neuroconv/pull/295)
* Added `PlexonSortingInterface` to support plexon spiking data. [PR #316](https://github.com/catalystneuro/neuroconv/pull/316)
* Changed `SpikeGLXRecordingInterface` to accept either the AP or LF bands as file paths. Each will automatically set the correseponding `es_key` and corresponding metadata for each band or probe. [PR #298](https://github.com/catalystneuro/neuroconv/pull/298)
* The `OpenEphysRecordingInterface` redirects to `OpenEphysLegacyRecordingInterface` for legacy format files instead of raising NotImplementedError. [PR #349](https://github.com/catalystneuro/neuroconv/pull/349)
* Added a `SpikeGLXConverter` for easy combination of multiple IMEC and NIDQ data streams. [PR #292](https://github.com/catalystneuro/neuroconv/pull/292)
* Added an `interfaces_by_category` lookup table to `neuroconv.datainterfaces` to make searching for interfaces by modality and format easier. [PR #352](https://github.com/catalystneuro/neuroconv/pull/352)
* `neuroconv.utils.jsonschema.get_schema_from_method_signature` can now support the `Dict[str, str]` typehint, which allows `DataInterface.__init__` and `.run_conversion` to handle dictionary arguments. [PR #360](https://github.com/catalystneuro/neuroconv/pull/360)
* Added `neuroconv.tools.testing.data_interface_mixins` module, which contains test suites for different types of
  DataInterfaces [PR #357](https://github.com/catalystneuro/neuroconv/pull/357)
* Added `keywords` to `DataInterface` classes. [PR #375](https://github.com/catalystneuro/neuroconv/pull/375)
* Uses `open-cv-headless` instead of open-cv, making the package lighter [PR #387](https://github.com/catalystneuro/neuroconv/pull/387).
* Adds `MockRecordingInterface` as a general testing mechanism for ecephys interfaces [PR #395](https://github.com/catalystneuro/neuroconv/pull/395).
* `metadata` returned by `DataInterface.get_metadata()` is now a `DeepDict` object, making it easier to add and adjust metadata. [PR #404](https://github.com/catalystneuro/neuroconv/pull/404).
* The `OpenEphysLegacyRecordingInterface` is now extracts the `session_start_time` in `get_metadata()` from `Neo` (`OpenEphysRawIO`) and does not depend on `pyopenephys` anymore. [PR #410](https://github.com/catalystneuro/neuroconv/pull/410)
* Added `expand_paths`. [PR #377](https://github.com/catalystneuro/neuroconv/pull/377)
* Added basic temporal alignment methods to ecephys, ophys, and icephys DataInterfaces. These are `get_timestamps`, `align_starting_time`, `align_timestamps`, and `align_by_interpolation`. Added tests that serve as a first demonstration of the intended uses in a variety of cases. [PR #237](https://github.com/catalystneuro/neuroconv/pull/237) [PR #283](https://github.com/catalystneuro/neuroconv/pull/283) [PR #400](https://github.com/catalystneuro/neuroconv/pull/400)
* Added basic temporal alignment methods to the SLEAPInterface. Added holistic per-interface, per-method unit testing for ecephys and ophys interfaces. [PR #401](https://github.com/catalystneuro/neuroconv/pull/401)
* Added `expand_paths`. [PR #377](https://github.com/catalystneuro/neuroconv/pull/377), [PR #448](https://github.com/catalystneuro/neuroconv/pull/448)
* Added `.get_electrode_table_json()` to the `BaseRecordingExtractorInterface` as a convenience helper for the GUIDE project. [PR #431](https://github.com/catalystneuro/neuroconv/pull/431)
* Added `BrukerTiffImagingInterface` to support Bruker TIF imaging data. This format consists of individual TIFFs (each file contains a single frame) in OME-TIF format (.ome.tif files) and metadata in XML format (.xml file). [PR #390](https://github.com/catalystneuro/neuroconv/pull/390)
* Added `MicroManagerTiffImagingInterface` to support Micro-Manager TIF imaging data. This format consists of multipage TIFFs in OME-TIF format (.ome.tif files) and configuration settings in JSON format ('DisplaySettings.json' file). [PR #423](https://github.com/catalystneuro/neuroconv/pull/423)
* Added a `TemporallyAlignedDataInterface` definition for convenience when creating a custom interface for pre-aligned data. [PR #434](https://github.com/catalystneuro/neuroconv/pull/434)
* Added `write_as`, `units_name`, `units_description` to `BaseSortingExtractorInterface` `run_conversion` method to be able to modify them in conversion options. [PR #438](https://github.com/catalystneuro/neuroconv/pull/438)
* Added basic temporal alignment methods to the VideoInterface. These are `align_starting_time` is split into `align_starting_times` (list of times, one per video file) and `align_global_starting_time` (shift all by a scalar amount). `align_by_interpolation` is not yet implemented for this interface. [PR #283](https://github.com/catalystneuro/neuroconv/pull/283)
* Added stream control for the `OpenEphysBinaryRecordingInterface`. [PR #445](https://github.com/catalystneuro/neuroconv/pull/445)
* Added the `BaseTemporalAlignmentInterface` to serve as the new base class for all new temporal alignment methods. [PR #442](https://github.com/catalystneuro/neuroconv/pull/442)
* Added direct imports for all base classes from the outer level; you may now call `from neuroconv import BaseDataInterface, BaseTemporalAlignmentInterface, BaseExtractorInterface`. [PR #442](https://github.com/catalystneuro/neuroconv/pull/442)
* Added basic temporal alignment methods to the AudioInterface. `align_starting_time` is split into `align_starting_times` (list of times, one per audio file) and `align_global_starting_time` (shift all by a scalar amount). `align_by_interpolation` and other timestamp-based approaches is not yet implemented for this interface. [PR #402](https://github.com/catalystneuro/neuroconv/pull/402)
* Changed the order of recording properties extraction in `NeuroscopeRecordingInterface` and `NeuroScopeLFPInterface` to make them consistent with each other [PR #466](https://github.com/catalystneuro/neuroconv/pull/466)
* The `ScanImageImagingInterface` has been updated to read metadata from more recent versions of ScanImage [PR #457](https://github.com/catalystneuro/neuroconv/pull/457)
* Refactored `add_two_photon_series()` to `add_photon_series()` and added `photon_series_type` optional argument which can be either `"OnePhotonSeries"` or `"TwoPhotonSeries"`.
  Changed `get_default_ophys_metadata()` to add `Device` and `ImagingPlane` metadata which are both used by imaging and segmentation.
  Added `photon_series_type` to `get_nwb_imaging_metadata()` to fill metadata for `OnePhotonSeries` or `TwoPhotonSeries`. [PR #462](https://github.com/catalystneuro/neuroconv/pull/462)
* Split `align_timestamps` and `align_starting_times` into `align_segment_timestamps` and `align_segment_starting_times` for API consistency for multi-segment `RecordingInterface`s. [PR #463](https://github.com/catalystneuro/neuroconv/pull/463)
* Rename `align_timestamps` and `align_segmentt_timestamps` into `set_aligned_timestamps` and `set_aligned_segment_timestamps` to more clearly indicate their usage and behavior. [PR #470](https://github.com/catalystneuro/neuroconv/pull/470)


### Testing
* The tests for `automatic_dandi_upload` now follow up-to-date DANDI validation rules for file name conventions. [PR #310](https://github.com/catalystneuro/neuroconv/pull/310)
* Deactivate `MaxOneRecordingInterface` metadata tests [PR #371]((https://github.com/catalystneuro/neuroconv/pull/371)
* Integrated the DataInterface testing mixin to the SLEAP Interface. [PR #401](https://github.com/catalystneuro/neuroconv/pull/401)
* Added holistic per-interface, per-method unit testing for ecephys and ophys interfaces. [PR #283](https://github.com/catalystneuro/neuroconv/pull/283)
* Live service tests now run in a separate non-required GitHub action. [PR #420]((https://github.com/catalystneuro/neuroconv/pull/420)
* Integrated the `DataInterfaceMixin` class of tests to the `VideoInterface`. [PR #403](https://github.com/catalystneuro/neuroconv/pull/403)
* Add `generate_path_expander_demo_ibl` and associated test for `LocalPathExpander` [PR #456](https://github.com/catalystneuro/neuroconv/pull/456)
* Improved testing of all interface alignment methods via the new `TemporalAlignmentMixin` class. [PR #459](https://github.com/catalystneuro/neuroconv/pull/459)

### Fixes
* `BlackrockRecordingInterface` now writes all ElectricalSeries to "acquisition" unless changed using the `write_as` flag in `run_conversion`. [PR #315](https://github.com/catalystneuro/neuroconv/pull/315)
* Excluding Python versions 3.8 and 3.9 for the `EdfRecordingInterface` on M1 macs due to installation problems. [PR #319](https://github.com/catalystneuro/neuroconv/pull/319)
* Extend type array condition in `get_schema_from_hdmf_class` for dataset types (excludes that are DataIO). [PR #418](https://github.com/catalystneuro/neuroconv/pull/418)
* The `base_directory` argument to all `PathExpander` classes can now accept string inputs as well as `Path` inputs. [PR #427](https://github.com/catalystneuro/neuroconv/pull/427)
* Fixed the temporal alignment methods for the `RecordingInterfaces` which has multiple segments. [PR #411](https://github.com/catalystneuro/neuroconv/pull/411)
* Fixes to the temporal alignment methods for the `SortingInterface`, both single and multi-segment and recordingless. [PR #413](https://github.com/catalystneuro/neuroconv/pull/413)
* Fixes to the temporal alignment methods for the certain formats of the `RecordingInterface`. [PR #459](https://github.com/catalystneuro/neuroconv/pull/459)
* Fixes the naming of LFP interfaces to be `ElectricalSeriesLFP` instead of `ElectricalSeriesLF`. [PR #467](https://github.com/catalystneuro/neuroconv/pull/467)
* Fixed an issue with incorrect modality-specific extra requirements being associated with certain behavioral formats. [PR #469](https://github.com/catalystneuro/neuroconv/pull/469)

### Documentation and tutorial enhancements
* The instructions to build the documentation were moved to ReadTheDocs. [PR #323](https://github.com/catalystneuro/neuroconv/pull/323)
* Move testing instructions to ReadTheDocs. [PR #320](https://github.com/catalystneuro/neuroconv/pull/320)
* Moved NeuroConv catalogue from ReadMe.md to ReadTheDocs.
  [PR #322](https://github.com/catalystneuro/neuroconv/pull/322)
* Moved instructions to build the documentation from README.md to ReadTheDocs. [PR #323](https://github.com/catalystneuro/neuroconv/pull/323)
* Add `Spike2RecordingInterface` to conversion gallery. [PR #338](https://github.com/catalystneuro/neuroconv/pull/338)
* Remove authors from module docstrings [PR #354](https://github.com/catalystneuro/neuroconv/pull/354)
* Add examples for `LocalPathExpander` usage [PR #456](https://github.com/catalystneuro/neuroconv/pull/456)
* Add better docstrings to the aux functions of the Neuroscope interface [PR #485](https://github.com/catalystneuro/neuroconv/pull/485)

### Pending deprecation
* Change name from `CedRecordingInterface` to `Spike2RecordingInterface`. [PR #338](https://github.com/catalystneuro/neuroconv/pull/338)

### Improvements
* Use `Literal` in typehints (incompatible with Python<=3.8). [PR #340](https://github.com/catalystneuro/neuroconv/pull/340)
* `BaseDataInterface.get_source_schema` modified so it works for `.__init__` and `.__new__`. [PR #374](https://github.com/catalystneuro/neuroconv/pull/374)



# v0.2.4 (February 7, 2023)

### Deprecation
* All usages of `use_times` have been removed from spikeinterface tools and interfaces. The function `add_electrical_series` now determines whether the timestamps of the spikeinterface recording extractor are uniform or not and automatically stores the data according to best practices [PR #40](https://github.com/catalystneuro/neuroconv/pull/40)
* Dropped Python 3.7 support. [PR #237](https://github.com/catalystneuro/neuroconv/pull/237)

### Features
* Added a tool for determining rising and falling frames from TTL signals (`parse_rising_frames_from_ttl` and `get_falling_frames_from_ttl`). [PR #244](https://github.com/catalystneuro/neuroconv/pull/244)
* Added the `SpikeGLXNIDQInterface` for reading data from `.nidq.bin` files, as well as the ability to parse event times from specific channels via the `get_event_starting_times_from_ttl` method. Also included a `neuroconv.tools.testing.MockSpikeGLXNIDQInterface` for testing purposes. [PR #247](https://github.com/catalystneuro/neuroconv/pull/247)
* Improved handling of writing multiple probes to the same `NWB` file [PR #255](https://github.com/catalystneuro/neuroconv/pull/255)

### Pending deprecation
* Added `DeprecationWarnings` to all `spikeextractors` backends. [PR #265](https://github.com/catalystneuro/neuroconv/pull/265)
* Added `DeprecationWarning`s for `spikeextractors` objects in `neuroconv.tools.spikeinterface`. [PR #266](https://github.com/catalystneuro/neuroconv/pull/266)

### Fixes
* Temporarily hotfixed the `tensorflow` dependency after the release of `deeplabcut==2.3.0`. [PR #268](https://github.com/catalystneuro/neuroconv/pull/268)
* Fixed cleanup of waveform tests in SI tools. [PR #277](https://github.com/catalystneuro/neuroconv/pull/277)
* Fixed metadata structure for the CsvTimeIntervalsInterface, which was previously not passed validation in NWBConverters. [PR #237](https://github.com/catalystneuro/neuroconv/pull/237)
* Added propagation of the `load_sync_channel` argument for the `SpikeGLXNIDQInterface`. [PR #282](https://github.com/catalystneuro/neuroconv/pull/282)
* Fixed the default `es_key` used by stand-alone write using any `RecordingExtractorInterface` or `LFPExtractorInterface`. [PR #288](https://github.com/catalystneuro/neuroconv/pull/288)
* Fixed the default `ExtractorName` used to load the spikeinterface extractor of the `SpikeGLXLFPInterface`. [PR #288](https://github.com/catalystneuro/neuroconv/pull/288)

### Testing
* Re-organized the `test_gin_ecephys` file by splitting into each sub-modality. [PR #282](https://github.com/catalystneuro/neuroconv/pull/282)
* Add testing support for Python 3.11. [PR #234](https://github.com/catalystneuro/neuroconv/pull/234)




# v0.2.3

### Documentation and tutorial enhancements
* Remove `Path(path_to_save_nwbfile).is_file()` from each of the gallery pages. [PR #177](https://github.com/catalystneuro/neuroconv/pull/177)
* Improve docstring for `SpikeGLXRecordingInterface`. [PR #226](https://github.com/catalystneuro/neuroconv/pull/226)
* Correct typing of SpikeGLX in conversion gallery. [PR #223](https://github.com/catalystneuro/neuroconv/pull/223)
* Added tutorial for utilizing YAML metadata in a conversion pipeline. [PR #240](https://github.com/catalystneuro/neuroconv/pull/240)
* Added page in User Guide for how to use CSVs to specify metadata. [PR #241](https://github.com/catalystneuro/neuroconv/pull/177)
* Added the `BaseDataInterface` in the API docs. [PR #242](https://github.com/catalystneuro/neuroconv/pull/242)
* Fixed typo in styling section. [PR #253](https://github.com/catalystneuro/neuroconv/pull/253)
* Updated docs on JSON schema. [PR #256](https://github.com/catalystneuro/neuroconv/pull/256)
* Improved compliance with numpy-style docstring [PR #260](https://github.com/catalystneuro/neuroconv/pull/260)

### Features
* Added `AudioInterface` for files in `WAV` format using the `add_acoustic_waveform_series` utility function
  from `tools/audio` to write audio data to NWB. [PR #196](https://github.com/catalystneuro/neuroconv/pull/196)
* Added the `MaxOneRecordingInterface` for writing data stored in MaxOne (.raw.h5) format. [PR #222](https://github.com/catalystneuro/neuroconv/pull/222)
* Added the `MCSRawRecordingInterface` for writing data stored in MCSRaw (.raw) format. [PR #220](https://github.com/catalystneuro/neuroconv/pull/220)
* Added the `MEArecRecordingInterface` for writing data stored in MEArec (structured .h5) format. [PR #218](https://github.com/catalystneuro/neuroconv/pull/218)
* Added the `AlphaOmegaRecordingInterface` for writing data stored in AlphaOmega (folder of .mrx) format. [PR #212](https://github.com/catalystneuro/neuroconv/pull/212)
* Added the `PlexonRecordingInterface` for writing data stored in Plexon (.plx) format. [PR #206](https://github.com/catalystneuro/neuroconv/pull/206)
* Added the `BiocamRecordingInterface` for writing data stored in Biocam (.bwr) format. [PR #210](https://github.com/catalystneuro/neuroconv/pull/210)
* Added function to add acoustic series as `AcousticWaveformSeries` object as __acquisition__ or __stimulus__ to NWB. [PR #201](https://github.com/catalystneuro/neuroconv/pull/201)
* Added new form to the GitHub repo for requesting support for new formats. [PR #207](https://github.com/catalystneuro/neuroconv/pull/207)
* Simplified the writing of `channel_conversion` during `add_electrical_series` if the vector of gains is uniform; in this case, they are now combined into the scalar `conversion` value. [PR #218](https://github.com/catalystneuro/neuroconv/pull/218)
* Implement timestamp extraction from videos for the SLEAPInterface [PR #238](https://github.com/catalystneuro/neuroconv/pull/238)
* Prevented writing of default values for optional columns on the `ElectrodeTable`. [PR #219](https://github.com/catalystneuro/neuroconv/pull/219)
* Add interfaces for Excel and Csv time intervals tables. [PR #252](https://github.com/catalystneuro/neuroconv/pull/252)

### Testing
* Added a `session_id` to the test file for the `automatic_dandi_upload` helper function. [PR #199](https://github.com/catalystneuro/neuroconv/pull/199)
* `pre-commit` version bump. [PR #235](https://github.com/catalystneuro/neuroconv/pull/235)
* Added a `testing` sub-module to `src` and added a method (`generate_mock_ttl_signal`) for generating synthetic TTL pulses. [PR #245](https://github.com/catalystneuro/neuroconv/pull/245)

### Fixes
* `VideoInterface`. Only raise a warning if the difference between the rate estimated from timestamps and the fps (frames per seconds) is larger than two decimals. [PR #200](https://github.com/catalystneuro/neuroconv/pull/200)
* Fixed the bug in a `VideoInterface` where it would use `DataChunkIterator` even if the conversion options indicated that it should not. [PR #200](https://github.com/catalystneuro/neuroconv/pull/200)
* Update usage requirements for HDMF to prevent a buffer overflow issue fixed in hdmf-dev/hdmf#780. [PR #195](https://github.com/catalystneuro/neuroconv/pull/195)
* Remove the deprecated `distutils.version` in favor of `packaging.version` [PR #233](https://github.com/catalystneuro/neuroconv/pull/233)



# v0.2.2

### Testing

* Added a set of dev branch gallery tests for PyNWB, HDMF, SI, and NEO. [PR #113](https://github.com/catalystneuro/neuroconv/pull/113)
* Added tests for the `TypeError` and `ValueError` raising for the new `starting_frames` argument of `MovieDataInterface.run_conversion()`. [PR #113](https://github.com/catalystneuro/neuroconv/pull/113)
* Added workflow for automatic detection of CHANGELOG.md updates for PRs. [PR #187](https://github.com/catalystneuro/neuroconv/pull/187)
* Added support for python 3.10 [PR #229](https://github.com/catalystneuro/neuroconv/pull/229)

### Fixes

* Fixed a new docval typing error that arose in `hdmf>3.4.6` versions. [PR #113](https://github.com/catalystneuro/neuroconv/pull/113)
* Fixed a new input argument issue for `starting_frames` when using `external_file` for an `ImageSeries` in `pynwb>2.1.0` versions. [PR #113](https://github.com/catalystneuro/neuroconv/pull/113)
* Fixed issues regarding interaction between metadata rate values and extractor rate values in `tools.roiextractors`. [PR #159](https://github.com/catalystneuro/neuroconv/pull/159)
* Fixed sampling frequency resolution issue when detecting this from timestamps in `roiextractors.write_imaging` and `roiextractors.write_segmentation`. [PR #159](https://github.com/catalystneuro/neuroconv/pull/159)

### Documentation and tutorial enhancements
* Added a note in User Guide/DataInterfaces to help installing custom dependencies for users who use Z-shell (`zsh`). [PR #180](https://github.com/catalystneuro/neuroconv/pull/180)
* Added `MovieInterface` example in the conversion gallery. [PR #183](https://github.com/catalystneuro/neuroconv/pull/183)

### Features
* Added `ConverterPipe`, a class that allows chaining previously initialized interfaces for batch conversion and corresponding tests [PR #169](https://github.com/catalystneuro/neuroconv/pull/169)
* Added automatic extraction of metadata for `NeuralynxRecordingInterface` including filtering information for channels, device and recording time information [PR #170](https://github.com/catalystneuro/neuroconv/pull/170)
* Added stubbing capabilities to timestamp extraction in the `MovieInterface` avoiding scanning through the whole file when `stub_test=True` [PR #181](https://github.com/catalystneuro/neuroconv/pull/181)
* Added a flag `include_roi_acceptance` to `tools.roiextractors.write_segmentation` and corresponding interfaces to allow disabling the addition of boolean columns indicating ROI acceptance. [PR #193](https://github.com/catalystneuro/neuroconv/pull/193)
* Added `write_waveforms()` function in `tools.spikeinterface` to write `WaveformExtractor` objects
[PR #217](https://github.com/catalystneuro/neuroconv/pull/217)

### Pending deprecation
* Replaced the `MovieInterface` with `VideoInterface` and introduced deprecation warnings for the former. [PR #74](https://github.com/catalystneuro/neuroconv/pull/74)



# v0.2.1

### Fixes

* Updated `BlackrockRecordingInterface` to support multi stream file and added gin corresponding gin tests [PR #176](https://github.com/catalystneuro/neuroconv/pull/176)



# v0.2.0

### Back-compatability break
* All built-in DataInterfaces are now nested under the `neuroconv.datainterfaces` import structure - they are no longer available from the outer level. To import a data interface, use the syntax `from neuroconv.datainterfaces import <name of interface>`. [PR #74](https://github.com/catalystneuro/neuroconv/pull/74)
* The `AxonaRecordingExtractorInterface` has been renamed to `AxonaRecordingInterface`. [PR #74](https://github.com/catalystneuro/neuroconv/pull/74)
* The `AxonaUnitRecordingExtractorInterface` has been renamed to `AxonaUnitRecordingInterface`. [PR #74](https://github.com/catalystneuro/neuroconv/pull/74)
* The `BlackrockRecordingExtractorInterface` has been renamed to `BlackrockRecordingInterface`. [PR #74](https://github.com/catalystneuro/neuroconv/pull/74)
* The `BlackrockSortingExtractorInterface` has been renamed to `BlackrockSortingInterface`. [PR #74](https://github.com/catalystneuro/neuroconv/pull/74)
* The `OpenEphysRecordingExtractorInterface` has been renamed to `OpenEphysRecordingInterface`. [PR #74](https://github.com/catalystneuro/neuroconv/pull/74)
* The `OpenEphysSortingExtractorInterface` has been renamed to `OpenEphysSortingInterface`. [PR #74](https://github.com/catalystneuro/neuroconv/pull/74)
* The `KilosortSortingInterface` has been renamed to `KiloSortSortingInterface` to be more consistent with SpikeInterface. [PR #107](https://github.com/catalystneuro/neuroconv/pull/107)
* The `Neuroscope` interfaces have been renamed to `NeuroScope` to be more consistent with SpikeInterface. [PR #107](https://github.com/catalystneuro/neuroconv/pull/107)
* The `tools.roiextractors.add_epoch` functionality has been retired in the newest versions of ROIExtractors. [PR #112](https://github.com/catalystneuro/neuroconv/pull/112)
* Removed deprecation warnings for `save_path` argument (which is now `nwbfile_path` everywhere in the package). [PR #124](https://github.com/catalystneuro/neuroconv/pull/124)
* Changed default device name for the ecephys pipeline. Device_ecephys -> DeviceEcephys [PR #154](https://github.com/catalystneuro/neuroconv/pull/154)
* Change names of written electrical series on the ecephys pipeline. ElectricalSeries_raw -> ElectricalSeriesRaw, ElectricalSeries_processed -> ElectricalSeriesProcessed, ElectricalSeries_lfp -> ElectricalSeriesLFP  [PR #153](https://github.com/catalystneuro/neuroconv/pull/153)
* Drop spikeextractor backend support for NeuralynxRecordingInterface [PR #174](https://github.com/catalystneuro/neuroconv/pull/174)

### Fixes
* Prevented the CEDRecordingInterface from writing non-ecephys channel data. [PR #37](https://github.com/catalystneuro/neuroconv/pull/37)
* Fixed description in `write_sorting` and in `add_units_table` to have "neuroconv" in the description. [PR #104](https://github.com/catalystneuro/neuroconv/pull/104)
* Updated `spikeinterface` version number to 0.95.1 to fix issue with `SpikeGLXInterface` probe annotations.
  The issue is described [here](https://github.com/SpikeInterface/spikeinterface/issues/923). [PR #132](https://github.com/catalystneuro/neuroconv/pull/132)

### Improvements
* Unified the `run_conversion` method of `BaseSegmentationExtractorInterface` with that of all the other base interfaces. The method `write_segmentation` now uses the common `make_or_load_nwbfile` context manager [PR #29](https://github.com/catalystneuro/neuroconv/pull/29)
* Coerced the recording extractors with `spikeextractors_backend=True` to BaseRecording objects for Axona, Blackrock, Openephys, and SpikeGadgets. [PR #38](https://github.com/catalystneuro/neuroconv/pull/38)
* Added function to add PlaneSegmentation objects to an nwbfile in `roiextractors` and corresponding unit tests. [PR #23](https://github.com/catalystneuro/neuroconv/pull/23)
* `use_times` argument to be deprecated on the ecephys pipeline. The function `add_electrical_series` now determines whether the timestamps of the spikeinterface recording extractor are uniform or not and automatically stores the data according to best practices [PR #40](https://github.com/catalystneuro/neuroconv/pull/40)
* Add `NWBFile` metadata key at the level of the base data interface so it can always be inherited to be available. [PR #51](https://github.com/catalystneuro/neuroconv/pull/51).
* Added spikeinterface support to Axona LFP and coerece gin tests for LFP to be spikeinterface objects [PR #85](https://github.com/catalystneuro/neuroconv/pull/85)
* Added function to add fluorescence traces to an nwbfile in `roiextractors` and corresponding unit tests.
  The df over f traces are now added to a `DfOverF` container instead of the `Fluorescence` container.
  The metadata schema has been changed for the `BaseSegmentationExtractorInterface` to allow metadata for `DfOverF`,
  and `Flurorescence` is now not required in the metadata schema. [PR #41](https://github.com/catalystneuro/neuroconv/pull/41)
* Improved default values of OpticalChannel object names and other descriptions for Imaging data. [PR #88](https://github.com/catalystneuro/neuroconv/pull/88)
* Extended the `ImagingDataChunkIterator` to be  compatible with volumetric data. [PR #90](https://github.com/catalystneuro/neuroconv/pull/90)
* Integrated the `ImagingDataChunkIterator` with the `write_imaging` methods. [PR #90](https://github.com/catalystneuro/neuroconv/pull/90)
* Began work towards making SpikeInterface, SpikeExtractors, and ROIExtractors all non-minimal dependencies. [PR #74](https://github.com/catalystneuro/neuroconv/pull/74)
* Implemented format-wise and modality-wise extra installation requirements. If there are any requirements to use a module or data interface, these are defined in individual requirements files at the corresponding level of the package. These are in turn easily accessible from the commands `pip install neuroconv[format_name]`. `pip install neuroconv[modality_name]` will also install all dependencies necessary to make full use of any interfaces from that modality. [PR #100](https://github.com/catalystneuro/neuroconv/pull/100)
* Added frame stubbing to the `BaseSegmentationExtractorInterface`. [PR #116](https://github.com/catalystneuro/neuroconv/pull/116)
* Added `mask_type: str` and `include_roi_centroids: bool` to the `add_plane_segmentation` helper and `write_segmentation` functions for the `tools.roiextractors` submodule. [PR #117](https://github.com/catalystneuro/neuroconv/pull/117)
* Propagate `output_struct_name` argument to `ExtractSegmentationInterface` to match its extractor arguments. [PR #128](https://github.com/catalystneuro/neuroconv/pull/128)
* Added compression and iteration (with options control) to all Fluorescence traces in `write_segmentation`. [PR #120](https://github.com/catalystneuro/neuroconv/pull/120)
* For irregular recordings, timestamps can now be saved along with all traces in `write_segmentation`. [PR #130](https://github.com/catalystneuro/neuroconv/pull/130)
* Added `mask_type` argument to `tools.roiextractors.add_plane_segmentation` function and all upstream calls. This allows users to request writing not just the image_masks (still the default) but also pixels, voxels or `None` of the above. [PR #119](https://github.com/catalystneuro/neuroconv/pull/119)
* `utils.json_schema.get_schema_from_method_signature` now allows `Optional[...]` annotation typing and subsequent `None` values during validation as long as it is still only applied to a simple non-conflicting type (no `Optional[Union[..., ...]]`). [PR #119](https://github.com/catalystneuro/neuroconv/pull/119)


### Documentation and tutorial enhancements:
* Unified the documentation of NeuroConv structure in the User Guide readthedocs. [PR #39](https://github.com/catalystneuro/neuroconv/pull/39)
* Added package for viewing source code in the neuroconv documentation [PR #62](https://github.com/catalystneuro/neuroconv/pull/62)
* Added Contributing guide for the Developer section of readthedocs. [PR #73](https://github.com/catalystneuro/neuroconv/pull/73)
* Added style guide to the readthedocs [PR #28](https://github.com/catalystneuro/neuroconv/pull/28)
* Added ABF data conversion tutorial @luiztauffer [PR #89](https://github.com/catalystneuro/neuroconv/pull/89)
* Added Icephys API documentation @luiztauffer [PR #103](https://github.com/catalystneuro/neuroconv/pull/103)
* Added Blackrock sorting conversion gallery example [PR #134](https://github.com/catalystneuro/neuroconv/pull/134)
* Extended the User Guide Get metadata section in DataInterfaces with a demonstration for loading metadata from YAML. [PR #144](https://github.com/catalystneuro/neuroconv/pull/144)
* Fixed a redundancy in [PR #144](https://github.com/catalystneuro/neuroconv/pull/144) and API links. [PR #154](https://github.com/catalystneuro/neuroconv/pull/154)
* Added SLEAP conversion gallery example [PR #161](https://github.com/catalystneuro/neuroconv/pull/161)



### Features
* Added conversion interface for Neuralynx sorting data together with gin data test and a conversion example in the gallery. [PR #58](https://github.com/catalystneuro/neuroconv/pull/58)
* Added conversion interface for DeepLabCut data together with gin data test and a conversion example in the gallery. [PR #24](https://github.com/catalystneuro/neuroconv/pull/24)
* Allow writing of offsets to ElectricalSeries objects from SpikeInterface (requires PyNWB>=2.1.0). [PR #37](https://github.com/catalystneuro/neuroconv/pull/37)
* Added conversion interface for EDF (European Data Format) data together with corresponding unit tests and a conversion example in the gallery. [PR #45](https://github.com/catalystneuro/neuroconv/pull/45)
* Created ImagingExtractorDataChunkIterator, a data chunk iterator for `ImagingExtractor` objects. [PR #54](https://github.com/catalystneuro/neuroconv/pull/54)
* Added support for writing spikeinterface recording extractor with multiple segments and corresponding unit test [PR #67](https://github.com/catalystneuro/neuroconv/pull/67)
* Added spikeinterface support to the Axona data interface [PR #61](https://github.com/catalystneuro/neuroconv/pull/61)
* Added new util function `get_package` for safely attempting to attempt a package import and informatively notifying the user of how to perform the installation otherwise. [PR #74](https://github.com/catalystneuro/neuroconv/pull/74)
* All built-in DataInterfaces now load their external dependencies on-demand at time of object initialization instead of on package or interface import. [PR #74](https://github.com/catalystneuro/neuroconv/pull/74)
* Adde spikeinterface support for Blackrock sorting interface[PR #134](https://github.com/catalystneuro/neuroconv/pull/134)
* Added conversion interface for TDT recording data together with gin data test. [PR #135](https://github.com/catalystneuro/neuroconv/pull/135)
* Added conversion interface for SLEAP pose estimation data together with gin test for data. [PR #160](https://github.com/catalystneuro/neuroconv/pull/160)


### Testing
* Added unittests for correctly writing the scaling factors to the nwbfile in the `add_electrical_series` function of the spikeinterface module. [PR #37](https://github.com/catalystneuro/neuroconv/pull/37)
* Added unittest for compression options in the `add_electrical_series` function of the spikeinterface module. [PR #64](https://github.com/catalystneuro/neuroconv/pull/37)
* Added unittests for chunking in the `add_electrical_series` function of the spikeinterface module. [PR #84](https://github.com/catalystneuro/neuroconv/pull/84)
* Tests are now organized according to modality-wise lazy installations. [PR #100](https://github.com/catalystneuro/neuroconv/pull/100)

# v0.1.1
### Fixes
* Fixed the behavior of the `file_paths` usage in the MovieInterface when run via the YAML conversion specification. [PR #33](https://github.com/catalystneuro/neuroconv/pull/33)

### Improvements
* Added function to add ImagingPlane objects to an nwbfile in `roiextractors` and corresponding unit tests. [PR #19](https://github.com/catalystneuro/neuroconv/pull/19)
* Added function to add summary images from a `SegmentationExtractor` object to an nwbfile in the roiextractors module and corresponding unit tests [PR #22](https://github.com/catalystneuro/neuroconv/pull/22)
* Small improvements on ABFInterface @luiztauffer [PR #89](https://github.com/catalystneuro/neuroconv/pull/89)

### Features
* Add non-iterative writing capabilities to `add_electrical_series`. [PR #32](https://github.com/catalystneuro/neuroconv/pull/32)

### Testing
* Added unittests for the `write_as` functionality in the `add_electrical_series` of the spikeinterface module. [PR #32](https://github.com/catalystneuro/neuroconv/pull/32)


# v0.1.0

* The first release of NeuroConv.<|MERGE_RESOLUTION|>--- conflicted
+++ resolved
@@ -1,16 +1,12 @@
 # Upcoming
 
-<<<<<<< HEAD
-### Improvements
-
+### Features
+* Changed the `Suite2pSegmentationInterface` to support multiple plane segmentation outputs. The interface now has a `plane_name` and `channel_name` arguments to determine which plane output and channel trace add to the NWBFile. [PR #601](https://github.com/catalystneuro/neuroconv/pull/601)
+
+
+### Improvements
+* `nwbinspector` has been removed as a minimal dependency. It becomes an extra (optional) dependency with `neuroconv[dandi]`. [PR #672](https://github.com/catalystneuro/neuroconv/pull/672)
 * Added a `from_nwbfile` class method constructor to all `BackendConfiguration` models. [PR #673](https://github.com/catalystneuro/neuroconv/pull/673)
-=======
-### Features
-* Changed the `Suite2pSegmentationInterface` to support multiple plane segmentation outputs. The interface now has a `plane_name` and `channel_name` arguments to determine which plane output and channel trace add to the NWBFile. [PR #601](https://github.com/catalystneuro/neuroconv/pull/601)
-
-### Improvements
-* `nwbinspector` has been removed as a minimal dependency. It becomes an extra (optional) dependency with `neuroconv[dandi]`. [PR #672](https://github.com/catalystneuro/neuroconv/pull/672)
->>>>>>> 9da6dcb4
 
 
 
