# Upcoming

### Documentation and tutorial enhancements
* Remove `Path(path_to_save_nwbfile).is_file()` from each of the gallery pages. [PR #177](https://github.com/catalystneuro/neuroconv/pull/177)

### Features
* Added the `MEArecRecordingInterface` for writing data stored in MEArec (structured .h5) format. [PR #218](https://github.com/catalystneuro/neuroconv/pull/218)
* Added the `AlphaOmegaRecordingInterface` for writing data stored in AlphaOmega (folder of .mrx) format. [PR #212](https://github.com/catalystneuro/neuroconv/pull/212)
* Added the `PlexonRecordingInterface` for writing data stored in Plexon (.plx) format. [PR #206](https://github.com/catalystneuro/neuroconv/pull/206)
* Added the `BiocamRecordingInterface` for writing data stored in Biocam (.bwr) format. [PR #210](https://github.com/catalystneuro/neuroconv/pull/210)
* Added function to add acoustic series as AcousticWaveformSeries object as __acquisition__ or __stimulus__ to NWB. [PR #201](https://github.com/catalystneuro/neuroconv/pull/201)
* Added new form to the GitHub repo for requesting support for new formats. [PR #207](https://github.com/catalystneuro/neuroconv/pull/207)
<<<<<<< HEAD
* Simplified the writing of `channel_conversion` during `add_electrical_series` if the vector of gains is uniform; in this case, they are now combined into the scalar `conversion` value. [PR #218](https://github.com/catalystneuro/neuroconv/pull/218)
=======
* Added `AudioInterface` for files in `WAV` format using the `add_acoustic_waveform_series` utility function
  from `tools/audio` to write audio data to NWB. [PR #196](https://github.com/catalystneuro/neuroconv/pull/196)

>>>>>>> 3b11d4ba

### Testing
* Added a `session_id` to the test file for the `automatic_dandi_upload` helper function. [PR #199](https://github.com/catalystneuro/neuroconv/pull/199)

### Fixes
* `VideoInterface`. Only raise a warning if the difference between the rate estimated from timestamps and the fps (frames per seconds) is larger than two decimals. [PR #200](https://github.com/catalystneuro/neuroconv/pull/200)
* Fixed the bug in a `VideoInterface` where it would use `DataChunkIterator` even if the conversion options indicated that it should not. [PR #200](https://github.com/catalystneuro/neuroconv/pull/200)


# v0.2.2

### Testing

* Added a set of dev branch gallery tests for PyNWB, HDMF, SI, and NEO. [PR #113](https://github.com/catalystneuro/neuroconv/pull/113)
* Added tests for the `TypeError` and `ValueError` raising for the new `starting_frames` argument of `MovieDataInterface.run_conversion()`. [PR #113](https://github.com/catalystneuro/neuroconv/pull/113)
* Added workflow for automatic detection of CHANGELOG.md updates for PRs. [PR #187](https://github.com/catalystneuro/neuroconv/pull/187)
* Added support for python 3.10 [PR #229](https://github.com/catalystneuro/neuroconv/pull/229)

### Fixes

* Fixed a new docval typing error that arose in `hdmf>3.4.6` versions. [PR #113](https://github.com/catalystneuro/neuroconv/pull/113)
* Fixed a new input argument issue for `starting_frames` when using `external_file` for an `ImageSeries` in `pynwb>2.1.0` versions. [PR #113](https://github.com/catalystneuro/neuroconv/pull/113)
* Fixed issues regarding interaction between metadata rate values and extractor rate values in `tools.roiextractors`. [PR #159](https://github.com/catalystneuro/neuroconv/pull/159)
* Fixed sampling frequency resolution issue when detecting this from timestamps in `roiextractors.write_imaging` and `roiextractors.write_segmentation`. [PR #159](https://github.com/catalystneuro/neuroconv/pull/159)

### Documentation and tutorial enhancements
* Added a note in User Guide/DataInterfaces to help installing custom dependencies for users who use Z-shell (`zsh`). [PR #180](https://github.com/catalystneuro/neuroconv/pull/180)
* Added `MovieInterface` example in the conversion gallery. [PR #183](https://github.com/catalystneuro/neuroconv/pull/183)

### Features
* Added `ConverterPipe`, a class that allows chaining previously intialized interfaces for batch conversion and corresponding tests [PR #169](https://github.com/catalystneuro/neuroconv/pull/169)
* Added automatic extraction of metadata for `NeuralynxRecordingInterface` including filtering information for channels, device and recording time information [PR #170](https://github.com/catalystneuro/neuroconv/pull/170)
* Added stubbing capabilities to timestamp extraction in the `MovieInterface` avoiding scanning through the whole file when `stub_test=True` [PR #181](https://github.com/catalystneuro/neuroconv/pull/181)
* Added a flag `include_roi_acceptance` to `tools.roiextractors.write_segmentation` and corresponding interfaces to allow disabling the addition of boolean columns indicating ROI acceptance. [PR #193](https://github.com/catalystneuro/neuroconv/pull/193)

### Pending deprecation
* Replaced the `MovieInterface` with `VideoInterface` and introduced deprecation warnings for the former. [PR #74](https://github.com/catalystneuro/neuroconv/pull/74)



# v0.2.1

### Fixes

* Updated `BlackrockRecordingInterface` to support multi stream file and added gin corresponding gin tests [PR #176](https://github.com/catalystneuro/neuroconv/pull/176)



# v0.2.0

### Back-compatability break
* All built-in DataInterfaces are now nested under the `neuroconv.datainterfaces` import structure - they are no longer available from the outer level. To import a data interface, use the syntax `from neuroconv.datainterfaces import <name of interface>`. [PR #74](https://github.com/catalystneuro/neuroconv/pull/74)
* The `AxonaRecordingExtractorInterface` has been renamed to `AxonaRecordingInterface`. [PR #74](https://github.com/catalystneuro/neuroconv/pull/74)
* The `AxonaUnitRecordingExtractorInterface` has been renamed to `AxonaUnitRecordingInterface`. [PR #74](https://github.com/catalystneuro/neuroconv/pull/74)
* The `BlackrockRecordingExtractorInterface` has been renamed to `BlackrockRecordingInterface`. [PR #74](https://github.com/catalystneuro/neuroconv/pull/74)
* The `BlackrockSortingExtractorInterface` has been renamed to `BlackrockSortingInterface`. [PR #74](https://github.com/catalystneuro/neuroconv/pull/74)
* The `OpenEphysRecordingExtractorInterface` has been renamed to `OpenEphysRecordingInterface`. [PR #74](https://github.com/catalystneuro/neuroconv/pull/74)
* The `OpenEphysSortingExtractorInterface` has been renamed to `OpenEphysSortingInterface`. [PR #74](https://github.com/catalystneuro/neuroconv/pull/74)
* The `KilosortSortingInterface` has been renamed to `KiloSortSortingInterface` to be more consistent with SpikeInterface. [PR #107](https://github.com/catalystneuro/neuroconv/pull/107)
* The `Neuroscope` interfaces have been renamed to `NeuroScope` to be more consistent with SpikeInterface. [PR #107](https://github.com/catalystneuro/neuroconv/pull/107)
* The `tools.roiextractors.add_epoch` functionality has been retired in the newest versions of ROIExtractors. [PR #112](https://github.com/catalystneuro/neuroconv/pull/112)
* Removed deprecation warnings for `save_path` argument (which is now `nwbfile_path` everywhere in the package). [PR #124](https://github.com/catalystneuro/neuroconv/pull/124)
* Changed default device name for the ecephys pipeline. Device_ecephys -> DeviceEcephys [PR #154](https://github.com/catalystneuro/neuroconv/pull/154)
* Change names of written electrical series on the ecephys pipeline. ElectricalSeries_raw -> ElectricalSeriesRaw, ElectricalSeries_processed -> ElectricalSeriesProcessed, ElectricalSeries_lfp -> ElectricalSeriesLFP  [PR #153](https://github.com/catalystneuro/neuroconv/pull/153)
* Drop spikeextractor backend support for NeuralynxRecordingInterface [PR #174](https://github.com/catalystneuro/neuroconv/pull/174)

### Fixes
* Prevented the CEDRecordingInterface from writing non-ecephys channel data. [PR #37](https://github.com/catalystneuro/neuroconv/pull/37)
* Fixed description in `write_sorting` and in `add_units_table` to have "neuroconv" in the description. [PR #104](https://github.com/catalystneuro/neuroconv/pull/104)
* Updated `spikeinterface` version number to 0.95.1 to fix issue with `SpikeGLXInterface` probe annotations.
  The issue is described [here](https://github.com/SpikeInterface/spikeinterface/issues/923). [PR #132](https://github.com/catalystneuro/neuroconv/pull/132)

### Improvements
* Unified the `run_conversion` method of `BaseSegmentationExtractorInterface` with that of all the other base interfaces. The method `write_segmentation` now uses the common `make_or_load_nwbfile` context manager [PR #29](https://github.com/catalystneuro/neuroconv/pull/29)
* Coerced the recording extractors with `spikeextractors_backend=True` to BaseRecording objects for Axona, Blackrock, Openephys, and SpikeGadgets. [PR #38](https://github.com/catalystneuro/neuroconv/pull/38)
* Added function to add PlaneSegmentation objects to an nwbfile in `roiextractors` and corresponding unit tests. [PR #23](https://github.com/catalystneuro/neuroconv/pull/23)
* `use_times` argument to be deprecated on the ecephys pipeline. The function `add_electrical_series` now determines whether the timestamps of the spikeinterface recording extractor are uniform or not and automatically stores the data according to best practices [PR #40](https://github.com/catalystneuro/neuroconv/pull/40)
* Add `NWBFile` metadata key at the level of the base data interface so it can always be inherited to be available. [PR #51](https://github.com/catalystneuro/neuroconv/pull/51).
* Added spikeinterface support to Axona LFP and coerece gin tests for LFP to be spikeinterface objects [PR #85](https://github.com/catalystneuro/neuroconv/pull/85)
* Added function to add fluorescence traces to an nwbfile in `roiextractors` and corresponding unit tests.
  The df over f traces are now added to a `DfOverF` container instead of the `Fluorescence` container.
  The metadata schema has been changed for the `BaseSegmentationExtractorInterface` to allow metadata for `DfOverF`,
  and `Flurorescence` is now not required in the metadata schema. [PR #41](https://github.com/catalystneuro/neuroconv/pull/41)
* Improved default values of OpticalChannel object names and other descriptions for Imaging data. [PR #88](https://github.com/catalystneuro/neuroconv/pull/88)
* Extended the `ImagingDataChunkIterator` to be  compatible with volumetric data. [PR #90](https://github.com/catalystneuro/neuroconv/pull/90)
* Integrated the `ImagingDataChunkIterator` with the `write_imaging` methods. [PR #90](https://github.com/catalystneuro/neuroconv/pull/90)
* Began work towards making SpikeInterface, SpikeExtractors, and ROIExtractors all non-minimal dependencies. [PR #74](https://github.com/catalystneuro/neuroconv/pull/74)
* Implemented format-wise and modality-wise extra installation requirements. If there are any requirements to use a module or data interface, these are defined in individual requirements files at the corresponding level of the package. These are in turn easily accessible from the commands `pip install neuroconv[format_name]`. `pip install neuroconv[modality_name]` will also install all dependencies necessary to make full use of any interfaces from that modality. [PR #100](https://github.com/catalystneuro/neuroconv/pull/100)
* Added frame stubbing to the `BaseSegmentationExtractorInterface`. [PR #116](https://github.com/catalystneuro/neuroconv/pull/116)
* Added `mask_type: str` and `include_roi_centroids: bool` to the `add_plane_segmentation` helper and `write_segmentation` functions for the `tools.roiextractors` submodule. [PR #117](https://github.com/catalystneuro/neuroconv/pull/117)
* Propagate `output_struct_name` argument to `ExtractSegmentationInterface` to match its extractor arguments. [PR #128](https://github.com/catalystneuro/neuroconv/pull/128)
* Added compression and iteration (with options control) to all Fluorescence traces in `write_segmentation`. [PR #120](https://github.com/catalystneuro/neuroconv/pull/120)
* For irregular recordings, timestamps can now be saved along with all traces in `write_segmentation`. [PR #130](https://github.com/catalystneuro/neuroconv/pull/130)
* Added `mask_type` argument to `tools.roiextractors.add_plane_segmentation` function and all upstream calls. This allows users to request writing not just the image_masks (still the default) but also pixels, voxels or `None` of the above. [PR #119](https://github.com/catalystneuro/neuroconv/pull/119)
* `utils.json_schema.get_schema_from_method_signature` now allows `Optional[...]` annotation typing and subsequent `None` values during validation as long as it is still only applied to a simple non-conflicting type (no `Optional[Union[..., ...]]`). [PR #119](https://github.com/catalystneuro/neuroconv/pull/119)


### Documentation and tutorial enhancements:
* Unified the documentation of NeuroConv structure in the User Guide readthedocs. [PR #39](https://github.com/catalystneuro/neuroconv/pull/39)
* Added package for viewing source code in the neuroconv documentation [PR #62](https://github.com/catalystneuro/neuroconv/pull/62)
* Added Contributing guide for the Developer section of readthedocs. [PR #73](https://github.com/catalystneuro/neuroconv/pull/73)
* Added style guide to the readthedocs [PR #28](https://github.com/catalystneuro/neuroconv/pull/28)
* Added ABF data conversion tutorial @luiztauffer [PR #89](https://github.com/catalystneuro/neuroconv/pull/89)
* Added Icephys API documentation @luiztauffer [PR #103](https://github.com/catalystneuro/neuroconv/pull/103)
* Added Blackrock sorting conversion gallery example [PR #134](https://github.com/catalystneuro/neuroconv/pull/134)
* Extended the User Guide Get metadata section in DataInterfaces with a demonstration for loading metadata from YAML. [PR #144](https://github.com/catalystneuro/neuroconv/pull/144)
* Fixed a redundancy in [PR #144](https://github.com/catalystneuro/neuroconv/pull/144) and API links. [PR #154](https://github.com/catalystneuro/neuroconv/pull/154)
* Added SLEAP conversion gallery example [PR #161](https://github.com/catalystneuro/neuroconv/pull/161)



### Features
* Added conversion interface for Neuralynx sorting data together with gin data test and a conversion example in the gallery. [PR #58](https://github.com/catalystneuro/neuroconv/pull/58)
* Added conversion interface for DeepLabCut data together with gin data test and a conversion example in the gallery. [PR #24](https://github.com/catalystneuro/neuroconv/pull/24)
* Allow writing of offsets to ElectricalSeries objects from SpikeInterface (requires PyNWB>=2.1.0). [PR #37](https://github.com/catalystneuro/neuroconv/pull/37)
* Added conversion interface for EDF (European Data Format) data together with corresponding unit tests and a conversion example in the gallery. [PR #45](https://github.com/catalystneuro/neuroconv/pull/45)
* Created ImagingExtractorDataChunkIterator, a data chunk iterator for `ImagingExtractor` objects. [PR #54](https://github.com/catalystneuro/neuroconv/pull/54)
* Added support for writing spikeinterface recording extractor with multiple segments and corresponding unit test [PR #67](https://github.com/catalystneuro/neuroconv/pull/67)
* Added spikeinterface support to the Axona data interface [PR #61](https://github.com/catalystneuro/neuroconv/pull/61)
* Added new util function `get_package` for safely attempting to attempt a package import and informatively notifying the user of how to perform the installation otherwise. [PR #74](https://github.com/catalystneuro/neuroconv/pull/74)
* All built-in DataInterfaces now load their external dependencies on-demand at time of object initialization instead of on package or interface import. [PR #74](https://github.com/catalystneuro/neuroconv/pull/74)
* Adde spikeinterface support for Blackrock sorting interface[PR #134](https://github.com/catalystneuro/neuroconv/pull/134)
* Added conversion interface for TDT recording data together with gin data test. [PR #135](https://github.com/catalystneuro/neuroconv/pull/135)
* Added conversion interface for SLEAP pose estimation data together with gin test for data. [PR #160](https://github.com/catalystneuro/neuroconv/pull/160)


### Testing
* Added unittests for correctly writing the scaling factors to the nwbfile in the `add_electrical_series` function of the spikeinterface module. [PR #37](https://github.com/catalystneuro/neuroconv/pull/37)
* Added unittest for compresion options in the `add_electrical_series` function of the spikeinterface module. [PR #64](https://github.com/catalystneuro/neuroconv/pull/37)
* Added unittests for chunking in the `add_electrical_series` function of the spikeinterface module. [PR #84](https://github.com/catalystneuro/neuroconv/pull/84)
* Tests are now organized according to modality-wise lazy installations. [PR #100](https://github.com/catalystneuro/neuroconv/pull/100)

# v0.1.1
### Fixes
* Fixed the behavior of the `file_paths` usage in the MovieInterface when run via the YAML conversion specification. [PR #33](https://github.com/catalystneuro/neuroconv/pull/33)

### Improvements
* Added function to add ImagingPlane objects to an nwbfile in `roiextractors` and corresponding unit tests. [PR #19](https://github.com/catalystneuro/neuroconv/pull/19)
* Added function to add summary images from a `SegmentationExtractor` object to an nwbfile in the roiextractors module and corresponding unit tests [PR #22](https://github.com/catalystneuro/neuroconv/pull/22)
* Small improvements on ABFInterface @luiztauffer [PR #89](https://github.com/catalystneuro/neuroconv/pull/89)

### Features
* Add non-iterative writing capabilities to `add_electrical_series`. [PR #32](https://github.com/catalystneuro/neuroconv/pull/32)

### Testing
* Added unittests for the `write_as` functionality in the `add_electrical_series` of the spikeinterface module. [PR #32](https://github.com/catalystneuro/neuroconv/pull/32)


# v0.1.0

* The first release of NeuroConv.<|MERGE_RESOLUTION|>--- conflicted
+++ resolved
@@ -4,19 +4,15 @@
 * Remove `Path(path_to_save_nwbfile).is_file()` from each of the gallery pages. [PR #177](https://github.com/catalystneuro/neuroconv/pull/177)
 
 ### Features
+* Added `AudioInterface` for files in `WAV` format using the `add_acoustic_waveform_series` utility function
+  from `tools/audio` to write audio data to NWB. [PR #196](https://github.com/catalystneuro/neuroconv/pull/196)
 * Added the `MEArecRecordingInterface` for writing data stored in MEArec (structured .h5) format. [PR #218](https://github.com/catalystneuro/neuroconv/pull/218)
 * Added the `AlphaOmegaRecordingInterface` for writing data stored in AlphaOmega (folder of .mrx) format. [PR #212](https://github.com/catalystneuro/neuroconv/pull/212)
 * Added the `PlexonRecordingInterface` for writing data stored in Plexon (.plx) format. [PR #206](https://github.com/catalystneuro/neuroconv/pull/206)
 * Added the `BiocamRecordingInterface` for writing data stored in Biocam (.bwr) format. [PR #210](https://github.com/catalystneuro/neuroconv/pull/210)
 * Added function to add acoustic series as AcousticWaveformSeries object as __acquisition__ or __stimulus__ to NWB. [PR #201](https://github.com/catalystneuro/neuroconv/pull/201)
 * Added new form to the GitHub repo for requesting support for new formats. [PR #207](https://github.com/catalystneuro/neuroconv/pull/207)
-<<<<<<< HEAD
 * Simplified the writing of `channel_conversion` during `add_electrical_series` if the vector of gains is uniform; in this case, they are now combined into the scalar `conversion` value. [PR #218](https://github.com/catalystneuro/neuroconv/pull/218)
-=======
-* Added `AudioInterface` for files in `WAV` format using the `add_acoustic_waveform_series` utility function
-  from `tools/audio` to write audio data to NWB. [PR #196](https://github.com/catalystneuro/neuroconv/pull/196)
-
->>>>>>> 3b11d4ba
 
 ### Testing
 * Added a `session_id` to the test file for the `automatic_dandi_upload` helper function. [PR #199](https://github.com/catalystneuro/neuroconv/pull/199)
