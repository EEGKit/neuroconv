--- conflicted
+++ resolved
@@ -2,7 +2,7 @@
 
 ### Improvements
 * Added function to add ImagingPlane objects to an nwbfile in `roiextractors` and corresponding unit tests. [PR #19](https://github.com/catalystneuro/neuroconv/pull/19)
-
+* Added function to add summary images from a `SegmentationExtractor` object to an nwbfile in the roiextractors module and corresponding unit tests [PR #22](https://github.com/catalystneuro/neuroconv/pull/22)
 ### Features
 * Add non-iterative writing capabilities to `add_electrical_series`. [PR #32](https://github.com/catalystneuro/neuroconv/pull/32)
 
@@ -12,11 +12,4 @@
 
 # v0.1.0
 
-<<<<<<< HEAD
-The first release of NeuroConv.
-
-#### Minor internal improvements
-* Added function to add summary images from a SegmentationExtractor object to an nwbfile in `roiextractors` and corresponding unit tests. @h-mayorquin
-=======
-* The first release of NeuroConv.
->>>>>>> 02df31a6
+* The first release of NeuroConv.