# Upcoming

### Documentation and tutorial enhancements
* Remove `Path(path_to_save_nwbfile).is_file()` from each of the gallery pages. [PR #177](https://github.com/catalystneuro/neuroconv/pull/177)

### Features
* Added the `PlexonRecordingInterface` for writing data stored in Plexon (.plx) format. [PR #206](https://github.com/catalystneuro/neuroconv/pull/206)
* Added the `BiocamRecordingInterface` for writing data stored in Biocam (.bwr) format. [PR #210](https://github.com/catalystneuro/neuroconv/pull/210)
* Added function to add acoustic series as AcousticWaveformSeries object as __acquisition__ or __stimulus__ to NWB. [PR #201](https://github.com/catalystneuro/neuroconv/pull/201)
* Added new form to the GitHub repo for requesting support for new formats. [PR #207](https://github.com/catalystneuro/neuroconv/pull/207)

### Testing
* Added a `session_id` to the test file for the `automatic_dandi_upload` helper function. [PR #199](https://github.com/catalystneuro/neuroconv/pull/199)

### Fixes
* `VideoInterface`. Only raise a warning if the difference between the rate estimated from timestamps and the fps (frames per seconds) is larger than two decimals. [PR #200](https://github.com/catalystneuro/neuroconv/pull/200)
* Fixed the bug in a `VideoInterface` where it would use `DataChunkIterator` even if the conversion options indicated that it should not. [PR #200](https://github.com/catalystneuro/neuroconv/pull/200)

<<<<<<< HEAD
### Features
* Added function to add acoustic series as AcousticWaveformSeries object as __acquisition__ or __stimulus__ to NWB. [PR #201](https://github.com/catalystneuro/neuroconv/pull/201)
* Added `AudioInterface` for files in `WAV` format using the `add_acoustic_waveform_series` utility function
  from `tools/audio` to write audio data to NWB. [PR #196](https://github.com/catalystneuro/neuroconv/pull/196)
=======

>>>>>>> 8093126b

# v0.2.2

### Testing

* Added a set of dev branch gallery tests for PyNWB, HDMF, SI, and NEO. [PR #113](https://github.com/catalystneuro/neuroconv/pull/113)
* Added tests for the `TypeError` and `ValueError` raising for the new `starting_frames` argument of `MovieDataInterface.run_conversion()`. [PR #113](https://github.com/catalystneuro/neuroconv/pull/113)
* Added workflow for automatic detection of CHANGELOG.md updates for PRs. [PR #187](https://github.com/catalystneuro/neuroconv/pull/187)
* Added support for python 3.10 [PR #229](https://github.com/catalystneuro/neuroconv/pull/229)

### Fixes

* Fixed a new docval typing error that arose in `hdmf>3.4.6` versions. [PR #113](https://github.com/catalystneuro/neuroconv/pull/113)
* Fixed a new input argument issue for `starting_frames` when using `external_file` for an `ImageSeries` in `pynwb>2.1.0` versions. [PR #113](https://github.com/catalystneuro/neuroconv/pull/113)
* Fixed issues regarding interaction between metadata rate values and extractor rate values in `tools.roiextractors`. [PR #159](https://github.com/catalystneuro/neuroconv/pull/159)
* Fixed sampling frequency resolution issue when detecting this from timestamps in `roiextractors.write_imaging` and `roiextractors.write_segmentation`. [PR #159](https://github.com/catalystneuro/neuroconv/pull/159)

### Documentation and tutorial enhancements
* Added a note in User Guide/DataInterfaces to help installing custom dependencies for users who use Z-shell (`zsh`). [PR #180](https://github.com/catalystneuro/neuroconv/pull/180)
* Added `MovieInterface` example in the conversion gallery. [PR #183](https://github.com/catalystneuro/neuroconv/pull/183)

### Features
* Added `ConverterPipe`, a class that allows chaining previously intialized interfaces for batch conversion and corresponding tests [PR #169](https://github.com/catalystneuro/neuroconv/pull/169)
* Added automatic extraction of metadata for `NeuralynxRecordingInterface` including filtering information for channels, device and recording time information [PR #170](https://github.com/catalystneuro/neuroconv/pull/170)
* Added stubbing capabilities to timestamp extraction in the `MovieInterface` avoiding scanning through the whole file when `stub_test=True` [PR #181](https://github.com/catalystneuro/neuroconv/pull/181)
* Added a flag `include_roi_acceptance` to `tools.roiextractors.write_segmentation` and corresponding interfaces to allow disabling the addition of boolean columns indicating ROI acceptance. [PR #193](https://github.com/catalystneuro/neuroconv/pull/193)

### Pending deprecation
* Replaced the `MovieInterface` with `VideoInterface` and introduced deprecation warnings for the former. [PR #74](https://github.com/catalystneuro/neuroconv/pull/74)



# v0.2.1

### Fixes

* Updated `BlackrockRecordingInterface` to support multi stream file and added gin corresponding gin tests [PR #176](https://github.com/catalystneuro/neuroconv/pull/176)



# v0.2.0

### Back-compatability break
* All built-in DataInterfaces are now nested under the `neuroconv.datainterfaces` import structure - they are no longer available from the outer level. To import a data interface, use the syntax `from neuroconv.datainterfaces import <name of interface>`. [PR #74](https://github.com/catalystneuro/neuroconv/pull/74)
* The `AxonaRecordingExtractorInterface` has been renamed to `AxonaRecordingInterface`. [PR #74](https://github.com/catalystneuro/neuroconv/pull/74)
* The `AxonaUnitRecordingExtractorInterface` has been renamed to `AxonaUnitRecordingInterface`. [PR #74](https://github.com/catalystneuro/neuroconv/pull/74)
* The `BlackrockRecordingExtractorInterface` has been renamed to `BlackrockRecordingInterface`. [PR #74](https://github.com/catalystneuro/neuroconv/pull/74)
* The `BlackrockSortingExtractorInterface` has been renamed to `BlackrockSortingInterface`. [PR #74](https://github.com/catalystneuro/neuroconv/pull/74)
* The `OpenEphysRecordingExtractorInterface` has been renamed to `OpenEphysRecordingInterface`. [PR #74](https://github.com/catalystneuro/neuroconv/pull/74)
* The `OpenEphysSortingExtractorInterface` has been renamed to `OpenEphysSortingInterface`. [PR #74](https://github.com/catalystneuro/neuroconv/pull/74)
* The `KilosortSortingInterface` has been renamed to `KiloSortSortingInterface` to be more consistent with SpikeInterface. [PR #107](https://github.com/catalystneuro/neuroconv/pull/107)
* The `Neuroscope` interfaces have been renamed to `NeuroScope` to be more consistent with SpikeInterface. [PR #107](https://github.com/catalystneuro/neuroconv/pull/107)
* The `tools.roiextractors.add_epoch` functionality has been retired in the newest versions of ROIExtractors. [PR #112](https://github.com/catalystneuro/neuroconv/pull/112)
* Removed deprecation warnings for `save_path` argument (which is now `nwbfile_path` everywhere in the package). [PR #124](https://github.com/catalystneuro/neuroconv/pull/124)
* Changed default device name for the ecephys pipeline. Device_ecephys -> DeviceEcephys [PR #154](https://github.com/catalystneuro/neuroconv/pull/154)
* Change names of written electrical series on the ecephys pipeline. ElectricalSeries_raw -> ElectricalSeriesRaw, ElectricalSeries_processed -> ElectricalSeriesProcessed, ElectricalSeries_lfp -> ElectricalSeriesLFP  [PR #153](https://github.com/catalystneuro/neuroconv/pull/153)
* Drop spikeextractor backend support for NeuralynxRecordingInterface [PR #174](https://github.com/catalystneuro/neuroconv/pull/174)

### Fixes
* Prevented the CEDRecordingInterface from writing non-ecephys channel data. [PR #37](https://github.com/catalystneuro/neuroconv/pull/37)
* Fixed description in `write_sorting` and in `add_units_table` to have "neuroconv" in the description. [PR #104](https://github.com/catalystneuro/neuroconv/pull/104)
* Updated `spikeinterface` version number to 0.95.1 to fix issue with `SpikeGLXInterface` probe annotations.
  The issue is described [here](https://github.com/SpikeInterface/spikeinterface/issues/923). [PR #132](https://github.com/catalystneuro/neuroconv/pull/132)

### Improvements
* Unified the `run_conversion` method of `BaseSegmentationExtractorInterface` with that of all the other base interfaces. The method `write_segmentation` now uses the common `make_or_load_nwbfile` context manager [PR #29](https://github.com/catalystneuro/neuroconv/pull/29)
* Coerced the recording extractors with `spikeextractors_backend=True` to BaseRecording objects for Axona, Blackrock, Openephys, and SpikeGadgets. [PR #38](https://github.com/catalystneuro/neuroconv/pull/38)
* Added function to add PlaneSegmentation objects to an nwbfile in `roiextractors` and corresponding unit tests. [PR #23](https://github.com/catalystneuro/neuroconv/pull/23)
* `use_times` argument to be deprecated on the ecephys pipeline. The function `add_electrical_series` now determines whether the timestamps of the spikeinterface recording extractor are uniform or not and automatically stores the data according to best practices [PR #40](https://github.com/catalystneuro/neuroconv/pull/40)
* Add `NWBFile` metadata key at the level of the base data interface so it can always be inherited to be available. [PR #51](https://github.com/catalystneuro/neuroconv/pull/51).
* Added spikeinterface support to Axona LFP and coerece gin tests for LFP to be spikeinterface objects [PR #85](https://github.com/catalystneuro/neuroconv/pull/85)
* Added function to add fluorescence traces to an nwbfile in `roiextractors` and corresponding unit tests.
  The df over f traces are now added to a `DfOverF` container instead of the `Fluorescence` container.
  The metadata schema has been changed for the `BaseSegmentationExtractorInterface` to allow metadata for `DfOverF`,
  and `Flurorescence` is now not required in the metadata schema. [PR #41](https://github.com/catalystneuro/neuroconv/pull/41)
* Improved default values of OpticalChannel object names and other descriptions for Imaging data. [PR #88](https://github.com/catalystneuro/neuroconv/pull/88)
* Extended the `ImagingDataChunkIterator` to be  compatible with volumetric data. [PR #90](https://github.com/catalystneuro/neuroconv/pull/90)
* Integrated the `ImagingDataChunkIterator` with the `write_imaging` methods. [PR #90](https://github.com/catalystneuro/neuroconv/pull/90)
* Began work towards making SpikeInterface, SpikeExtractors, and ROIExtractors all non-minimal dependencies. [PR #74](https://github.com/catalystneuro/neuroconv/pull/74)
* Implemented format-wise and modality-wise extra installation requirements. If there are any requirements to use a module or data interface, these are defined in individual requirements files at the corresponding level of the package. These are in turn easily accessible from the commands `pip install neuroconv[format_name]`. `pip install neuroconv[modality_name]` will also install all dependencies necessary to make full use of any interfaces from that modality. [PR #100](https://github.com/catalystneuro/neuroconv/pull/100)
* Added frame stubbing to the `BaseSegmentationExtractorInterface`. [PR #116](https://github.com/catalystneuro/neuroconv/pull/116)
* Added `mask_type: str` and `include_roi_centroids: bool` to the `add_plane_segmentation` helper and `write_segmentation` functions for the `tools.roiextractors` submodule. [PR #117](https://github.com/catalystneuro/neuroconv/pull/117)
* Propagate `output_struct_name` argument to `ExtractSegmentationInterface` to match its extractor arguments. [PR #128](https://github.com/catalystneuro/neuroconv/pull/128)
* Added compression and iteration (with options control) to all Fluorescence traces in `write_segmentation`. [PR #120](https://github.com/catalystneuro/neuroconv/pull/120)
* For irregular recordings, timestamps can now be saved along with all traces in `write_segmentation`. [PR #130](https://github.com/catalystneuro/neuroconv/pull/130)
* Added `mask_type` argument to `tools.roiextractors.add_plane_segmentation` function and all upstream calls. This allows users to request writing not just the image_masks (still the default) but also pixels, voxels or `None` of the above. [PR #119](https://github.com/catalystneuro/neuroconv/pull/119)
* `utils.json_schema.get_schema_from_method_signature` now allows `Optional[...]` annotation typing and subsequent `None` values during validation as long as it is still only applied to a simple non-conflicting type (no `Optional[Union[..., ...]]`). [PR #119](https://github.com/catalystneuro/neuroconv/pull/119)


### Documentation and tutorial enhancements:
* Unified the documentation of NeuroConv structure in the User Guide readthedocs. [PR #39](https://github.com/catalystneuro/neuroconv/pull/39)
* Added package for viewing source code in the neuroconv documentation [PR #62](https://github.com/catalystneuro/neuroconv/pull/62)
* Added Contributing guide for the Developer section of readthedocs. [PR #73](https://github.com/catalystneuro/neuroconv/pull/73)
* Added style guide to the readthedocs [PR #28](https://github.com/catalystneuro/neuroconv/pull/28)
* Added ABF data conversion tutorial @luiztauffer [PR #89](https://github.com/catalystneuro/neuroconv/pull/89)
* Added Icephys API documentation @luiztauffer [PR #103](https://github.com/catalystneuro/neuroconv/pull/103)
* Added Blackrock sorting conversion gallery example [PR #134](https://github.com/catalystneuro/neuroconv/pull/134)
* Extended the User Guide Get metadata section in DataInterfaces with a demonstration for loading metadata from YAML. [PR #144](https://github.com/catalystneuro/neuroconv/pull/144)
* Fixed a redundancy in [PR #144](https://github.com/catalystneuro/neuroconv/pull/144) and API links. [PR #154](https://github.com/catalystneuro/neuroconv/pull/154)
* Added SLEAP conversion gallery example [PR #161](https://github.com/catalystneuro/neuroconv/pull/161)



### Features
* Added conversion interface for Neuralynx sorting data together with gin data test and a conversion example in the gallery. [PR #58](https://github.com/catalystneuro/neuroconv/pull/58)
* Added conversion interface for DeepLabCut data together with gin data test and a conversion example in the gallery. [PR #24](https://github.com/catalystneuro/neuroconv/pull/24)
* Allow writing of offsets to ElectricalSeries objects from SpikeInterface (requires PyNWB>=2.1.0). [PR #37](https://github.com/catalystneuro/neuroconv/pull/37)
* Added conversion interface for EDF (European Data Format) data together with corresponding unit tests and a conversion example in the gallery. [PR #45](https://github.com/catalystneuro/neuroconv/pull/45)
* Created ImagingExtractorDataChunkIterator, a data chunk iterator for `ImagingExtractor` objects. [PR #54](https://github.com/catalystneuro/neuroconv/pull/54)
* Added support for writing spikeinterface recording extractor with multiple segments and corresponding unit test [PR #67](https://github.com/catalystneuro/neuroconv/pull/67)
* Added spikeinterface support to the Axona data interface [PR #61](https://github.com/catalystneuro/neuroconv/pull/61)
* Added new util function `get_package` for safely attempting to attempt a package import and informatively notifying the user of how to perform the installation otherwise. [PR #74](https://github.com/catalystneuro/neuroconv/pull/74)
* All built-in DataInterfaces now load their external dependencies on-demand at time of object initialization instead of on package or interface import. [PR #74](https://github.com/catalystneuro/neuroconv/pull/74)
* Adde spikeinterface support for Blackrock sorting interface[PR #134](https://github.com/catalystneuro/neuroconv/pull/134)
* Added conversion interface for TDT recording data together with gin data test. [PR #135](https://github.com/catalystneuro/neuroconv/pull/135)
* Added conversion interface for SLEAP pose estimation data together with gin test for data. [PR #160](https://github.com/catalystneuro/neuroconv/pull/160)


### Testing
* Added unittests for correctly writing the scaling factors to the nwbfile in the `add_electrical_series` function of the spikeinterface module. [PR #37](https://github.com/catalystneuro/neuroconv/pull/37)
* Added unittest for compresion options in the `add_electrical_series` function of the spikeinterface module. [PR #64](https://github.com/catalystneuro/neuroconv/pull/37)
* Added unittests for chunking in the `add_electrical_series` function of the spikeinterface module. [PR #84](https://github.com/catalystneuro/neuroconv/pull/84)
* Tests are now organized according to modality-wise lazy installations. [PR #100](https://github.com/catalystneuro/neuroconv/pull/100)

# v0.1.1
### Fixes
* Fixed the behavior of the `file_paths` usage in the MovieInterface when run via the YAML conversion specification. [PR #33](https://github.com/catalystneuro/neuroconv/pull/33)

### Improvements
* Added function to add ImagingPlane objects to an nwbfile in `roiextractors` and corresponding unit tests. [PR #19](https://github.com/catalystneuro/neuroconv/pull/19)
* Added function to add summary images from a `SegmentationExtractor` object to an nwbfile in the roiextractors module and corresponding unit tests [PR #22](https://github.com/catalystneuro/neuroconv/pull/22)
* Small improvements on ABFInterface @luiztauffer [PR #89](https://github.com/catalystneuro/neuroconv/pull/89)

### Features
* Add non-iterative writing capabilities to `add_electrical_series`. [PR #32](https://github.com/catalystneuro/neuroconv/pull/32)

### Testing
* Added unittests for the `write_as` functionality in the `add_electrical_series` of the spikeinterface module. [PR #32](https://github.com/catalystneuro/neuroconv/pull/32)


# v0.1.0

* The first release of NeuroConv.<|MERGE_RESOLUTION|>--- conflicted
+++ resolved
@@ -8,6 +8,9 @@
 * Added the `BiocamRecordingInterface` for writing data stored in Biocam (.bwr) format. [PR #210](https://github.com/catalystneuro/neuroconv/pull/210)
 * Added function to add acoustic series as AcousticWaveformSeries object as __acquisition__ or __stimulus__ to NWB. [PR #201](https://github.com/catalystneuro/neuroconv/pull/201)
 * Added new form to the GitHub repo for requesting support for new formats. [PR #207](https://github.com/catalystneuro/neuroconv/pull/207)
+* Added `AudioInterface` for files in `WAV` format using the `add_acoustic_waveform_series` utility function
+  from `tools/audio` to write audio data to NWB. [PR #196](https://github.com/catalystneuro/neuroconv/pull/196)
+
 
 ### Testing
 * Added a `session_id` to the test file for the `automatic_dandi_upload` helper function. [PR #199](https://github.com/catalystneuro/neuroconv/pull/199)
@@ -16,14 +19,6 @@
 * `VideoInterface`. Only raise a warning if the difference between the rate estimated from timestamps and the fps (frames per seconds) is larger than two decimals. [PR #200](https://github.com/catalystneuro/neuroconv/pull/200)
 * Fixed the bug in a `VideoInterface` where it would use `DataChunkIterator` even if the conversion options indicated that it should not. [PR #200](https://github.com/catalystneuro/neuroconv/pull/200)
 
-<<<<<<< HEAD
-### Features
-* Added function to add acoustic series as AcousticWaveformSeries object as __acquisition__ or __stimulus__ to NWB. [PR #201](https://github.com/catalystneuro/neuroconv/pull/201)
-* Added `AudioInterface` for files in `WAV` format using the `add_acoustic_waveform_series` utility function
-  from `tools/audio` to write audio data to NWB. [PR #196](https://github.com/catalystneuro/neuroconv/pull/196)
-=======
-
->>>>>>> 8093126b
 
 # v0.2.2
 
