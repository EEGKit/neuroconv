# Upcoming

### Features
* Added Pydantic data models of `BackendConfiguration` for both HDF5 and Zarr datasets (container/mapper of all the `DatasetConfiguration`s for a particular file). [PR #568](https://github.com/catalystneuro/neuroconv/pull/568)
* Changed the metadata schema for `Fluorescence` and `DfOverF` where the traces metadata can be provided as a dict instead of a list of dicts.
  The name of the plane segmentation is used to determine which traces to add to the `Fluorescence` and `DfOverF` containers. [PR #632](https://github.com/catalystneuro/neuroconv/pull/632)
<<<<<<< HEAD
* Added tool function `get_default_dataset_configurations` for identifying and collecting all fields of an in-memory `NWBFile` that could become datasets on disk; and return instances of the Pydantic dataset models filled with default values for chunking/buffering/compression. [PR #569](https://github.com/catalystneuro/neuroconv/pull/569)
=======
* Modify the filtering of traces to also filter out traces with empty values. [PR #649](https://github.com/catalystneuro/neuroconv/pull/649)
>>>>>>> be00782f

### Fixes
* Fixed GenericDataChunkIterator (in hdmf.py) in the case where the number of dimensions is 1 and the size in bytes is greater than the threshold of 1 GB. [PR #638](https://github.com/catalystneuro/neuroconv/pull/638)
* Changed `np.floor` and `np.prod` usage to `math.floor` and `math.prod` in various files. [PR #638](https://github.com/catalystneuro/neuroconv/pull/638)

# v0.4.5

### Back-compatibility break
* The `CEDRecordingInterface` has now been removed; use the `Spike2RecordingInterface` instead. [PR #602](https://github.com/catalystneuro/neuroconv/pull/602)

### Features
* Added `session_start_time` extraction to `FicTracDataInterface`. [PR #598](https://github.com/catalystneuro/neuroconv/pull/598)
* Added `imaging_plane_name` keyword argument to `add_imaging_plane` function to determine which imaging plane to add from the metadata by name instead of `imaging_plane_index`.
* Added reference for `imaging_plane` to default plane segmentation metadata. [PR #594](https://github.com/catalystneuro/neuroconv/pull/594)
* Changed Compass container for Position container in the `FicTracDataInterface`.  [PR #606](https://github.com/catalystneuro/neuroconv/pull/605)
* Added option to write units in meters by providing a radius in `FicTracDataInterface`. [PR #606](https://github.com/catalystneuro/neuroconv/pull/605)
* Added `parent_container` keyword argument to `add_photon_series` that defines whether to add the photon series to acquisition or 'ophys' processing module. [PR #587](https://github.com/catalystneuro/neuroconv/pull/587)
* Added Pydantic data models of `DatasetInfo` (immutable summary of core dataset values such as maximum shape and dtype) and `DatasetConfiguration` for both HDF5 and Zarr datasets (the optional layer that specifies chunk/buffering/compression). [PR #567](https://github.com/catalystneuro/neuroconv/pull/567)
* Added alignment methods to `FicTracDataInterface`.  [PR #607](https://github.com/catalystneuro/neuroconv/pull/607)
* Added alignment methods support to `MockRecordingInterface` [PR #611](https://github.com/catalystneuro/neuroconv/pull/611)
* Added `NeuralynxNvtInterface`, which can read position tracking NVT files. [PR #580](https://github.com/catalystneuro/neuroconv/pull/580)
* Adding radius as a conversion factor in `FicTracDataInterface`.  [PR #619](https://github.com/catalystneuro/neuroconv/pull/619)
* Coerce `FicTracDataInterface` original timestamps to start from 0.  [PR #619](https://github.com/catalystneuro/neuroconv/pull/619)
* Added configuration metadata to `FicTracDataInterface`.  [PR #618](https://github.com/catalystneuro/neuroconv/pull/618)
* Expose number of jobs to `automatic_dandi_upload`. [PR #624](https://github.com/catalystneuro/neuroconv/pull/624)
* Added `plane_segmentation_name` keyword argument to determine which plane segmentation to add from the metadata by name instead of `plane_segmentation_index`.
  `plane_segmentation_name` is exposed at `BaseSegmentationExtractorInterface.add_to_nwbfile()` function to support adding segmentation output from multiple planes. [PR #623](https://github.com/catalystneuro/neuroconv/pull/623)
* Added `SegmentationImages` to metadata_schema in `BaseSegmentationExtractorInterface` to allow for the modification of the name and description of Images container and description of the summary images. [PR #622](https://github.com/catalystneuro/neuroconv/pull/622)
* Default chunking pattern of RecordingInterfaces now attempts to use as many channels as possible up to 64 total, and fill with as much time as possible up to the `chunk_mb`. This also required raising the lower HDMF version to 3.11.0 (which introduced 10 MB default chunk sizes). [PR #630](https://github.com/catalystneuro/neuroconv/pull/630)

### Fixes
* Remove `starting_time` reset to default value (0.0) when adding the rate and updating the `photon_series_kwargs` or `roi_response_series_kwargs`, in `add_photon_series` or `add_fluorescence_traces`. [PR #595](https://github.com/catalystneuro/neuroconv/pull/595)
* Changed the date parsing in `OpenEphysLegacyRecordingInterface` to `datetime.strptime` with the expected date format explicitly set to `"%d-%b-%Y %H%M%S"`. [PR #577](https://github.com/catalystneuro/neuroconv/pull/577)
* Pin lower bound HDMF version to `3.10.0`. [PR #586](https://github.com/catalystneuro/neuroconv/pull/586)

### Deprecation
* Removed `use_times` and `buffer_size` from `add_photon_series`. [PR #600](https://github.com/catalystneuro/neuroconv/pull/600)

### Testing
* Adds `MockImagingInterface` as a general testing mechanism for ophys imaging interfaces [PR #604](https://github.com/catalystneuro/neuroconv/pull/604).



# v0.4.4

### Features

* `DeepLabCutInterface` now allows using custom timestamps via `set_aligned_timestamps` method before running conversion. [PR #531](https://github.com/catalystneuro/neuroconv/pull/532)

### Fixes

* Reorganize timeintervals schema to reside in `schemas/` dir to ensure its inclusion in package build. [PR #573](https://github.com/catalystneuro/neuroconv/pull/573)



# v0.4.3

### Fixes

* The `sonpy` package for the Spike2 interface no longer attempts installation on M1 Macs. [PR #563](https://github.com/catalystneuro/neuroconv/pull/563)
* Fixed `subset_sorting` to explicitly cast `end_frame` to int to avoid SpikeInterface frame slicing edge case. [PR #565](https://github.com/catalystneuro/neuroconv/pull/565)



# v0.4.2

### Fixes

* Exposed `es_key` argument to users where it was previously omitted on `MaxOneRecordingInterface`, `OpenEphysLegacyRecordingInterface`, and `OpenEphysRecordingInterface`. [PR #542](https://github.com/catalystneuro/neuroconv/pull/542)
* Added deepcopy for metadata in `make_nwbfile_from_metadata`. [PR #545](https://github.com/catalystneuro/neuroconv/pull/545)
* Fixed edge case in `subset_sorting` where `end_frame` could exceed recording length. [PR #551](https://github.com/catalystneuro/neuroconv/pull/551)
* Alter `add_electrodes` behavior,  no error is thrown if a property is present in the metadata but not in the recording extractors. This allows the combination of recording objects that have different properties. [PR #558](https://github.com/catalystneuro/neuroconv/pull/558)

### Features

* Added converters for Bruker TIF format to support multiple streams of imaging data.
  Added `BrukerTiffSinglePlaneConverter` for single plane imaging data which initializes a `BrukerTiffSinglePlaneImagingInterface` for each data stream.
  The available data streams can be checked by `BrukerTiffSinglePlaneImagingInterface.get_streams(folder_path)` method.
  Added `BrukerTiffMultiPlaneConverter` for volumetric imaging data with `plane_separation_type` argument that defines
  whether to load the imaging planes as a volume (`"contiguous"`) or separately (`"disjoint"`).
  The available data streams for the defined  `plane_separation_type`  can be checked by `BrukerTiffMultiPlaneImagingInterface.get_streams(folder_path, plane_separation_type)` method.
* Added FicTrac data interface. [PR #517](https://github.com/catalystneuro/neuroconv/pull/#517)

### Documentation and tutorial enhancements

* Added FicTrac to the conversion gallery and docs API. [PR #560](https://github.com/catalystneuro/neuroconv/pull/#560)



# v0.4.1

### Fixes

* Propagated additional arguments, such as `cell_id`, from the `metadata["Icephys"]["Electrodes"]` dictionary used in `tools.neo.add_icephys_electrode`. [PR #538](https://github.com/catalystneuro/neuroconv/pull/538)
* Fixed mismatch between expected `Electrodes` key in `tools.neo.add_icephys_electrode` and the metadata automatically generated by the `AbfInterface`. [PR #538](https://github.com/catalystneuro/neuroconv/pull/538)



# v0.4.0

### Back-compatibility break

* Create separate `.add_to_nwbfile` method for all DataInterfaces. This is effectively the previous `.run_conversion` method but limited to operations on an in-memory `nwbfile`: pynwb.NWBFile` object and does not handle any I/O. [PR #455](https://github.com/catalystneuro/neuroconv/pull/455)

### Fixes

* Set gzip compression by default on spikeinterface based interfaces `run_conversion`. [PR #499](https://github.com/catalystneuro/neuroconv/pull/#499)

* Temporarily disabled filtering for all-zero traces in `add_fluorescence_traces` as the current implementation is very slow for nearly all zero traces (e.g. suite2p deconvolved traces). [PR #527](https://github.com/catalystneuro/neuroconv/pull/527)

### Features

* Added stream control with the `stream_name` argument to the `NeuralynxRecordingExtractor`. [PR #369](https://github.com/catalystneuro/neuroconv/pull/369)

* Added a common `.temporally_align_data_interfaces` method to the `NWBConverter` class to use as a specification of the protocol for temporally aligning the data interfaces of the converter. [PR #362](https://github.com/catalystneuro/neuroconv/pull/362)

* Added `CellExplorerRecordingInterface` for adding data raw and lfp data from the CellExplorer format. CellExplorer's new format contains a `basename.session.mat` file containing
    rich metadata about the session which can be used to extract the recording information such as sampling frequency and type and channel metadata such as
    groups, location and brain area [#488](https://github.com/catalystneuro/neuroconv/pull/488)

* `CellExplorerSortingInterface` now supports extracting sampling frequency from the new data format. CellExplorer's new format contains a `basename.session.mat` file containing
    rich metadata including the sorting sampling frequency [PR #491](https://github.com/catalystneuro/neuroconv/pull/491) and [PR #502](https://github.com/catalystneuro/neuroconv/pull/502)
* Added `MiniscopeBehaviorInterface` for Miniscope behavioral data. The interface uses `ndx-miniscope` extension to add a `Miniscope` device with the behavioral camera metadata,
  and an `ImageSeries` in external mode that is linked to the device. [PR #482](https://github.com/catalystneuro/neuroconv/pull/482)
  * `CellExplorerSortingInterface` now supports adding channel metadata to the nwbfile with `write_ecephys_metadata=True` as a conversion option [PR #494](https://github.com/catalystneuro/neuroconv/pull/494)

* Added `MiniscopeImagingInterface` for Miniscope imaging data stream. The interface uses `ndx-miniscope` extension to add a `Miniscope` device with the microscope device metadata,
  and the imaging data as `OnePhotonSeries`. [PR #468](https://github.com/catalystneuro/neuroconv/pull/468)

* Added `MiniscopeConverter` for combining the conversion of Miniscope imaging and behavioral data streams. [PR #498](https://github.com/catalystneuro/neuroconv/pull/498)

### Improvements

* Avoid redundant timestamp creation in `add_eletrical_series` for recording objects without time vector. [PR #495](https://github.com/catalystneuro/neuroconv/pull/495)

* Avoid modifying the passed `metadata` structure via `deep_dict_update` in `make_nwbfile_from_metadata`.  [PR #476](https://github.com/catalystneuro/neuroconv/pull/476)

### Testing

* Added gin test for `CellExplorerRecordingInterface`. CellExplorer's new format contains a `basename.session.mat` file containing
    rich metadata about the session which can be used to extract the recording information such as sampling frequency and type and channel metadata such as
    groups, location and brain area [#488](https://github.com/catalystneuro/neuroconv/pull/488).
  * Added gin test for `CellExplorerSortingInterface`. CellExplorer's new format contains a `basename.session.mat` file containing
  rich metadata about the session which can be used to extract the recording information such as sampling frequency and type and channel metadata such as
  groups, location and brain area [PR #494](https://github.com/catalystneuro/neuroconv/pull/494).




# v0.3.0 (June 7, 2023)

### Back-compatibility break
* `ExtractorInterface` classes now access their extractor with the classmethod `cls.get_extractor()` instead of the attribute `self.Extractor`. [PR #324](https://github.com/catalystneuro/neuroconv/pull/324)
* The `spikeextractor_backend` option was removed for all `RecordingExtractorInterface` classes. ([PR #324](https://github.com/catalystneuro/neuroconv/pull/324), [PR #309](https://github.com/catalystneuro/neuroconv/pull/309)]
* The `NeuroScopeMultiRecordingExtractor` has been removed. If your conversion required this, please submit an issue requesting instructions for how to implement it. [PR #309](https://github.com/catalystneuro/neuroconv/pull/309)
* The `SIPickle` interfaces have been removed. [PR #309](https://github.com/catalystneuro/neuroconv/pull/309)
* The previous conversion option `es_key` has been moved to the `__init__` of all `BaseRecordingExtractorInterface` classes. It is no longer possible to use this argument in the `run_conversion` method. [PR #318](https://github.com/catalystneuro/neuroconv/pull/318)
* Change `BaseDataInterface.get_conversion_options_schema` from `classmethod` to object method. [PR #353](https://github.com/catalystneuro/neuroconv/pull/353)
* Removed `utils.json_schema.get_schema_for_NWBFile` and moved base metadata schema to external json file. Added constraints to Subject metadata to match DANDI. [PR #376](https://github.com/catalystneuro/neuroconv/pull/376)
* Duplicate video file paths in the VideoInterface and AudioInterface are no longer silently resolved; please explicitly remove duplicates when initializing the interfaces. [PR #403](https://github.com/catalystneuro/neuroconv/pull/403)
* Duplicate audio file paths in the AudioInterface are no longer silently resolved; please explicitly remove duplicates when initializing the interfaces. [PR #402](https://github.com/catalystneuro/neuroconv/pull/402)

### Features
* The `OpenEphysRecordingInterface` is now a wrapper for `OpenEphysBinaryRecordingInterface`. [PR #294](https://github.com/catalystneuro/neuroconv/pull/294)
* Swapped the backend for `CellExplorerSortingInterface` from `spikeextactors` to `spikeinterface`. [PR #267](https://github.com/catalystneuro/neuroconv/pull/267)
* In the conversion YAML, `DataInterface` classes must now be specified as a dictionary instead of a list. [PR #311](https://github.com/catalystneuro/neuroconv/pull/311)
* In the conversion YAML, conversion_options can be specified on the global level. [PR #312](https://github.com/catalystneuro/neuroconv/pull/312)
* The `OpenEphysRecordingInterface` now redirects to legacy or binary interface depending on the file format.
  It raises NotImplementedError until the interface for legacy format is added. [PR #296](https://github.com/catalystneuro/neuroconv/pull/296)
* Added the `OpenEphysLegacyRecordingInterface` to support Open Ephys legacy format (`.continuous` files). [PR #295](https://github.com/catalystneuro/neuroconv/pull/295)
* Added `PlexonSortingInterface` to support plexon spiking data. [PR #316](https://github.com/catalystneuro/neuroconv/pull/316)
* Changed `SpikeGLXRecordingInterface` to accept either the AP or LF bands as file paths. Each will automatically set the correseponding `es_key` and corresponding metadata for each band or probe. [PR #298](https://github.com/catalystneuro/neuroconv/pull/298)
* The `OpenEphysRecordingInterface` redirects to `OpenEphysLegacyRecordingInterface` for legacy format files instead of raising NotImplementedError. [PR #349](https://github.com/catalystneuro/neuroconv/pull/349)
* Added a `SpikeGLXConverter` for easy combination of multiple IMEC and NIDQ data streams. [PR #292](https://github.com/catalystneuro/neuroconv/pull/292)
* Added an `interfaces_by_category` lookup table to `neuroconv.datainterfaces` to make searching for interfaces by modality and format easier. [PR #352](https://github.com/catalystneuro/neuroconv/pull/352)
* `neuroconv.utils.jsonschema.get_schema_from_method_signature` can now support the `Dict[str, str]` typehint, which allows `DataInterface.__init__` and `.run_conversion` to handle dictionary arguments. [PR #360](https://github.com/catalystneuro/neuroconv/pull/360)
* Added `neuroconv.tools.testing.data_interface_mixins` module, which contains test suites for different types of
  DataInterfaces [PR #357](https://github.com/catalystneuro/neuroconv/pull/357)
* Added `keywords` to `DataInterface` classes. [PR #375](https://github.com/catalystneuro/neuroconv/pull/375)
* Uses `open-cv-headless` instead of open-cv, making the package lighter [PR #387](https://github.com/catalystneuro/neuroconv/pull/387).
* Adds `MockRecordingInterface` as a general testing mechanism for ecephys interfaces [PR #395](https://github.com/catalystneuro/neuroconv/pull/395).
* `metadata` returned by `DataInterface.get_metadata()` is now a `DeepDict` object, making it easier to add and adjust metadata. [PR #404](https://github.com/catalystneuro/neuroconv/pull/404).
* The `OpenEphysLegacyRecordingInterface` is now extracts the `session_start_time` in `get_metadata()` from `Neo` (`OpenEphysRawIO`) and does not depend on `pyopenephys` anymore. [PR #410](https://github.com/catalystneuro/neuroconv/pull/410)
* Added `expand_paths`. [PR #377](https://github.com/catalystneuro/neuroconv/pull/377)
* Added basic temporal alignment methods to ecephys, ophys, and icephys DataInterfaces. These are `get_timestamps`, `align_starting_time`, `align_timestamps`, and `align_by_interpolation`. Added tests that serve as a first demonstration of the intended uses in a variety of cases. [PR #237](https://github.com/catalystneuro/neuroconv/pull/237) [PR #283](https://github.com/catalystneuro/neuroconv/pull/283) [PR #400](https://github.com/catalystneuro/neuroconv/pull/400)
* Added basic temporal alignment methods to the SLEAPInterface. Added holistic per-interface, per-method unit testing for ecephys and ophys interfaces. [PR #401](https://github.com/catalystneuro/neuroconv/pull/401)
* Added `expand_paths`. [PR #377](https://github.com/catalystneuro/neuroconv/pull/377), [PR #448](https://github.com/catalystneuro/neuroconv/pull/448)
* Added `.get_electrode_table_json()` to the `BaseRecordingExtractorInterface` as a convenience helper for the GUIDE project. [PR #431](https://github.com/catalystneuro/neuroconv/pull/431)
* Added `BrukerTiffImagingInterface` to support Bruker TIF imaging data. This format consists of individual TIFFs (each file contains a single frame) in OME-TIF format (.ome.tif files) and metadata in XML format (.xml file). [PR #390](https://github.com/catalystneuro/neuroconv/pull/390)
* Added `MicroManagerTiffImagingInterface` to support Micro-Manager TIF imaging data. This format consists of multipage TIFFs in OME-TIF format (.ome.tif files) and configuration settings in JSON format ('DisplaySettings.json' file). [PR #423](https://github.com/catalystneuro/neuroconv/pull/423)
* Added a `TemporallyAlignedDataInterface` definition for convenience when creating a custom interface for pre-aligned data. [PR #434](https://github.com/catalystneuro/neuroconv/pull/434)
* Added `write_as`, `units_name`, `units_description` to `BaseSortingExtractorInterface` `run_conversion` method to be able to modify them in conversion options. [PR #438](https://github.com/catalystneuro/neuroconv/pull/438)
* Added basic temporal alignment methods to the VideoInterface. These are `align_starting_time` is split into `align_starting_times` (list of times, one per video file) and `align_global_starting_time` (shift all by a scalar amount). `align_by_interpolation` is not yet implemented for this interface. [PR #283](https://github.com/catalystneuro/neuroconv/pull/283)
* Added stream control for the `OpenEphysBinaryRecordingInterface`. [PR #445](https://github.com/catalystneuro/neuroconv/pull/445)
* Added the `BaseTemporalAlignmentInterface` to serve as the new base class for all new temporal alignment methods. [PR #442](https://github.com/catalystneuro/neuroconv/pull/442)
* Added direct imports for all base classes from the outer level; you may now call `from neuroconv import BaseDataInterface, BaseTemporalAlignmentInterface, BaseExtractorInterface`. [PR #442](https://github.com/catalystneuro/neuroconv/pull/442)
* Added basic temporal alignment methods to the AudioInterface. `align_starting_time` is split into `align_starting_times` (list of times, one per audio file) and `align_global_starting_time` (shift all by a scalar amount). `align_by_interpolation` and other timestamp-based approaches is not yet implemented for this interface. [PR #402](https://github.com/catalystneuro/neuroconv/pull/402)
* Changed the order of recording properties extraction in `NeuroscopeRecordingInterface` and `NeuroScopeLFPInterface` to make them consistent with each other [PR #466](https://github.com/catalystneuro/neuroconv/pull/466)
* The `ScanImageImagingInterface` has been updated to read metadata from more recent versions of ScanImage [PR #457](https://github.com/catalystneuro/neuroconv/pull/457)
* Refactored `add_two_photon_series()` to `add_photon_series()` and added `photon_series_type` optional argument which can be either `"OnePhotonSeries"` or `"TwoPhotonSeries"`.
  Changed `get_default_ophys_metadata()` to add `Device` and `ImagingPlane` metadata which are both used by imaging and segmentation.
  Added `photon_series_type` to `get_nwb_imaging_metadata()` to fill metadata for `OnePhotonSeries` or `TwoPhotonSeries`. [PR #462](https://github.com/catalystneuro/neuroconv/pull/462)
* Split `align_timestamps` and `align_starting_times` into `align_segment_timestamps` and `align_segment_starting_times` for API consistency for multi-segment `RecordingInterface`s. [PR #463](https://github.com/catalystneuro/neuroconv/pull/463)
* Rename `align_timestamps` and `align_segmentt_timestamps` into `set_aligned_timestamps` and `set_aligned_segment_timestamps` to more clearly indicate their usage and behavior. [PR #470](https://github.com/catalystneuro/neuroconv/pull/470)


### Testing
* The tests for `automatic_dandi_upload` now follow up-to-date DANDI validation rules for file name conventions. [PR #310](https://github.com/catalystneuro/neuroconv/pull/310)
* Deactivate `MaxOneRecordingInterface` metadata tests [PR #371]((https://github.com/catalystneuro/neuroconv/pull/371)
* Integrated the DataInterface testing mixin to the SLEAP Interface. [PR #401](https://github.com/catalystneuro/neuroconv/pull/401)
* Added holistic per-interface, per-method unit testing for ecephys and ophys interfaces. [PR #283](https://github.com/catalystneuro/neuroconv/pull/283)
* Live service tests now run in a separate non-required GitHub action. [PR #420]((https://github.com/catalystneuro/neuroconv/pull/420)
* Integrated the `DataInterfaceMixin` class of tests to the `VideoInterface`. [PR #403](https://github.com/catalystneuro/neuroconv/pull/403)
* Add `generate_path_expander_demo_ibl` and associated test for `LocalPathExpander` [PR #456](https://github.com/catalystneuro/neuroconv/pull/456)
* Improved testing of all interface alignment methods via the new `TemporalAlignmentMixin` class. [PR #459](https://github.com/catalystneuro/neuroconv/pull/459)

### Fixes
* `BlackrockRecordingInterface` now writes all ElectricalSeries to "acquisition" unless changed using the `write_as` flag in `run_conversion`. [PR #315](https://github.com/catalystneuro/neuroconv/pull/315)
* Excluding Python versions 3.8 and 3.9 for the `EdfRecordingInterface` on M1 macs due to installation problems. [PR #319](https://github.com/catalystneuro/neuroconv/pull/319)
* Extend type array condition in `get_schema_from_hdmf_class` for dataset types (excludes that are DataIO). [PR #418](https://github.com/catalystneuro/neuroconv/pull/418)
* The `base_directory` argument to all `PathExpander` classes can now accept string inputs as well as `Path` inputs. [PR #427](https://github.com/catalystneuro/neuroconv/pull/427)
* Fixed the temporal alignment methods for the `RecordingInterfaces` which has multiple segments. [PR #411](https://github.com/catalystneuro/neuroconv/pull/411)
* Fixes to the temporal alignment methods for the `SortingInterface`, both single and multi-segment and recordingless. [PR #413](https://github.com/catalystneuro/neuroconv/pull/413)
* Fixes to the temporal alignment methods for the certain formats of the `RecordingInterface`. [PR #459](https://github.com/catalystneuro/neuroconv/pull/459)
* Fixes the naming of LFP interfaces to be `ElectricalSeriesLFP` instead of `ElectricalSeriesLF`. [PR #467](https://github.com/catalystneuro/neuroconv/pull/467)
* Fixed an issue with incorrect modality-specific extra requirements being associated with certain behavioral formats. [PR #469](https://github.com/catalystneuro/neuroconv/pull/469)

### Documentation and tutorial enhancements
* The instructions to build the documentation were moved to ReadTheDocs. [PR #323](https://github.com/catalystneuro/neuroconv/pull/323)
* Move testing instructions to ReadTheDocs. [PR #320](https://github.com/catalystneuro/neuroconv/pull/320)
* Moved NeuroConv catalogue from ReadMe.md to ReadTheDocs.
  [PR #322](https://github.com/catalystneuro/neuroconv/pull/322)
* Moved instructions to build the documentation from README.md to ReadTheDocs. [PR #323](https://github.com/catalystneuro/neuroconv/pull/323)
* Add `Spike2RecordingInterface` to conversion gallery. [PR #338](https://github.com/catalystneuro/neuroconv/pull/338)
* Remove authors from module docstrings [PR #354](https://github.com/catalystneuro/neuroconv/pull/354)
* Add examples for `LocalPathExpander` usage [PR #456](https://github.com/catalystneuro/neuroconv/pull/456)
* Add better docstrings to the aux functions of the Neuroscope interface [PR #485](https://github.com/catalystneuro/neuroconv/pull/485)

### Pending deprecation
* Change name from `CedRecordingInterface` to `Spike2RecordingInterface`. [PR #338](https://github.com/catalystneuro/neuroconv/pull/338)

### Improvements
* Use `Literal` in typehints (incompatible with Python<=3.8). [PR #340](https://github.com/catalystneuro/neuroconv/pull/340)
* `BaseDataInterface.get_source_schema` modified so it works for `.__init__` and `.__new__`. [PR #374](https://github.com/catalystneuro/neuroconv/pull/374)



# v0.2.4 (February 7, 2023)

### Deprecation
* All usages of `use_times` have been removed from spikeinterface tools and interfaces. The function `add_electrical_series` now determines whether the timestamps of the spikeinterface recording extractor are uniform or not and automatically stores the data according to best practices [PR #40](https://github.com/catalystneuro/neuroconv/pull/40)
* Dropped Python 3.7 support. [PR #237](https://github.com/catalystneuro/neuroconv/pull/237)

### Features
* Added a tool for determining rising and falling frames from TTL signals (`parse_rising_frames_from_ttl` and `get_falling_frames_from_ttl`). [PR #244](https://github.com/catalystneuro/neuroconv/pull/244)
* Added the `SpikeGLXNIDQInterface` for reading data from `.nidq.bin` files, as well as the ability to parse event times from specific channels via the `get_event_starting_times_from_ttl` method. Also included a `neuroconv.tools.testing.MockSpikeGLXNIDQInterface` for testing purposes. [PR #247](https://github.com/catalystneuro/neuroconv/pull/247)
* Improved handling of writing multiple probes to the same `NWB` file [PR #255](https://github.com/catalystneuro/neuroconv/pull/255)

### Pending deprecation
* Added `DeprecationWarnings` to all `spikeextractors` backends. [PR #265](https://github.com/catalystneuro/neuroconv/pull/265)
* Added `DeprecationWarning`s for `spikeextractors` objects in `neuroconv.tools.spikeinterface`. [PR #266](https://github.com/catalystneuro/neuroconv/pull/266)

### Fixes
* Temporarily hotfixed the `tensorflow` dependency after the release of `deeplabcut==2.3.0`. [PR #268](https://github.com/catalystneuro/neuroconv/pull/268)
* Fixed cleanup of waveform tests in SI tools. [PR #277](https://github.com/catalystneuro/neuroconv/pull/277)
* Fixed metadata structure for the CsvTimeIntervalsInterface, which was previously not passed validation in NWBConverters. [PR #237](https://github.com/catalystneuro/neuroconv/pull/237)
* Added propagation of the `load_sync_channel` argument for the `SpikeGLXNIDQInterface`. [PR #282](https://github.com/catalystneuro/neuroconv/pull/282)
* Fixed the default `es_key` used by stand-alone write using any `RecordingExtractorInterface` or `LFPExtractorInterface`. [PR #288](https://github.com/catalystneuro/neuroconv/pull/288)
* Fixed the default `ExtractorName` used to load the spikeinterface extractor of the `SpikeGLXLFPInterface`. [PR #288](https://github.com/catalystneuro/neuroconv/pull/288)

### Testing
* Re-organized the `test_gin_ecephys` file by splitting into each sub-modality. [PR #282](https://github.com/catalystneuro/neuroconv/pull/282)
* Add testing support for Python 3.11. [PR #234](https://github.com/catalystneuro/neuroconv/pull/234)




# v0.2.3

### Documentation and tutorial enhancements
* Remove `Path(path_to_save_nwbfile).is_file()` from each of the gallery pages. [PR #177](https://github.com/catalystneuro/neuroconv/pull/177)
* Improve docstring for `SpikeGLXRecordingInterface`. [PR #226](https://github.com/catalystneuro/neuroconv/pull/226)
* Correct typing of SpikeGLX in conversion gallery. [PR #223](https://github.com/catalystneuro/neuroconv/pull/223)
* Added tutorial for utilizing YAML metadata in a conversion pipeline. [PR #240](https://github.com/catalystneuro/neuroconv/pull/240)
* Added page in User Guide for how to use CSVs to specify metadata. [PR #241](https://github.com/catalystneuro/neuroconv/pull/177)
* Added the `BaseDataInterface` in the API docs. [PR #242](https://github.com/catalystneuro/neuroconv/pull/242)
* Fixed typo in styling section. [PR #253](https://github.com/catalystneuro/neuroconv/pull/253)
* Updated docs on JSON schema. [PR #256](https://github.com/catalystneuro/neuroconv/pull/256)
* Improved compliance with numpy-style docstring [PR #260](https://github.com/catalystneuro/neuroconv/pull/260)

### Features
* Added `AudioInterface` for files in `WAV` format using the `add_acoustic_waveform_series` utility function
  from `tools/audio` to write audio data to NWB. [PR #196](https://github.com/catalystneuro/neuroconv/pull/196)
* Added the `MaxOneRecordingInterface` for writing data stored in MaxOne (.raw.h5) format. [PR #222](https://github.com/catalystneuro/neuroconv/pull/222)
* Added the `MCSRawRecordingInterface` for writing data stored in MCSRaw (.raw) format. [PR #220](https://github.com/catalystneuro/neuroconv/pull/220)
* Added the `MEArecRecordingInterface` for writing data stored in MEArec (structured .h5) format. [PR #218](https://github.com/catalystneuro/neuroconv/pull/218)
* Added the `AlphaOmegaRecordingInterface` for writing data stored in AlphaOmega (folder of .mrx) format. [PR #212](https://github.com/catalystneuro/neuroconv/pull/212)
* Added the `PlexonRecordingInterface` for writing data stored in Plexon (.plx) format. [PR #206](https://github.com/catalystneuro/neuroconv/pull/206)
* Added the `BiocamRecordingInterface` for writing data stored in Biocam (.bwr) format. [PR #210](https://github.com/catalystneuro/neuroconv/pull/210)
* Added function to add acoustic series as `AcousticWaveformSeries` object as __acquisition__ or __stimulus__ to NWB. [PR #201](https://github.com/catalystneuro/neuroconv/pull/201)
* Added new form to the GitHub repo for requesting support for new formats. [PR #207](https://github.com/catalystneuro/neuroconv/pull/207)
* Simplified the writing of `channel_conversion` during `add_electrical_series` if the vector of gains is uniform; in this case, they are now combined into the scalar `conversion` value. [PR #218](https://github.com/catalystneuro/neuroconv/pull/218)
* Implement timestamp extraction from videos for the SLEAPInterface [PR #238](https://github.com/catalystneuro/neuroconv/pull/238)
* Prevented writing of default values for optional columns on the `ElectrodeTable`. [PR #219](https://github.com/catalystneuro/neuroconv/pull/219)
* Add interfaces for Excel and Csv time intervals tables. [PR #252](https://github.com/catalystneuro/neuroconv/pull/252)

### Testing
* Added a `session_id` to the test file for the `automatic_dandi_upload` helper function. [PR #199](https://github.com/catalystneuro/neuroconv/pull/199)
* `pre-commit` version bump. [PR #235](https://github.com/catalystneuro/neuroconv/pull/235)
* Added a `testing` sub-module to `src` and added a method (`generate_mock_ttl_signal`) for generating synthetic TTL pulses. [PR #245](https://github.com/catalystneuro/neuroconv/pull/245)

### Fixes
* `VideoInterface`. Only raise a warning if the difference between the rate estimated from timestamps and the fps (frames per seconds) is larger than two decimals. [PR #200](https://github.com/catalystneuro/neuroconv/pull/200)
* Fixed the bug in a `VideoInterface` where it would use `DataChunkIterator` even if the conversion options indicated that it should not. [PR #200](https://github.com/catalystneuro/neuroconv/pull/200)
* Update usage requirements for HDMF to prevent a buffer overflow issue fixed in hdmf-dev/hdmf#780. [PR #195](https://github.com/catalystneuro/neuroconv/pull/195)
* Remove the deprecated `distutils.version` in favor of `packaging.version` [PR #233](https://github.com/catalystneuro/neuroconv/pull/233)



# v0.2.2

### Testing

* Added a set of dev branch gallery tests for PyNWB, HDMF, SI, and NEO. [PR #113](https://github.com/catalystneuro/neuroconv/pull/113)
* Added tests for the `TypeError` and `ValueError` raising for the new `starting_frames` argument of `MovieDataInterface.run_conversion()`. [PR #113](https://github.com/catalystneuro/neuroconv/pull/113)
* Added workflow for automatic detection of CHANGELOG.md updates for PRs. [PR #187](https://github.com/catalystneuro/neuroconv/pull/187)
* Added support for python 3.10 [PR #229](https://github.com/catalystneuro/neuroconv/pull/229)

### Fixes

* Fixed a new docval typing error that arose in `hdmf>3.4.6` versions. [PR #113](https://github.com/catalystneuro/neuroconv/pull/113)
* Fixed a new input argument issue for `starting_frames` when using `external_file` for an `ImageSeries` in `pynwb>2.1.0` versions. [PR #113](https://github.com/catalystneuro/neuroconv/pull/113)
* Fixed issues regarding interaction between metadata rate values and extractor rate values in `tools.roiextractors`. [PR #159](https://github.com/catalystneuro/neuroconv/pull/159)
* Fixed sampling frequency resolution issue when detecting this from timestamps in `roiextractors.write_imaging` and `roiextractors.write_segmentation`. [PR #159](https://github.com/catalystneuro/neuroconv/pull/159)

### Documentation and tutorial enhancements
* Added a note in User Guide/DataInterfaces to help installing custom dependencies for users who use Z-shell (`zsh`). [PR #180](https://github.com/catalystneuro/neuroconv/pull/180)
* Added `MovieInterface` example in the conversion gallery. [PR #183](https://github.com/catalystneuro/neuroconv/pull/183)

### Features
* Added `ConverterPipe`, a class that allows chaining previously initialized interfaces for batch conversion and corresponding tests [PR #169](https://github.com/catalystneuro/neuroconv/pull/169)
* Added automatic extraction of metadata for `NeuralynxRecordingInterface` including filtering information for channels, device and recording time information [PR #170](https://github.com/catalystneuro/neuroconv/pull/170)
* Added stubbing capabilities to timestamp extraction in the `MovieInterface` avoiding scanning through the whole file when `stub_test=True` [PR #181](https://github.com/catalystneuro/neuroconv/pull/181)
* Added a flag `include_roi_acceptance` to `tools.roiextractors.write_segmentation` and corresponding interfaces to allow disabling the addition of boolean columns indicating ROI acceptance. [PR #193](https://github.com/catalystneuro/neuroconv/pull/193)
* Added `write_waveforms()` function in `tools.spikeinterface` to write `WaveformExtractor` objects
[PR #217](https://github.com/catalystneuro/neuroconv/pull/217)

### Pending deprecation
* Replaced the `MovieInterface` with `VideoInterface` and introduced deprecation warnings for the former. [PR #74](https://github.com/catalystneuro/neuroconv/pull/74)



# v0.2.1

### Fixes

* Updated `BlackrockRecordingInterface` to support multi stream file and added gin corresponding gin tests [PR #176](https://github.com/catalystneuro/neuroconv/pull/176)



# v0.2.0

### Back-compatability break
* All built-in DataInterfaces are now nested under the `neuroconv.datainterfaces` import structure - they are no longer available from the outer level. To import a data interface, use the syntax `from neuroconv.datainterfaces import <name of interface>`. [PR #74](https://github.com/catalystneuro/neuroconv/pull/74)
* The `AxonaRecordingExtractorInterface` has been renamed to `AxonaRecordingInterface`. [PR #74](https://github.com/catalystneuro/neuroconv/pull/74)
* The `AxonaUnitRecordingExtractorInterface` has been renamed to `AxonaUnitRecordingInterface`. [PR #74](https://github.com/catalystneuro/neuroconv/pull/74)
* The `BlackrockRecordingExtractorInterface` has been renamed to `BlackrockRecordingInterface`. [PR #74](https://github.com/catalystneuro/neuroconv/pull/74)
* The `BlackrockSortingExtractorInterface` has been renamed to `BlackrockSortingInterface`. [PR #74](https://github.com/catalystneuro/neuroconv/pull/74)
* The `OpenEphysRecordingExtractorInterface` has been renamed to `OpenEphysRecordingInterface`. [PR #74](https://github.com/catalystneuro/neuroconv/pull/74)
* The `OpenEphysSortingExtractorInterface` has been renamed to `OpenEphysSortingInterface`. [PR #74](https://github.com/catalystneuro/neuroconv/pull/74)
* The `KilosortSortingInterface` has been renamed to `KiloSortSortingInterface` to be more consistent with SpikeInterface. [PR #107](https://github.com/catalystneuro/neuroconv/pull/107)
* The `Neuroscope` interfaces have been renamed to `NeuroScope` to be more consistent with SpikeInterface. [PR #107](https://github.com/catalystneuro/neuroconv/pull/107)
* The `tools.roiextractors.add_epoch` functionality has been retired in the newest versions of ROIExtractors. [PR #112](https://github.com/catalystneuro/neuroconv/pull/112)
* Removed deprecation warnings for `save_path` argument (which is now `nwbfile_path` everywhere in the package). [PR #124](https://github.com/catalystneuro/neuroconv/pull/124)
* Changed default device name for the ecephys pipeline. Device_ecephys -> DeviceEcephys [PR #154](https://github.com/catalystneuro/neuroconv/pull/154)
* Change names of written electrical series on the ecephys pipeline. ElectricalSeries_raw -> ElectricalSeriesRaw, ElectricalSeries_processed -> ElectricalSeriesProcessed, ElectricalSeries_lfp -> ElectricalSeriesLFP  [PR #153](https://github.com/catalystneuro/neuroconv/pull/153)
* Drop spikeextractor backend support for NeuralynxRecordingInterface [PR #174](https://github.com/catalystneuro/neuroconv/pull/174)

### Fixes
* Prevented the CEDRecordingInterface from writing non-ecephys channel data. [PR #37](https://github.com/catalystneuro/neuroconv/pull/37)
* Fixed description in `write_sorting` and in `add_units_table` to have "neuroconv" in the description. [PR #104](https://github.com/catalystneuro/neuroconv/pull/104)
* Updated `spikeinterface` version number to 0.95.1 to fix issue with `SpikeGLXInterface` probe annotations.
  The issue is described [here](https://github.com/SpikeInterface/spikeinterface/issues/923). [PR #132](https://github.com/catalystneuro/neuroconv/pull/132)

### Improvements
* Unified the `run_conversion` method of `BaseSegmentationExtractorInterface` with that of all the other base interfaces. The method `write_segmentation` now uses the common `make_or_load_nwbfile` context manager [PR #29](https://github.com/catalystneuro/neuroconv/pull/29)
* Coerced the recording extractors with `spikeextractors_backend=True` to BaseRecording objects for Axona, Blackrock, Openephys, and SpikeGadgets. [PR #38](https://github.com/catalystneuro/neuroconv/pull/38)
* Added function to add PlaneSegmentation objects to an nwbfile in `roiextractors` and corresponding unit tests. [PR #23](https://github.com/catalystneuro/neuroconv/pull/23)
* `use_times` argument to be deprecated on the ecephys pipeline. The function `add_electrical_series` now determines whether the timestamps of the spikeinterface recording extractor are uniform or not and automatically stores the data according to best practices [PR #40](https://github.com/catalystneuro/neuroconv/pull/40)
* Add `NWBFile` metadata key at the level of the base data interface so it can always be inherited to be available. [PR #51](https://github.com/catalystneuro/neuroconv/pull/51).
* Added spikeinterface support to Axona LFP and coerece gin tests for LFP to be spikeinterface objects [PR #85](https://github.com/catalystneuro/neuroconv/pull/85)
* Added function to add fluorescence traces to an nwbfile in `roiextractors` and corresponding unit tests.
  The df over f traces are now added to a `DfOverF` container instead of the `Fluorescence` container.
  The metadata schema has been changed for the `BaseSegmentationExtractorInterface` to allow metadata for `DfOverF`,
  and `Flurorescence` is now not required in the metadata schema. [PR #41](https://github.com/catalystneuro/neuroconv/pull/41)
* Improved default values of OpticalChannel object names and other descriptions for Imaging data. [PR #88](https://github.com/catalystneuro/neuroconv/pull/88)
* Extended the `ImagingDataChunkIterator` to be  compatible with volumetric data. [PR #90](https://github.com/catalystneuro/neuroconv/pull/90)
* Integrated the `ImagingDataChunkIterator` with the `write_imaging` methods. [PR #90](https://github.com/catalystneuro/neuroconv/pull/90)
* Began work towards making SpikeInterface, SpikeExtractors, and ROIExtractors all non-minimal dependencies. [PR #74](https://github.com/catalystneuro/neuroconv/pull/74)
* Implemented format-wise and modality-wise extra installation requirements. If there are any requirements to use a module or data interface, these are defined in individual requirements files at the corresponding level of the package. These are in turn easily accessible from the commands `pip install neuroconv[format_name]`. `pip install neuroconv[modality_name]` will also install all dependencies necessary to make full use of any interfaces from that modality. [PR #100](https://github.com/catalystneuro/neuroconv/pull/100)
* Added frame stubbing to the `BaseSegmentationExtractorInterface`. [PR #116](https://github.com/catalystneuro/neuroconv/pull/116)
* Added `mask_type: str` and `include_roi_centroids: bool` to the `add_plane_segmentation` helper and `write_segmentation` functions for the `tools.roiextractors` submodule. [PR #117](https://github.com/catalystneuro/neuroconv/pull/117)
* Propagate `output_struct_name` argument to `ExtractSegmentationInterface` to match its extractor arguments. [PR #128](https://github.com/catalystneuro/neuroconv/pull/128)
* Added compression and iteration (with options control) to all Fluorescence traces in `write_segmentation`. [PR #120](https://github.com/catalystneuro/neuroconv/pull/120)
* For irregular recordings, timestamps can now be saved along with all traces in `write_segmentation`. [PR #130](https://github.com/catalystneuro/neuroconv/pull/130)
* Added `mask_type` argument to `tools.roiextractors.add_plane_segmentation` function and all upstream calls. This allows users to request writing not just the image_masks (still the default) but also pixels, voxels or `None` of the above. [PR #119](https://github.com/catalystneuro/neuroconv/pull/119)
* `utils.json_schema.get_schema_from_method_signature` now allows `Optional[...]` annotation typing and subsequent `None` values during validation as long as it is still only applied to a simple non-conflicting type (no `Optional[Union[..., ...]]`). [PR #119](https://github.com/catalystneuro/neuroconv/pull/119)


### Documentation and tutorial enhancements:
* Unified the documentation of NeuroConv structure in the User Guide readthedocs. [PR #39](https://github.com/catalystneuro/neuroconv/pull/39)
* Added package for viewing source code in the neuroconv documentation [PR #62](https://github.com/catalystneuro/neuroconv/pull/62)
* Added Contributing guide for the Developer section of readthedocs. [PR #73](https://github.com/catalystneuro/neuroconv/pull/73)
* Added style guide to the readthedocs [PR #28](https://github.com/catalystneuro/neuroconv/pull/28)
* Added ABF data conversion tutorial @luiztauffer [PR #89](https://github.com/catalystneuro/neuroconv/pull/89)
* Added Icephys API documentation @luiztauffer [PR #103](https://github.com/catalystneuro/neuroconv/pull/103)
* Added Blackrock sorting conversion gallery example [PR #134](https://github.com/catalystneuro/neuroconv/pull/134)
* Extended the User Guide Get metadata section in DataInterfaces with a demonstration for loading metadata from YAML. [PR #144](https://github.com/catalystneuro/neuroconv/pull/144)
* Fixed a redundancy in [PR #144](https://github.com/catalystneuro/neuroconv/pull/144) and API links. [PR #154](https://github.com/catalystneuro/neuroconv/pull/154)
* Added SLEAP conversion gallery example [PR #161](https://github.com/catalystneuro/neuroconv/pull/161)



### Features
* Added conversion interface for Neuralynx sorting data together with gin data test and a conversion example in the gallery. [PR #58](https://github.com/catalystneuro/neuroconv/pull/58)
* Added conversion interface for DeepLabCut data together with gin data test and a conversion example in the gallery. [PR #24](https://github.com/catalystneuro/neuroconv/pull/24)
* Allow writing of offsets to ElectricalSeries objects from SpikeInterface (requires PyNWB>=2.1.0). [PR #37](https://github.com/catalystneuro/neuroconv/pull/37)
* Added conversion interface for EDF (European Data Format) data together with corresponding unit tests and a conversion example in the gallery. [PR #45](https://github.com/catalystneuro/neuroconv/pull/45)
* Created ImagingExtractorDataChunkIterator, a data chunk iterator for `ImagingExtractor` objects. [PR #54](https://github.com/catalystneuro/neuroconv/pull/54)
* Added support for writing spikeinterface recording extractor with multiple segments and corresponding unit test [PR #67](https://github.com/catalystneuro/neuroconv/pull/67)
* Added spikeinterface support to the Axona data interface [PR #61](https://github.com/catalystneuro/neuroconv/pull/61)
* Added new util function `get_package` for safely attempting to attempt a package import and informatively notifying the user of how to perform the installation otherwise. [PR #74](https://github.com/catalystneuro/neuroconv/pull/74)
* All built-in DataInterfaces now load their external dependencies on-demand at time of object initialization instead of on package or interface import. [PR #74](https://github.com/catalystneuro/neuroconv/pull/74)
* Adde spikeinterface support for Blackrock sorting interface[PR #134](https://github.com/catalystneuro/neuroconv/pull/134)
* Added conversion interface for TDT recording data together with gin data test. [PR #135](https://github.com/catalystneuro/neuroconv/pull/135)
* Added conversion interface for SLEAP pose estimation data together with gin test for data. [PR #160](https://github.com/catalystneuro/neuroconv/pull/160)


### Testing
* Added unittests for correctly writing the scaling factors to the nwbfile in the `add_electrical_series` function of the spikeinterface module. [PR #37](https://github.com/catalystneuro/neuroconv/pull/37)
* Added unittest for compression options in the `add_electrical_series` function of the spikeinterface module. [PR #64](https://github.com/catalystneuro/neuroconv/pull/37)
* Added unittests for chunking in the `add_electrical_series` function of the spikeinterface module. [PR #84](https://github.com/catalystneuro/neuroconv/pull/84)
* Tests are now organized according to modality-wise lazy installations. [PR #100](https://github.com/catalystneuro/neuroconv/pull/100)

# v0.1.1
### Fixes
* Fixed the behavior of the `file_paths` usage in the MovieInterface when run via the YAML conversion specification. [PR #33](https://github.com/catalystneuro/neuroconv/pull/33)

### Improvements
* Added function to add ImagingPlane objects to an nwbfile in `roiextractors` and corresponding unit tests. [PR #19](https://github.com/catalystneuro/neuroconv/pull/19)
* Added function to add summary images from a `SegmentationExtractor` object to an nwbfile in the roiextractors module and corresponding unit tests [PR #22](https://github.com/catalystneuro/neuroconv/pull/22)
* Small improvements on ABFInterface @luiztauffer [PR #89](https://github.com/catalystneuro/neuroconv/pull/89)

### Features
* Add non-iterative writing capabilities to `add_electrical_series`. [PR #32](https://github.com/catalystneuro/neuroconv/pull/32)

### Testing
* Added unittests for the `write_as` functionality in the `add_electrical_series` of the spikeinterface module. [PR #32](https://github.com/catalystneuro/neuroconv/pull/32)


# v0.1.0

* The first release of NeuroConv.<|MERGE_RESOLUTION|>--- conflicted
+++ resolved
@@ -4,11 +4,9 @@
 * Added Pydantic data models of `BackendConfiguration` for both HDF5 and Zarr datasets (container/mapper of all the `DatasetConfiguration`s for a particular file). [PR #568](https://github.com/catalystneuro/neuroconv/pull/568)
 * Changed the metadata schema for `Fluorescence` and `DfOverF` where the traces metadata can be provided as a dict instead of a list of dicts.
   The name of the plane segmentation is used to determine which traces to add to the `Fluorescence` and `DfOverF` containers. [PR #632](https://github.com/catalystneuro/neuroconv/pull/632)
-<<<<<<< HEAD
+* Modify the filtering of traces to also filter out traces with empty values. [PR #649](https://github.com/catalystneuro/neuroconv/pull/649)
 * Added tool function `get_default_dataset_configurations` for identifying and collecting all fields of an in-memory `NWBFile` that could become datasets on disk; and return instances of the Pydantic dataset models filled with default values for chunking/buffering/compression. [PR #569](https://github.com/catalystneuro/neuroconv/pull/569)
-=======
-* Modify the filtering of traces to also filter out traces with empty values. [PR #649](https://github.com/catalystneuro/neuroconv/pull/649)
->>>>>>> be00782f
+
 
 ### Fixes
 * Fixed GenericDataChunkIterator (in hdmf.py) in the case where the number of dimensions is 1 and the size in bytes is greater than the threshold of 1 GB. [PR #638](https://github.com/catalystneuro/neuroconv/pull/638)
