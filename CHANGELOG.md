# (Upcoming)

### Features

* Create separate `.add_to_nwbfile` method for all DataInterfaces. [PR #455](https://github.com/catalystneuro/neuroconv/pull/455)

* Added stream control with the `stream_name` argument to the `NeuralynxRecordingExtractor`. [PR #369](https://github.com/catalystneuro/neuroconv/pull/369)

* Added a common `.temporally_align_data_interfaces` method to the `NWBConverter` class to use as a specification of the protocol for temporally aligning the data interfaces of the converter. [PR #362](https://github.com/catalystneuro/neuroconv/pull/362)

<<<<<<< HEAD
* Added `MiniscopeImagingInterface` for Miniscope imaging data stream. The interface uses `ndx-miniscope` extension to add a `Miniscope` device with the microscope device metadata,
  and the imaging data as `OnePhotonSeries`. [PR #468](https://github.com/catalystneuro/neuroconv/pull/468)
=======
* Added `MiniscopeBehaviorInterface` for Miniscope behavioral data. The interface uses `ndx-miniscope` extension to add a `Miniscope` device with the behavioral camera metadata,
  and an `ImageSeries` in external mode that is linked to the device. [PR #482](https://github.com/catalystneuro/neuroconv/pull/482)
>>>>>>> feb6cc81

### Improvements

* Avoid redundant timestamp creation in `add_eletrical_series` for recording objects without time vector. [PR #495](https://github.com/catalystneuro/neuroconv/pull/495)

* Avoid modifying the passed `metadata` structure via `deep_dict_update` in `make_nwbfile_from_metadata`.  [PR #476](https://github.com/catalystneuro/neuroconv/pull/476)



# v0.3.0 (June 7, 2023)

### Back-compatibility break
* `ExtractorInterface` classes now access their extractor with the classmethod `cls.get_extractor()` instead of the attribute `self.Extractor`. [PR #324](https://github.com/catalystneuro/neuroconv/pull/324)
* The `spikeextractor_backend` option was removed for all `RecordingExtractorInterface` classes. ([PR #324](https://github.com/catalystneuro/neuroconv/pull/324), [PR #309](https://github.com/catalystneuro/neuroconv/pull/309)]
* The `NeuroScopeMultiRecordingExtractor` has been removed. If your conversion required this, please submit an issue requesting instructions for how to implement it. [PR #309](https://github.com/catalystneuro/neuroconv/pull/309)
* The `SIPickle` interfaces have been removed. [PR #309](https://github.com/catalystneuro/neuroconv/pull/309)
* The previous conversion option `es_key` has been moved to the `__init__` of all `BaseRecordingExtractorInterface` classes. It is no longer possible to use this argument in the `run_conversion` method. [PR #318](https://github.com/catalystneuro/neuroconv/pull/318)
* Change `BaseDataInterface.get_conversion_options_schema` from `classmethod` to object method. [PR #353](https://github.com/catalystneuro/neuroconv/pull/353)
* Removed `utils.json_schema.get_schema_for_NWBFile` and moved base metadata schema to external json file. Added constraints to Subject metadata to match DANDI. [PR #376](https://github.com/catalystneuro/neuroconv/pull/376)
* Duplicate video file paths in the VideoInterface and AudioInterface are no longer silently resolved; please explicitly remove duplicates when initializing the interfaces. [PR #403](https://github.com/catalystneuro/neuroconv/pull/403)
* Duplicate audio file paths in the AudioInterface are no longer silently resolved; please explicitly remove duplicates when initializing the interfaces. [PR #402](https://github.com/catalystneuro/neuroconv/pull/402)

### Features
* The `OpenEphysRecordingInterface` is now a wrapper for `OpenEphysBinaryRecordingInterface`. [PR #294](https://github.com/catalystneuro/neuroconv/pull/294)
* Swapped the backend for `CellExplorerSortingInterface` from `spikeextactors` to `spikeinterface`. [PR #267](https://github.com/catalystneuro/neuroconv/pull/267)
* In the conversion YAML, `DataInterface` classes must now be specified as a dictionary instead of a list. [PR #311](https://github.com/catalystneuro/neuroconv/pull/311)
* In the conversion YAML, conversion_options can be specified on the global level. [PR #312](https://github.com/catalystneuro/neuroconv/pull/312)
* The `OpenEphysRecordingInterface` now redirects to legacy or binary interface depending on the file format.
  It raises NotImplementedError until the interface for legacy format is added. [PR #296](https://github.com/catalystneuro/neuroconv/pull/296)
* Added the `OpenEphysLegacyRecordingInterface` to support Open Ephys legacy format (`.continuous` files). [PR #295](https://github.com/catalystneuro/neuroconv/pull/295)
* Added `PlexonSortingInterface` to support plexon spiking data. [PR #316](https://github.com/catalystneuro/neuroconv/pull/316)
* Changed `SpikeGLXRecordingInterface` to accept either the AP or LF bands as file paths. Each will automatically set the correseponding `es_key` and corresponding metadata for each band or probe. [PR #298](https://github.com/catalystneuro/neuroconv/pull/298)
* The `OpenEphysRecordingInterface` redirects to `OpenEphysLegacyRecordingInterface` for legacy format files instead of raising NotImplementedError. [PR #349](https://github.com/catalystneuro/neuroconv/pull/349)
* Added a `SpikeGLXConverter` for easy combination of multiple IMEC and NIDQ data streams. [PR #292](https://github.com/catalystneuro/neuroconv/pull/292)
* Added an `interfaces_by_category` lookup table to `neuroconv.datainterfaces` to make searching for interfaces by modality and format easier. [PR #352](https://github.com/catalystneuro/neuroconv/pull/352)
* `neuroconv.utils.jsonschema.get_schema_from_method_signature` can now support the `Dict[str, str]` typehint, which allows `DataInterface.__init__` and `.run_conversion` to handle dictionary arguments. [PR #360](https://github.com/catalystneuro/neuroconv/pull/360)
* Added `neuroconv.tools.testing.data_interface_mixins` module, which contains test suites for different types of
  DataInterfaces [PR #357](https://github.com/catalystneuro/neuroconv/pull/357)
* Added `keywords` to `DataInterface` classes. [PR #375](https://github.com/catalystneuro/neuroconv/pull/375)
* Uses `open-cv-headless` instead of open-cv, making the package lighter [PR #387](https://github.com/catalystneuro/neuroconv/pull/387).
* Adds `MockRecordingInterface` as a general testing mechanism for ecephys interfaces [PR #395](https://github.com/catalystneuro/neuroconv/pull/395).
* `metadata` returned by `DataInterface.get_metadata()` is now a `DeepDict` object, making it easier to add and adjust metadata. [PR #404](https://github.com/catalystneuro/neuroconv/pull/404).
* The `OpenEphysLegacyRecordingInterface` is now extracts the `session_start_time` in `get_metadata()` from `Neo` (`OpenEphysRawIO`) and does not depend on `pyopenephys` anymore. [PR #410](https://github.com/catalystneuro/neuroconv/pull/410)
* Added `expand_paths`. [PR #377](https://github.com/catalystneuro/neuroconv/pull/377)
* Added basic temporal alignment methods to ecephys, ophys, and icephys DataInterfaces. These are `get_timestamps`, `align_starting_time`, `align_timestamps`, and `align_by_interpolation`. Added tests that serve as a first demonstration of the intended uses in a variety of cases. [PR #237](https://github.com/catalystneuro/neuroconv/pull/237) [PR #283](https://github.com/catalystneuro/neuroconv/pull/283) [PR #400](https://github.com/catalystneuro/neuroconv/pull/400)
* Added basic temporal alignment methods to the SLEAPInterface. Added holistic per-interface, per-method unit testing for ecephys and ophys interfaces. [PR #401](https://github.com/catalystneuro/neuroconv/pull/401)
* Added `expand_paths`. [PR #377](https://github.com/catalystneuro/neuroconv/pull/377), [PR #448](https://github.com/catalystneuro/neuroconv/pull/448)
* Added `.get_electrode_table_json()` to the `BaseRecordingExtractorInterface` as a convenience helper for the GUIDE project. [PR #431](https://github.com/catalystneuro/neuroconv/pull/431)
* Added `BrukerTiffImagingInterface` to support Bruker TIF imaging data. This format consists of individual TIFFs (each file contains a single frame) in OME-TIF format (.ome.tif files) and metadata in XML format (.xml file). [PR #390](https://github.com/catalystneuro/neuroconv/pull/390)
* Added `MicroManagerTiffImagingInterface` to support Micro-Manager TIF imaging data. This format consists of multipage TIFFs in OME-TIF format (.ome.tif files) and configuration settings in JSON format ('DisplaySettings.json' file). [PR #423](https://github.com/catalystneuro/neuroconv/pull/423)
* Added a `TemporallyAlignedDataInterface` definition for convenience when creating a custom interface for pre-aligned data. [PR #434](https://github.com/catalystneuro/neuroconv/pull/434)
* Added `write_as`, `units_name`, `units_description` to `BaseSortingExtractorInterface` `run_conversion` method to be able to modify them in conversion options. [PR #438](https://github.com/catalystneuro/neuroconv/pull/438)
* Added basic temporal alignment methods to the VideoInterface. These are `align_starting_time` is split into `align_starting_times` (list of times, one per video file) and `align_global_starting_time` (shift all by a scalar amount). `align_by_interpolation` is not yet implemented for this interface. [PR #283](https://github.com/catalystneuro/neuroconv/pull/283)
* Added stream control for the `OpenEphysBinaryRecordingInterface`. [PR #445](https://github.com/catalystneuro/neuroconv/pull/445)
* Added the `BaseTemporalAlignmentInterface` to serve as the new base class for all new temporal alignment methods. [PR #442](https://github.com/catalystneuro/neuroconv/pull/442)
* Added direct imports for all base classes from the outer level; you may now call `from neuroconv import BaseDataInterface, BaseTemporalAlignmentInterface, BaseExtractorInterface`. [PR #442](https://github.com/catalystneuro/neuroconv/pull/442)
* Added basic temporal alignment methods to the AudioInterface. `align_starting_time` is split into `align_starting_times` (list of times, one per audio file) and `align_global_starting_time` (shift all by a scalar amount). `align_by_interpolation` and other timestamp-based approaches is not yet implemented for this interface. [PR #402](https://github.com/catalystneuro/neuroconv/pull/402)
* Changed the order of recording properties extraction in `NeuroscopeRecordingInterface` and `NeuroScopeLFPInterface` to make them consistent with each other [PR #466](https://github.com/catalystneuro/neuroconv/pull/466)
* The `ScanImageImagingInterface` has been updated to read metadata from more recent versions of ScanImage [PR #457](https://github.com/catalystneuro/neuroconv/pull/457)
* Refactored `add_two_photon_series()` to `add_photon_series()` and added `photon_series_type` optional argument which can be either `"OnePhotonSeries"` or `"TwoPhotonSeries"`.
  Changed `get_default_ophys_metadata()` to add `Device` and `ImagingPlane` metadata which are both used by imaging and segmentation.
  Added `photon_series_type` to `get_nwb_imaging_metadata()` to fill metadata for `OnePhotonSeries` or `TwoPhotonSeries`. [PR #462](https://github.com/catalystneuro/neuroconv/pull/462)
* Split `align_timestamps` and `align_starting_times` into `align_segment_timestamps` and `align_segment_starting_times` for API consistency for multi-segment `RecordingInterface`s. [PR #463](https://github.com/catalystneuro/neuroconv/pull/463)
* Rename `align_timestamps` and `align_segmentt_timestamps` into `set_aligned_timestamps` and `set_aligned_segment_timestamps` to more clearly indicate their usage and behavior. [PR #470](https://github.com/catalystneuro/neuroconv/pull/470)
* `CellExplorerRecordingInterface` now supports the extacting sampling frequency from new format [PR #491](https://github.com/catalystneuro/neuroconv/pull/491)

### Testing
* The tests for `automatic_dandi_upload` now follow up-to-date DANDI validation rules for file name conventions. [PR #310](https://github.com/catalystneuro/neuroconv/pull/310)
* Deactivate `MaxOneRecordingInterface` metadata tests [PR #371]((https://github.com/catalystneuro/neuroconv/pull/371)
* Integrated the DataInterface testing mixin to the SLEAP Interface. [PR #401](https://github.com/catalystneuro/neuroconv/pull/401)
* Added holistic per-interface, per-method unit testing for ecephys and ophys interfaces. [PR #283](https://github.com/catalystneuro/neuroconv/pull/283)
* Live service tests now run in a separate non-required GitHub action. [PR #420]((https://github.com/catalystneuro/neuroconv/pull/420)
* Integrated the `DataInterfaceMixin` class of tests to the `VideoInterface`. [PR #403](https://github.com/catalystneuro/neuroconv/pull/403)
* Add `generate_path_expander_demo_ibl` and associated test for `LocalPathExpander` [PR #456](https://github.com/catalystneuro/neuroconv/pull/456)
* Improved testing of all interface alignment methods via the new `TemporalAlignmentMixin` class. [PR #459](https://github.com/catalystneuro/neuroconv/pull/459)

### Fixes
* `BlackrockRecordingInterface` now writes all ElectricalSeries to "acquisition" unless changed using the `write_as` flag in `run_conversion`. [PR #315](https://github.com/catalystneuro/neuroconv/pull/315)
* Excluding Python versions 3.8 and 3.9 for the `EdfRecordingInterface` on M1 macs due to installation problems. [PR #319](https://github.com/catalystneuro/neuroconv/pull/319)
* Extend type array condition in `get_schema_from_hdmf_class` for dataset types (excludes that are DataIO). [PR #418](https://github.com/catalystneuro/neuroconv/pull/418)
* The `base_directory` argument to all `PathExpander` classes can now accept string inputs as well as `Path` inputs. [PR #427](https://github.com/catalystneuro/neuroconv/pull/427)
* Fixed the temporal alignment methods for the `RecordingInterfaces` which has multiple segments. [PR #411](https://github.com/catalystneuro/neuroconv/pull/411)
* Fixes to the temporal alignment methods for the `SortingInterface`, both single and multi-segment and recordingless. [PR #413](https://github.com/catalystneuro/neuroconv/pull/413)
* Fixes to the temporal alignment methods for the certain formats of the `RecordingInterface`. [PR #459](https://github.com/catalystneuro/neuroconv/pull/459)
* Fixes the naming of LFP interfaces to be `ElectricalSeriesLFP` instead of `ElectricalSeriesLF`. [PR #467](https://github.com/catalystneuro/neuroconv/pull/467)
* Fixed an issue with incorrect modality-specific extra requirements being associated with certain behavioral formats. [PR #469](https://github.com/catalystneuro/neuroconv/pull/469)

### Documentation and tutorial enhancements
* The instructions to build the documentation were moved to ReadTheDocs. [PR #323](https://github.com/catalystneuro/neuroconv/pull/323)
* Move testing instructions to ReadTheDocs. [PR #320](https://github.com/catalystneuro/neuroconv/pull/320)
* Moved NeuroConv catalogue from ReadMe.md to ReadTheDocs.
  [PR #322](https://github.com/catalystneuro/neuroconv/pull/322)
* Moved instructions to build the documentation from README.md to ReadTheDocs. [PR #323](https://github.com/catalystneuro/neuroconv/pull/323)
* Add `Spike2RecordingInterface` to conversion gallery. [PR #338](https://github.com/catalystneuro/neuroconv/pull/338)
* Remove authors from module docstrings [PR #354](https://github.com/catalystneuro/neuroconv/pull/354)
* Add examples for `LocalPathExpander` usage [PR #456](https://github.com/catalystneuro/neuroconv/pull/456)
* Add better docstrings to the aux functions of the Neuroscope interface [PR #485](https://github.com/catalystneuro/neuroconv/pull/485)

### Pending deprecation
* Change name from `CedRecordingInterface` to `Spike2RecordingInterface`. [PR #338](https://github.com/catalystneuro/neuroconv/pull/338)

### Improvements
* Use `Literal` in typehints (incompatible with Python<=3.8). [PR #340](https://github.com/catalystneuro/neuroconv/pull/340)
* `BaseDataInterface.get_source_schema` modified so it works for `.__init__` and `.__new__`. [PR #374](https://github.com/catalystneuro/neuroconv/pull/374)



# v0.2.4 (February 7, 2023)

### Deprecation
* All usages of `use_times` have been removed from spikeinterface tools and interfaces. The function `add_electrical_series` now determines whether the timestamps of the spikeinterface recording extractor are uniform or not and automatically stores the data according to best practices [PR #40](https://github.com/catalystneuro/neuroconv/pull/40)
* Dropped Python 3.7 support. [PR #237](https://github.com/catalystneuro/neuroconv/pull/237)

### Features
* Added a tool for determining rising and falling frames from TTL signals (`parse_rising_frames_from_ttl` and `get_falling_frames_from_ttl`). [PR #244](https://github.com/catalystneuro/neuroconv/pull/244)
* Added the `SpikeGLXNIDQInterface` for reading data from `.nidq.bin` files, as well as the ability to parse event times from specific channels via the `get_event_starting_times_from_ttl` method. Also included a `neuroconv.tools.testing.MockSpikeGLXNIDQInterface` for testing purposes. [PR #247](https://github.com/catalystneuro/neuroconv/pull/247)
* Improved handling of writing multiple probes to the same `NWB` file [PR #255](https://github.com/catalystneuro/neuroconv/pull/255)

### Pending deprecation
* Added `DeprecationWarnings` to all `spikeextractors` backends. [PR #265](https://github.com/catalystneuro/neuroconv/pull/265)
* Added `DeprecationWarning`s for `spikeextractors` objects in `neuroconv.tools.spikeinterface`. [PR #266](https://github.com/catalystneuro/neuroconv/pull/266)

### Fixes
* Temporarily hotfixed the `tensorflow` dependency after the release of `deeplabcut==2.3.0`. [PR #268](https://github.com/catalystneuro/neuroconv/pull/268)
* Fixed cleanup of waveform tests in SI tools. [PR #277](https://github.com/catalystneuro/neuroconv/pull/277)
* Fixed metadata structure for the CsvTimeIntervalsInterface, which was previously not passed validation in NWBConverters. [PR #237](https://github.com/catalystneuro/neuroconv/pull/237)
* Added propagation of the `load_sync_channel` argument for the `SpikeGLXNIDQInterface`. [PR #282](https://github.com/catalystneuro/neuroconv/pull/282)
* Fixed the default `es_key` used by stand-alone write using any `RecordingExtractorInterface` or `LFPExtractorInterface`. [PR #288](https://github.com/catalystneuro/neuroconv/pull/288)
* Fixed the default `ExtractorName` used to load the spikeinterface extractor of the `SpikeGLXLFPInterface`. [PR #288](https://github.com/catalystneuro/neuroconv/pull/288)

### Testing
* Re-organized the `test_gin_ecephys` file by splitting into each sub-modality. [PR #282](https://github.com/catalystneuro/neuroconv/pull/282)
* Add testing support for Python 3.11. [PR #234](https://github.com/catalystneuro/neuroconv/pull/234)




# v0.2.3

### Documentation and tutorial enhancements
* Remove `Path(path_to_save_nwbfile).is_file()` from each of the gallery pages. [PR #177](https://github.com/catalystneuro/neuroconv/pull/177)
* Improve docstring for `SpikeGLXRecordingInterface`. [PR #226](https://github.com/catalystneuro/neuroconv/pull/226)
* Correct typing of SpikeGLX in conversion gallery. [PR #223](https://github.com/catalystneuro/neuroconv/pull/223)
* Added tutorial for utilizing YAML metadata in a conversion pipeline. [PR #240](https://github.com/catalystneuro/neuroconv/pull/240)
* Added page in User Guide for how to use CSVs to specify metadata. [PR #241](https://github.com/catalystneuro/neuroconv/pull/177)
* Added the `BaseDataInterface` in the API docs. [PR #242](https://github.com/catalystneuro/neuroconv/pull/242)
* Fixed typo in styling section. [PR #253](https://github.com/catalystneuro/neuroconv/pull/253)
* Updated docs on JSON schema. [PR #256](https://github.com/catalystneuro/neuroconv/pull/256)
* Improved compliance with numpy-style docstring [PR #260](https://github.com/catalystneuro/neuroconv/pull/260)

### Features
* Added `AudioInterface` for files in `WAV` format using the `add_acoustic_waveform_series` utility function
  from `tools/audio` to write audio data to NWB. [PR #196](https://github.com/catalystneuro/neuroconv/pull/196)
* Added the `MaxOneRecordingInterface` for writing data stored in MaxOne (.raw.h5) format. [PR #222](https://github.com/catalystneuro/neuroconv/pull/222)
* Added the `MCSRawRecordingInterface` for writing data stored in MCSRaw (.raw) format. [PR #220](https://github.com/catalystneuro/neuroconv/pull/220)
* Added the `MEArecRecordingInterface` for writing data stored in MEArec (structured .h5) format. [PR #218](https://github.com/catalystneuro/neuroconv/pull/218)
* Added the `AlphaOmegaRecordingInterface` for writing data stored in AlphaOmega (folder of .mrx) format. [PR #212](https://github.com/catalystneuro/neuroconv/pull/212)
* Added the `PlexonRecordingInterface` for writing data stored in Plexon (.plx) format. [PR #206](https://github.com/catalystneuro/neuroconv/pull/206)
* Added the `BiocamRecordingInterface` for writing data stored in Biocam (.bwr) format. [PR #210](https://github.com/catalystneuro/neuroconv/pull/210)
* Added function to add acoustic series as `AcousticWaveformSeries` object as __acquisition__ or __stimulus__ to NWB. [PR #201](https://github.com/catalystneuro/neuroconv/pull/201)
* Added new form to the GitHub repo for requesting support for new formats. [PR #207](https://github.com/catalystneuro/neuroconv/pull/207)
* Simplified the writing of `channel_conversion` during `add_electrical_series` if the vector of gains is uniform; in this case, they are now combined into the scalar `conversion` value. [PR #218](https://github.com/catalystneuro/neuroconv/pull/218)
* Implement timestamp extraction from videos for the SLEAPInterface [PR #238](https://github.com/catalystneuro/neuroconv/pull/238)
* Prevented writing of default values for optional columns on the `ElectrodeTable`. [PR #219](https://github.com/catalystneuro/neuroconv/pull/219)
* Add interfaces for Excel and Csv time intervals tables. [PR #252](https://github.com/catalystneuro/neuroconv/pull/252)

### Testing
* Added a `session_id` to the test file for the `automatic_dandi_upload` helper function. [PR #199](https://github.com/catalystneuro/neuroconv/pull/199)
* `pre-commit` version bump. [PR #235](https://github.com/catalystneuro/neuroconv/pull/235)
* Added a `testing` sub-module to `src` and added a method (`generate_mock_ttl_signal`) for generating synthetic TTL pulses. [PR #245](https://github.com/catalystneuro/neuroconv/pull/245)

### Fixes
* `VideoInterface`. Only raise a warning if the difference between the rate estimated from timestamps and the fps (frames per seconds) is larger than two decimals. [PR #200](https://github.com/catalystneuro/neuroconv/pull/200)
* Fixed the bug in a `VideoInterface` where it would use `DataChunkIterator` even if the conversion options indicated that it should not. [PR #200](https://github.com/catalystneuro/neuroconv/pull/200)
* Update usage requirements for HDMF to prevent a buffer overflow issue fixed in hdmf-dev/hdmf#780. [PR #195](https://github.com/catalystneuro/neuroconv/pull/195)
* Remove the deprecated `distutils.version` in favor of `packaging.version` [PR #233](https://github.com/catalystneuro/neuroconv/pull/233)



# v0.2.2

### Testing

* Added a set of dev branch gallery tests for PyNWB, HDMF, SI, and NEO. [PR #113](https://github.com/catalystneuro/neuroconv/pull/113)
* Added tests for the `TypeError` and `ValueError` raising for the new `starting_frames` argument of `MovieDataInterface.run_conversion()`. [PR #113](https://github.com/catalystneuro/neuroconv/pull/113)
* Added workflow for automatic detection of CHANGELOG.md updates for PRs. [PR #187](https://github.com/catalystneuro/neuroconv/pull/187)
* Added support for python 3.10 [PR #229](https://github.com/catalystneuro/neuroconv/pull/229)

### Fixes

* Fixed a new docval typing error that arose in `hdmf>3.4.6` versions. [PR #113](https://github.com/catalystneuro/neuroconv/pull/113)
* Fixed a new input argument issue for `starting_frames` when using `external_file` for an `ImageSeries` in `pynwb>2.1.0` versions. [PR #113](https://github.com/catalystneuro/neuroconv/pull/113)
* Fixed issues regarding interaction between metadata rate values and extractor rate values in `tools.roiextractors`. [PR #159](https://github.com/catalystneuro/neuroconv/pull/159)
* Fixed sampling frequency resolution issue when detecting this from timestamps in `roiextractors.write_imaging` and `roiextractors.write_segmentation`. [PR #159](https://github.com/catalystneuro/neuroconv/pull/159)

### Documentation and tutorial enhancements
* Added a note in User Guide/DataInterfaces to help installing custom dependencies for users who use Z-shell (`zsh`). [PR #180](https://github.com/catalystneuro/neuroconv/pull/180)
* Added `MovieInterface` example in the conversion gallery. [PR #183](https://github.com/catalystneuro/neuroconv/pull/183)

### Features
* Added `ConverterPipe`, a class that allows chaining previously initialized interfaces for batch conversion and corresponding tests [PR #169](https://github.com/catalystneuro/neuroconv/pull/169)
* Added automatic extraction of metadata for `NeuralynxRecordingInterface` including filtering information for channels, device and recording time information [PR #170](https://github.com/catalystneuro/neuroconv/pull/170)
* Added stubbing capabilities to timestamp extraction in the `MovieInterface` avoiding scanning through the whole file when `stub_test=True` [PR #181](https://github.com/catalystneuro/neuroconv/pull/181)
* Added a flag `include_roi_acceptance` to `tools.roiextractors.write_segmentation` and corresponding interfaces to allow disabling the addition of boolean columns indicating ROI acceptance. [PR #193](https://github.com/catalystneuro/neuroconv/pull/193)
* Added `write_waveforms()` function in `tools.spikeinterface` to write `WaveformExtractor` objects
[PR #217](https://github.com/catalystneuro/neuroconv/pull/217)

### Pending deprecation
* Replaced the `MovieInterface` with `VideoInterface` and introduced deprecation warnings for the former. [PR #74](https://github.com/catalystneuro/neuroconv/pull/74)



# v0.2.1

### Fixes

* Updated `BlackrockRecordingInterface` to support multi stream file and added gin corresponding gin tests [PR #176](https://github.com/catalystneuro/neuroconv/pull/176)



# v0.2.0

### Back-compatability break
* All built-in DataInterfaces are now nested under the `neuroconv.datainterfaces` import structure - they are no longer available from the outer level. To import a data interface, use the syntax `from neuroconv.datainterfaces import <name of interface>`. [PR #74](https://github.com/catalystneuro/neuroconv/pull/74)
* The `AxonaRecordingExtractorInterface` has been renamed to `AxonaRecordingInterface`. [PR #74](https://github.com/catalystneuro/neuroconv/pull/74)
* The `AxonaUnitRecordingExtractorInterface` has been renamed to `AxonaUnitRecordingInterface`. [PR #74](https://github.com/catalystneuro/neuroconv/pull/74)
* The `BlackrockRecordingExtractorInterface` has been renamed to `BlackrockRecordingInterface`. [PR #74](https://github.com/catalystneuro/neuroconv/pull/74)
* The `BlackrockSortingExtractorInterface` has been renamed to `BlackrockSortingInterface`. [PR #74](https://github.com/catalystneuro/neuroconv/pull/74)
* The `OpenEphysRecordingExtractorInterface` has been renamed to `OpenEphysRecordingInterface`. [PR #74](https://github.com/catalystneuro/neuroconv/pull/74)
* The `OpenEphysSortingExtractorInterface` has been renamed to `OpenEphysSortingInterface`. [PR #74](https://github.com/catalystneuro/neuroconv/pull/74)
* The `KilosortSortingInterface` has been renamed to `KiloSortSortingInterface` to be more consistent with SpikeInterface. [PR #107](https://github.com/catalystneuro/neuroconv/pull/107)
* The `Neuroscope` interfaces have been renamed to `NeuroScope` to be more consistent with SpikeInterface. [PR #107](https://github.com/catalystneuro/neuroconv/pull/107)
* The `tools.roiextractors.add_epoch` functionality has been retired in the newest versions of ROIExtractors. [PR #112](https://github.com/catalystneuro/neuroconv/pull/112)
* Removed deprecation warnings for `save_path` argument (which is now `nwbfile_path` everywhere in the package). [PR #124](https://github.com/catalystneuro/neuroconv/pull/124)
* Changed default device name for the ecephys pipeline. Device_ecephys -> DeviceEcephys [PR #154](https://github.com/catalystneuro/neuroconv/pull/154)
* Change names of written electrical series on the ecephys pipeline. ElectricalSeries_raw -> ElectricalSeriesRaw, ElectricalSeries_processed -> ElectricalSeriesProcessed, ElectricalSeries_lfp -> ElectricalSeriesLFP  [PR #153](https://github.com/catalystneuro/neuroconv/pull/153)
* Drop spikeextractor backend support for NeuralynxRecordingInterface [PR #174](https://github.com/catalystneuro/neuroconv/pull/174)

### Fixes
* Prevented the CEDRecordingInterface from writing non-ecephys channel data. [PR #37](https://github.com/catalystneuro/neuroconv/pull/37)
* Fixed description in `write_sorting` and in `add_units_table` to have "neuroconv" in the description. [PR #104](https://github.com/catalystneuro/neuroconv/pull/104)
* Updated `spikeinterface` version number to 0.95.1 to fix issue with `SpikeGLXInterface` probe annotations.
  The issue is described [here](https://github.com/SpikeInterface/spikeinterface/issues/923). [PR #132](https://github.com/catalystneuro/neuroconv/pull/132)

### Improvements
* Unified the `run_conversion` method of `BaseSegmentationExtractorInterface` with that of all the other base interfaces. The method `write_segmentation` now uses the common `make_or_load_nwbfile` context manager [PR #29](https://github.com/catalystneuro/neuroconv/pull/29)
* Coerced the recording extractors with `spikeextractors_backend=True` to BaseRecording objects for Axona, Blackrock, Openephys, and SpikeGadgets. [PR #38](https://github.com/catalystneuro/neuroconv/pull/38)
* Added function to add PlaneSegmentation objects to an nwbfile in `roiextractors` and corresponding unit tests. [PR #23](https://github.com/catalystneuro/neuroconv/pull/23)
* `use_times` argument to be deprecated on the ecephys pipeline. The function `add_electrical_series` now determines whether the timestamps of the spikeinterface recording extractor are uniform or not and automatically stores the data according to best practices [PR #40](https://github.com/catalystneuro/neuroconv/pull/40)
* Add `NWBFile` metadata key at the level of the base data interface so it can always be inherited to be available. [PR #51](https://github.com/catalystneuro/neuroconv/pull/51).
* Added spikeinterface support to Axona LFP and coerece gin tests for LFP to be spikeinterface objects [PR #85](https://github.com/catalystneuro/neuroconv/pull/85)
* Added function to add fluorescence traces to an nwbfile in `roiextractors` and corresponding unit tests.
  The df over f traces are now added to a `DfOverF` container instead of the `Fluorescence` container.
  The metadata schema has been changed for the `BaseSegmentationExtractorInterface` to allow metadata for `DfOverF`,
  and `Flurorescence` is now not required in the metadata schema. [PR #41](https://github.com/catalystneuro/neuroconv/pull/41)
* Improved default values of OpticalChannel object names and other descriptions for Imaging data. [PR #88](https://github.com/catalystneuro/neuroconv/pull/88)
* Extended the `ImagingDataChunkIterator` to be  compatible with volumetric data. [PR #90](https://github.com/catalystneuro/neuroconv/pull/90)
* Integrated the `ImagingDataChunkIterator` with the `write_imaging` methods. [PR #90](https://github.com/catalystneuro/neuroconv/pull/90)
* Began work towards making SpikeInterface, SpikeExtractors, and ROIExtractors all non-minimal dependencies. [PR #74](https://github.com/catalystneuro/neuroconv/pull/74)
* Implemented format-wise and modality-wise extra installation requirements. If there are any requirements to use a module or data interface, these are defined in individual requirements files at the corresponding level of the package. These are in turn easily accessible from the commands `pip install neuroconv[format_name]`. `pip install neuroconv[modality_name]` will also install all dependencies necessary to make full use of any interfaces from that modality. [PR #100](https://github.com/catalystneuro/neuroconv/pull/100)
* Added frame stubbing to the `BaseSegmentationExtractorInterface`. [PR #116](https://github.com/catalystneuro/neuroconv/pull/116)
* Added `mask_type: str` and `include_roi_centroids: bool` to the `add_plane_segmentation` helper and `write_segmentation` functions for the `tools.roiextractors` submodule. [PR #117](https://github.com/catalystneuro/neuroconv/pull/117)
* Propagate `output_struct_name` argument to `ExtractSegmentationInterface` to match its extractor arguments. [PR #128](https://github.com/catalystneuro/neuroconv/pull/128)
* Added compression and iteration (with options control) to all Fluorescence traces in `write_segmentation`. [PR #120](https://github.com/catalystneuro/neuroconv/pull/120)
* For irregular recordings, timestamps can now be saved along with all traces in `write_segmentation`. [PR #130](https://github.com/catalystneuro/neuroconv/pull/130)
* Added `mask_type` argument to `tools.roiextractors.add_plane_segmentation` function and all upstream calls. This allows users to request writing not just the image_masks (still the default) but also pixels, voxels or `None` of the above. [PR #119](https://github.com/catalystneuro/neuroconv/pull/119)
* `utils.json_schema.get_schema_from_method_signature` now allows `Optional[...]` annotation typing and subsequent `None` values during validation as long as it is still only applied to a simple non-conflicting type (no `Optional[Union[..., ...]]`). [PR #119](https://github.com/catalystneuro/neuroconv/pull/119)


### Documentation and tutorial enhancements:
* Unified the documentation of NeuroConv structure in the User Guide readthedocs. [PR #39](https://github.com/catalystneuro/neuroconv/pull/39)
* Added package for viewing source code in the neuroconv documentation [PR #62](https://github.com/catalystneuro/neuroconv/pull/62)
* Added Contributing guide for the Developer section of readthedocs. [PR #73](https://github.com/catalystneuro/neuroconv/pull/73)
* Added style guide to the readthedocs [PR #28](https://github.com/catalystneuro/neuroconv/pull/28)
* Added ABF data conversion tutorial @luiztauffer [PR #89](https://github.com/catalystneuro/neuroconv/pull/89)
* Added Icephys API documentation @luiztauffer [PR #103](https://github.com/catalystneuro/neuroconv/pull/103)
* Added Blackrock sorting conversion gallery example [PR #134](https://github.com/catalystneuro/neuroconv/pull/134)
* Extended the User Guide Get metadata section in DataInterfaces with a demonstration for loading metadata from YAML. [PR #144](https://github.com/catalystneuro/neuroconv/pull/144)
* Fixed a redundancy in [PR #144](https://github.com/catalystneuro/neuroconv/pull/144) and API links. [PR #154](https://github.com/catalystneuro/neuroconv/pull/154)
* Added SLEAP conversion gallery example [PR #161](https://github.com/catalystneuro/neuroconv/pull/161)



### Features
* Added conversion interface for Neuralynx sorting data together with gin data test and a conversion example in the gallery. [PR #58](https://github.com/catalystneuro/neuroconv/pull/58)
* Added conversion interface for DeepLabCut data together with gin data test and a conversion example in the gallery. [PR #24](https://github.com/catalystneuro/neuroconv/pull/24)
* Allow writing of offsets to ElectricalSeries objects from SpikeInterface (requires PyNWB>=2.1.0). [PR #37](https://github.com/catalystneuro/neuroconv/pull/37)
* Added conversion interface for EDF (European Data Format) data together with corresponding unit tests and a conversion example in the gallery. [PR #45](https://github.com/catalystneuro/neuroconv/pull/45)
* Created ImagingExtractorDataChunkIterator, a data chunk iterator for `ImagingExtractor` objects. [PR #54](https://github.com/catalystneuro/neuroconv/pull/54)
* Added support for writing spikeinterface recording extractor with multiple segments and corresponding unit test [PR #67](https://github.com/catalystneuro/neuroconv/pull/67)
* Added spikeinterface support to the Axona data interface [PR #61](https://github.com/catalystneuro/neuroconv/pull/61)
* Added new util function `get_package` for safely attempting to attempt a package import and informatively notifying the user of how to perform the installation otherwise. [PR #74](https://github.com/catalystneuro/neuroconv/pull/74)
* All built-in DataInterfaces now load their external dependencies on-demand at time of object initialization instead of on package or interface import. [PR #74](https://github.com/catalystneuro/neuroconv/pull/74)
* Adde spikeinterface support for Blackrock sorting interface[PR #134](https://github.com/catalystneuro/neuroconv/pull/134)
* Added conversion interface for TDT recording data together with gin data test. [PR #135](https://github.com/catalystneuro/neuroconv/pull/135)
* Added conversion interface for SLEAP pose estimation data together with gin test for data. [PR #160](https://github.com/catalystneuro/neuroconv/pull/160)


### Testing
* Added unittests for correctly writing the scaling factors to the nwbfile in the `add_electrical_series` function of the spikeinterface module. [PR #37](https://github.com/catalystneuro/neuroconv/pull/37)
* Added unittest for compression options in the `add_electrical_series` function of the spikeinterface module. [PR #64](https://github.com/catalystneuro/neuroconv/pull/37)
* Added unittests for chunking in the `add_electrical_series` function of the spikeinterface module. [PR #84](https://github.com/catalystneuro/neuroconv/pull/84)
* Tests are now organized according to modality-wise lazy installations. [PR #100](https://github.com/catalystneuro/neuroconv/pull/100)

# v0.1.1
### Fixes
* Fixed the behavior of the `file_paths` usage in the MovieInterface when run via the YAML conversion specification. [PR #33](https://github.com/catalystneuro/neuroconv/pull/33)

### Improvements
* Added function to add ImagingPlane objects to an nwbfile in `roiextractors` and corresponding unit tests. [PR #19](https://github.com/catalystneuro/neuroconv/pull/19)
* Added function to add summary images from a `SegmentationExtractor` object to an nwbfile in the roiextractors module and corresponding unit tests [PR #22](https://github.com/catalystneuro/neuroconv/pull/22)
* Small improvements on ABFInterface @luiztauffer [PR #89](https://github.com/catalystneuro/neuroconv/pull/89)

### Features
* Add non-iterative writing capabilities to `add_electrical_series`. [PR #32](https://github.com/catalystneuro/neuroconv/pull/32)

### Testing
* Added unittests for the `write_as` functionality in the `add_electrical_series` of the spikeinterface module. [PR #32](https://github.com/catalystneuro/neuroconv/pull/32)


# v0.1.0

* The first release of NeuroConv.<|MERGE_RESOLUTION|>--- conflicted
+++ resolved
@@ -8,13 +8,12 @@
 
 * Added a common `.temporally_align_data_interfaces` method to the `NWBConverter` class to use as a specification of the protocol for temporally aligning the data interfaces of the converter. [PR #362](https://github.com/catalystneuro/neuroconv/pull/362)
 
-<<<<<<< HEAD
+* Added `MiniscopeBehaviorInterface` for Miniscope behavioral data. The interface uses `ndx-miniscope` extension to add a `Miniscope` device with the behavioral camera metadata,
+  and an `ImageSeries` in external mode that is linked to the device. [PR #482](https://github.com/catalystneuro/neuroconv/pull/482)
+
 * Added `MiniscopeImagingInterface` for Miniscope imaging data stream. The interface uses `ndx-miniscope` extension to add a `Miniscope` device with the microscope device metadata,
   and the imaging data as `OnePhotonSeries`. [PR #468](https://github.com/catalystneuro/neuroconv/pull/468)
-=======
-* Added `MiniscopeBehaviorInterface` for Miniscope behavioral data. The interface uses `ndx-miniscope` extension to add a `Miniscope` device with the behavioral camera metadata,
-  and an `ImageSeries` in external mode that is linked to the device. [PR #482](https://github.com/catalystneuro/neuroconv/pull/482)
->>>>>>> feb6cc81
+
 
 ### Improvements
 
