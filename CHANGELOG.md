# Upcoming

### Features
* The `OpenEphysRecordingInterface` is now a wrapper for `OpenEphysBinaryRecordingInterface`. [PR #294](https://github.com/catalystneuro/neuroconv/pull/294)
* Swapped the backend for `CellExplorerSortingInterface` from `spikeextactors` to `spikeinterface`. [PR #267](https://github.com/catalystneuro/neuroconv/pull/267)
<<<<<<< HEAD
* in the conversion YAML, DataInterfaces must now be specified as a dictionary instead of a list.
=======

### Testing
* The tests for `automatic_dandi_upload` now follow up-to-date DANDI validation rules for file name conventions. [PR #310](https://github.com/catalystneuro/neuroconv/pull/310)


>>>>>>> b580f8bd

# v0.2.4

### Deprecation
* All usages of `use_times` have been removed from spikeinterface tools and interfaces. The function `add_electrical_series` now determines whether the timestamps of the spikeinterface recording extractor are uniform or not and automatically stores the data according to best practices [PR #40](https://github.com/catalystneuro/neuroconv/pull/40)
* Dropped Python 3.7 support. [PR #237](https://github.com/catalystneuro/neuroconv/pull/237)

### Features
* Added a tool for determining rising and falling frames from TTL signals (`parse_rising_frames_from_ttl` and `get_falling_frames_from_ttl`). [PR #244](https://github.com/catalystneuro/neuroconv/pull/244)
* Added the `SpikeGLXNIDQInterface` for reading data from `.nidq.bin` files, as well as the ability to parse event times from specific channels via the `get_event_starting_times_from_ttl` method. Also included a `neuroconv.tools.testing.MockSpikeGLXNIDQInterface` for testing purposes. [PR #247](https://github.com/catalystneuro/neuroconv/pull/247)
* Improved handling of writing multiple probes to the same `NWB` file [PR #255](https://github.com/catalystneuro/neuroconv/pull/255)
* Added basic temporal alignment methods to all DataInterfaces. These are `get_timestamps`, `align_starting_time`, `align_timestamps`, and `align_by_interpolation`. Added tests that serve as a first demonstration of the intended uses in a variety of cases. [PR #237](https://github.com/catalystneuro/neuroconv/pull/237)

### Pending deprecation
* Added `DeprecationWarnings` to all `spikeextractors` backends. [PR #265](https://github.com/catalystneuro/neuroconv/pull/265)
* Added `DeprecationWarning`s for `spikeextractors` objects in `neuroconv.tools.spikeinterface`. [PR #266](https://github.com/catalystneuro/neuroconv/pull/266)

### Fixes
* Temporarily hotfixed the `tensorflow` dependency after the release of `deeplabcut==2.3.0`. [PR #268](https://github.com/catalystneuro/neuroconv/pull/268)
* Fixed cleanup of waveform tests in SI tools. [PR #277](https://github.com/catalystneuro/neuroconv/pull/277)
* Fixed metadata structure for the CsvTimeIntervalsInterface, which was previously not passed validation in NWBConverters. [PR #237](https://github.com/catalystneuro/neuroconv/pull/237)
* Added propagation of the `load_sync_channel` argument for the `SpikeGLXNIDQInterface`. [PR #282](https://github.com/catalystneuro/neuroconv/pull/282)
* Fixed the default `es_key` used by stand-alone write using any `RecordingExtractorInterface` or `LFPExtractorInterface`. [PR #288](https://github.com/catalystneuro/neuroconv/pull/288)
* Fixed the default `ExtractorName` used to load the spikeinterface extractor of the `SpikeGLXLFPInterface`. [PR #288](https://github.com/catalystneuro/neuroconv/pull/288)

### Testing
* Re-organized the `test_gin_ecephys` file by splitting into each sub-modality. [PR #282](https://github.com/catalystneuro/neuroconv/pull/282)
* Add testing support for Python 3.11. [PR #234](https://github.com/catalystneuro/neuroconv/pull/234)




# v0.2.3

### Documentation and tutorial enhancements
* Remove `Path(path_to_save_nwbfile).is_file()` from each of the gallery pages. [PR #177](https://github.com/catalystneuro/neuroconv/pull/177)
* Improve docstring for `SpikeGLXRecordingInterface`. [PR #226](https://github.com/catalystneuro/neuroconv/pull/226)
* Correct typing of SpikeGLX in conversion gallery. [PR #223](https://github.com/catalystneuro/neuroconv/pull/223)
* Added tutorial for utilizing YAML metadata in a conversion pipeline. [PR #240](https://github.com/catalystneuro/neuroconv/pull/240)
* Added page in User Guide for how to use CSVs to specifiy metadata. [PR #241](https://github.com/catalystneuro/neuroconv/pull/177)
* Added the `BaseDataInterface` in the API docs. [PR #242](https://github.com/catalystneuro/neuroconv/pull/242)
* Fixed typo in styling section. [PR #253](https://github.com/catalystneuro/neuroconv/pull/253)
* Updated docs on JSON schema. [PR #256](https://github.com/catalystneuro/neuroconv/pull/256)
* Improved compliance with numpy-style docstring [PR #260](https://github.com/catalystneuro/neuroconv/pull/260)

### Features
* Added `AudioInterface` for files in `WAV` format using the `add_acoustic_waveform_series` utility function
  from `tools/audio` to write audio data to NWB. [PR #196](https://github.com/catalystneuro/neuroconv/pull/196)
* Added the `MCSRaw` for writing data stored in MCSRaw (.raw) format. [PR #220](https://github.com/catalystneuro/neuroconv/pull/220)
* Added the `MEArecRecordingInterface` for writing data stored in MEArec (structured .h5) format. [PR #218](https://github.com/catalystneuro/neuroconv/pull/218)
* Added the `AlphaOmegaRecordingInterface` for writing data stored in AlphaOmega (folder of .mrx) format. [PR #212](https://github.com/catalystneuro/neuroconv/pull/212)
* Added the `PlexonRecordingInterface` for writing data stored in Plexon (.plx) format. [PR #206](https://github.com/catalystneuro/neuroconv/pull/206)
* Added the `BiocamRecordingInterface` for writing data stored in Biocam (.bwr) format. [PR #210](https://github.com/catalystneuro/neuroconv/pull/210)
* Added function to add acoustic series as `AcousticWaveformSeries` object as __acquisition__ or __stimulus__ to NWB. [PR #201](https://github.com/catalystneuro/neuroconv/pull/201)
* Added new form to the GitHub repo for requesting support for new formats. [PR #207](https://github.com/catalystneuro/neuroconv/pull/207)
* Simplified the writing of `channel_conversion` during `add_electrical_series` if the vector of gains is uniform; in this case, they are now combined into the scalar `conversion` value. [PR #218](https://github.com/catalystneuro/neuroconv/pull/218)
* Implement timestamp extraction from videos for the SLEAPInterface [PR #238](https://github.com/catalystneuro/neuroconv/pull/238)
* Prevented writing of default values for optional columns on the `ElectrodeTable`. [PR #219](https://github.com/catalystneuro/neuroconv/pull/219)
* Add interfaces for Excel and Csv time intervals tables. [PR #252](https://github.com/catalystneuro/neuroconv/pull/252)

### Testing
* Added a `session_id` to the test file for the `automatic_dandi_upload` helper function. [PR #199](https://github.com/catalystneuro/neuroconv/pull/199)
* `pre-commit` version bump. [PR #235](https://github.com/catalystneuro/neuroconv/pull/235)
* Added a `testing` sub-module to `src` and added a method (`generate_mock_ttl_signal`) for generating synthetic TTL pulses. [PR #245](https://github.com/catalystneuro/neuroconv/pull/245)

### Fixes
* `VideoInterface`. Only raise a warning if the difference between the rate estimated from timestamps and the fps (frames per seconds) is larger than two decimals. [PR #200](https://github.com/catalystneuro/neuroconv/pull/200)
* Fixed the bug in a `VideoInterface` where it would use `DataChunkIterator` even if the conversion options indicated that it should not. [PR #200](https://github.com/catalystneuro/neuroconv/pull/200)
* Update usage requirements for HDMF to prevent a buffer overflow isssue fixed in hdmf-dev/hdmf#780. [PR #195](https://github.com/catalystneuro/neuroconv/pull/195)
* Remove the deprecated `distutils.version` in favor of `packaging.version` [PR #233](https://github.com/catalystneuro/neuroconv/pull/233)



# v0.2.2

### Testing

* Added a set of dev branch gallery tests for PyNWB, HDMF, SI, and NEO. [PR #113](https://github.com/catalystneuro/neuroconv/pull/113)
* Added tests for the `TypeError` and `ValueError` raising for the new `starting_frames` argument of `MovieDataInterface.run_conversion()`. [PR #113](https://github.com/catalystneuro/neuroconv/pull/113)
* Added workflow for automatic detection of CHANGELOG.md updates for PRs. [PR #187](https://github.com/catalystneuro/neuroconv/pull/187)
* Added support for python 3.10 [PR #229](https://github.com/catalystneuro/neuroconv/pull/229)

### Fixes

* Fixed a new docval typing error that arose in `hdmf>3.4.6` versions. [PR #113](https://github.com/catalystneuro/neuroconv/pull/113)
* Fixed a new input argument issue for `starting_frames` when using `external_file` for an `ImageSeries` in `pynwb>2.1.0` versions. [PR #113](https://github.com/catalystneuro/neuroconv/pull/113)
* Fixed issues regarding interaction between metadata rate values and extractor rate values in `tools.roiextractors`. [PR #159](https://github.com/catalystneuro/neuroconv/pull/159)
* Fixed sampling frequency resolution issue when detecting this from timestamps in `roiextractors.write_imaging` and `roiextractors.write_segmentation`. [PR #159](https://github.com/catalystneuro/neuroconv/pull/159)

### Documentation and tutorial enhancements
* Added a note in User Guide/DataInterfaces to help installing custom dependencies for users who use Z-shell (`zsh`). [PR #180](https://github.com/catalystneuro/neuroconv/pull/180)
* Added `MovieInterface` example in the conversion gallery. [PR #183](https://github.com/catalystneuro/neuroconv/pull/183)

### Features
* Added `ConverterPipe`, a class that allows chaining previously intialized interfaces for batch conversion and corresponding tests [PR #169](https://github.com/catalystneuro/neuroconv/pull/169)
* Added automatic extraction of metadata for `NeuralynxRecordingInterface` including filtering information for channels, device and recording time information [PR #170](https://github.com/catalystneuro/neuroconv/pull/170)
* Added stubbing capabilities to timestamp extraction in the `MovieInterface` avoiding scanning through the whole file when `stub_test=True` [PR #181](https://github.com/catalystneuro/neuroconv/pull/181)
* Added a flag `include_roi_acceptance` to `tools.roiextractors.write_segmentation` and corresponding interfaces to allow disabling the addition of boolean columns indicating ROI acceptance. [PR #193](https://github.com/catalystneuro/neuroconv/pull/193)
* Added `write_waveforms()` function in `tools.spikeinterface` to write `WaveformExtractor` objects
[PR #217](https://github.com/catalystneuro/neuroconv/pull/217)

### Pending deprecation
* Replaced the `MovieInterface` with `VideoInterface` and introduced deprecation warnings for the former. [PR #74](https://github.com/catalystneuro/neuroconv/pull/74)



# v0.2.1

### Fixes

* Updated `BlackrockRecordingInterface` to support multi stream file and added gin corresponding gin tests [PR #176](https://github.com/catalystneuro/neuroconv/pull/176)



# v0.2.0

### Back-compatability break
* All built-in DataInterfaces are now nested under the `neuroconv.datainterfaces` import structure - they are no longer available from the outer level. To import a data interface, use the syntax `from neuroconv.datainterfaces import <name of interface>`. [PR #74](https://github.com/catalystneuro/neuroconv/pull/74)
* The `AxonaRecordingExtractorInterface` has been renamed to `AxonaRecordingInterface`. [PR #74](https://github.com/catalystneuro/neuroconv/pull/74)
* The `AxonaUnitRecordingExtractorInterface` has been renamed to `AxonaUnitRecordingInterface`. [PR #74](https://github.com/catalystneuro/neuroconv/pull/74)
* The `BlackrockRecordingExtractorInterface` has been renamed to `BlackrockRecordingInterface`. [PR #74](https://github.com/catalystneuro/neuroconv/pull/74)
* The `BlackrockSortingExtractorInterface` has been renamed to `BlackrockSortingInterface`. [PR #74](https://github.com/catalystneuro/neuroconv/pull/74)
* The `OpenEphysRecordingExtractorInterface` has been renamed to `OpenEphysRecordingInterface`. [PR #74](https://github.com/catalystneuro/neuroconv/pull/74)
* The `OpenEphysSortingExtractorInterface` has been renamed to `OpenEphysSortingInterface`. [PR #74](https://github.com/catalystneuro/neuroconv/pull/74)
* The `KilosortSortingInterface` has been renamed to `KiloSortSortingInterface` to be more consistent with SpikeInterface. [PR #107](https://github.com/catalystneuro/neuroconv/pull/107)
* The `Neuroscope` interfaces have been renamed to `NeuroScope` to be more consistent with SpikeInterface. [PR #107](https://github.com/catalystneuro/neuroconv/pull/107)
* The `tools.roiextractors.add_epoch` functionality has been retired in the newest versions of ROIExtractors. [PR #112](https://github.com/catalystneuro/neuroconv/pull/112)
* Removed deprecation warnings for `save_path` argument (which is now `nwbfile_path` everywhere in the package). [PR #124](https://github.com/catalystneuro/neuroconv/pull/124)
* Changed default device name for the ecephys pipeline. Device_ecephys -> DeviceEcephys [PR #154](https://github.com/catalystneuro/neuroconv/pull/154)
* Change names of written electrical series on the ecephys pipeline. ElectricalSeries_raw -> ElectricalSeriesRaw, ElectricalSeries_processed -> ElectricalSeriesProcessed, ElectricalSeries_lfp -> ElectricalSeriesLFP  [PR #153](https://github.com/catalystneuro/neuroconv/pull/153)
* Drop spikeextractor backend support for NeuralynxRecordingInterface [PR #174](https://github.com/catalystneuro/neuroconv/pull/174)

### Fixes
* Prevented the CEDRecordingInterface from writing non-ecephys channel data. [PR #37](https://github.com/catalystneuro/neuroconv/pull/37)
* Fixed description in `write_sorting` and in `add_units_table` to have "neuroconv" in the description. [PR #104](https://github.com/catalystneuro/neuroconv/pull/104)
* Updated `spikeinterface` version number to 0.95.1 to fix issue with `SpikeGLXInterface` probe annotations.
  The issue is described [here](https://github.com/SpikeInterface/spikeinterface/issues/923). [PR #132](https://github.com/catalystneuro/neuroconv/pull/132)

### Improvements
* Unified the `run_conversion` method of `BaseSegmentationExtractorInterface` with that of all the other base interfaces. The method `write_segmentation` now uses the common `make_or_load_nwbfile` context manager [PR #29](https://github.com/catalystneuro/neuroconv/pull/29)
* Coerced the recording extractors with `spikeextractors_backend=True` to BaseRecording objects for Axona, Blackrock, Openephys, and SpikeGadgets. [PR #38](https://github.com/catalystneuro/neuroconv/pull/38)
* Added function to add PlaneSegmentation objects to an nwbfile in `roiextractors` and corresponding unit tests. [PR #23](https://github.com/catalystneuro/neuroconv/pull/23)
* `use_times` argument to be deprecated on the ecephys pipeline. The function `add_electrical_series` now determines whether the timestamps of the spikeinterface recording extractor are uniform or not and automatically stores the data according to best practices [PR #40](https://github.com/catalystneuro/neuroconv/pull/40)
* Add `NWBFile` metadata key at the level of the base data interface so it can always be inherited to be available. [PR #51](https://github.com/catalystneuro/neuroconv/pull/51).
* Added spikeinterface support to Axona LFP and coerece gin tests for LFP to be spikeinterface objects [PR #85](https://github.com/catalystneuro/neuroconv/pull/85)
* Added function to add fluorescence traces to an nwbfile in `roiextractors` and corresponding unit tests.
  The df over f traces are now added to a `DfOverF` container instead of the `Fluorescence` container.
  The metadata schema has been changed for the `BaseSegmentationExtractorInterface` to allow metadata for `DfOverF`,
  and `Flurorescence` is now not required in the metadata schema. [PR #41](https://github.com/catalystneuro/neuroconv/pull/41)
* Improved default values of OpticalChannel object names and other descriptions for Imaging data. [PR #88](https://github.com/catalystneuro/neuroconv/pull/88)
* Extended the `ImagingDataChunkIterator` to be  compatible with volumetric data. [PR #90](https://github.com/catalystneuro/neuroconv/pull/90)
* Integrated the `ImagingDataChunkIterator` with the `write_imaging` methods. [PR #90](https://github.com/catalystneuro/neuroconv/pull/90)
* Began work towards making SpikeInterface, SpikeExtractors, and ROIExtractors all non-minimal dependencies. [PR #74](https://github.com/catalystneuro/neuroconv/pull/74)
* Implemented format-wise and modality-wise extra installation requirements. If there are any requirements to use a module or data interface, these are defined in individual requirements files at the corresponding level of the package. These are in turn easily accessible from the commands `pip install neuroconv[format_name]`. `pip install neuroconv[modality_name]` will also install all dependencies necessary to make full use of any interfaces from that modality. [PR #100](https://github.com/catalystneuro/neuroconv/pull/100)
* Added frame stubbing to the `BaseSegmentationExtractorInterface`. [PR #116](https://github.com/catalystneuro/neuroconv/pull/116)
* Added `mask_type: str` and `include_roi_centroids: bool` to the `add_plane_segmentation` helper and `write_segmentation` functions for the `tools.roiextractors` submodule. [PR #117](https://github.com/catalystneuro/neuroconv/pull/117)
* Propagate `output_struct_name` argument to `ExtractSegmentationInterface` to match its extractor arguments. [PR #128](https://github.com/catalystneuro/neuroconv/pull/128)
* Added compression and iteration (with options control) to all Fluorescence traces in `write_segmentation`. [PR #120](https://github.com/catalystneuro/neuroconv/pull/120)
* For irregular recordings, timestamps can now be saved along with all traces in `write_segmentation`. [PR #130](https://github.com/catalystneuro/neuroconv/pull/130)
* Added `mask_type` argument to `tools.roiextractors.add_plane_segmentation` function and all upstream calls. This allows users to request writing not just the image_masks (still the default) but also pixels, voxels or `None` of the above. [PR #119](https://github.com/catalystneuro/neuroconv/pull/119)
* `utils.json_schema.get_schema_from_method_signature` now allows `Optional[...]` annotation typing and subsequent `None` values during validation as long as it is still only applied to a simple non-conflicting type (no `Optional[Union[..., ...]]`). [PR #119](https://github.com/catalystneuro/neuroconv/pull/119)


### Documentation and tutorial enhancements:
* Unified the documentation of NeuroConv structure in the User Guide readthedocs. [PR #39](https://github.com/catalystneuro/neuroconv/pull/39)
* Added package for viewing source code in the neuroconv documentation [PR #62](https://github.com/catalystneuro/neuroconv/pull/62)
* Added Contributing guide for the Developer section of readthedocs. [PR #73](https://github.com/catalystneuro/neuroconv/pull/73)
* Added style guide to the readthedocs [PR #28](https://github.com/catalystneuro/neuroconv/pull/28)
* Added ABF data conversion tutorial @luiztauffer [PR #89](https://github.com/catalystneuro/neuroconv/pull/89)
* Added Icephys API documentation @luiztauffer [PR #103](https://github.com/catalystneuro/neuroconv/pull/103)
* Added Blackrock sorting conversion gallery example [PR #134](https://github.com/catalystneuro/neuroconv/pull/134)
* Extended the User Guide Get metadata section in DataInterfaces with a demonstration for loading metadata from YAML. [PR #144](https://github.com/catalystneuro/neuroconv/pull/144)
* Fixed a redundancy in [PR #144](https://github.com/catalystneuro/neuroconv/pull/144) and API links. [PR #154](https://github.com/catalystneuro/neuroconv/pull/154)
* Added SLEAP conversion gallery example [PR #161](https://github.com/catalystneuro/neuroconv/pull/161)



### Features
* Added conversion interface for Neuralynx sorting data together with gin data test and a conversion example in the gallery. [PR #58](https://github.com/catalystneuro/neuroconv/pull/58)
* Added conversion interface for DeepLabCut data together with gin data test and a conversion example in the gallery. [PR #24](https://github.com/catalystneuro/neuroconv/pull/24)
* Allow writing of offsets to ElectricalSeries objects from SpikeInterface (requires PyNWB>=2.1.0). [PR #37](https://github.com/catalystneuro/neuroconv/pull/37)
* Added conversion interface for EDF (European Data Format) data together with corresponding unit tests and a conversion example in the gallery. [PR #45](https://github.com/catalystneuro/neuroconv/pull/45)
* Created ImagingExtractorDataChunkIterator, a data chunk iterator for `ImagingExtractor` objects. [PR #54](https://github.com/catalystneuro/neuroconv/pull/54)
* Added support for writing spikeinterface recording extractor with multiple segments and corresponding unit test [PR #67](https://github.com/catalystneuro/neuroconv/pull/67)
* Added spikeinterface support to the Axona data interface [PR #61](https://github.com/catalystneuro/neuroconv/pull/61)
* Added new util function `get_package` for safely attempting to attempt a package import and informatively notifying the user of how to perform the installation otherwise. [PR #74](https://github.com/catalystneuro/neuroconv/pull/74)
* All built-in DataInterfaces now load their external dependencies on-demand at time of object initialization instead of on package or interface import. [PR #74](https://github.com/catalystneuro/neuroconv/pull/74)
* Adde spikeinterface support for Blackrock sorting interface[PR #134](https://github.com/catalystneuro/neuroconv/pull/134)
* Added conversion interface for TDT recording data together with gin data test. [PR #135](https://github.com/catalystneuro/neuroconv/pull/135)
* Added conversion interface for SLEAP pose estimation data together with gin test for data. [PR #160](https://github.com/catalystneuro/neuroconv/pull/160)


### Testing
* Added unittests for correctly writing the scaling factors to the nwbfile in the `add_electrical_series` function of the spikeinterface module. [PR #37](https://github.com/catalystneuro/neuroconv/pull/37)
* Added unittest for compresion options in the `add_electrical_series` function of the spikeinterface module. [PR #64](https://github.com/catalystneuro/neuroconv/pull/37)
* Added unittests for chunking in the `add_electrical_series` function of the spikeinterface module. [PR #84](https://github.com/catalystneuro/neuroconv/pull/84)
* Tests are now organized according to modality-wise lazy installations. [PR #100](https://github.com/catalystneuro/neuroconv/pull/100)

# v0.1.1
### Fixes
* Fixed the behavior of the `file_paths` usage in the MovieInterface when run via the YAML conversion specification. [PR #33](https://github.com/catalystneuro/neuroconv/pull/33)

### Improvements
* Added function to add ImagingPlane objects to an nwbfile in `roiextractors` and corresponding unit tests. [PR #19](https://github.com/catalystneuro/neuroconv/pull/19)
* Added function to add summary images from a `SegmentationExtractor` object to an nwbfile in the roiextractors module and corresponding unit tests [PR #22](https://github.com/catalystneuro/neuroconv/pull/22)
* Small improvements on ABFInterface @luiztauffer [PR #89](https://github.com/catalystneuro/neuroconv/pull/89)

### Features
* Add non-iterative writing capabilities to `add_electrical_series`. [PR #32](https://github.com/catalystneuro/neuroconv/pull/32)

### Testing
* Added unittests for the `write_as` functionality in the `add_electrical_series` of the spikeinterface module. [PR #32](https://github.com/catalystneuro/neuroconv/pull/32)


# v0.1.0

* The first release of NeuroConv.<|MERGE_RESOLUTION|>--- conflicted
+++ resolved
@@ -3,15 +3,11 @@
 ### Features
 * The `OpenEphysRecordingInterface` is now a wrapper for `OpenEphysBinaryRecordingInterface`. [PR #294](https://github.com/catalystneuro/neuroconv/pull/294)
 * Swapped the backend for `CellExplorerSortingInterface` from `spikeextactors` to `spikeinterface`. [PR #267](https://github.com/catalystneuro/neuroconv/pull/267)
-<<<<<<< HEAD
-* in the conversion YAML, DataInterfaces must now be specified as a dictionary instead of a list.
-=======
+* In the conversion YAML, `DataInterface` classes must now be specified as a dictionary instead of a list. [PR #311](https://github.com/catalystneuro/neuroconv/pull/311)
 
 ### Testing
 * The tests for `automatic_dandi_upload` now follow up-to-date DANDI validation rules for file name conventions. [PR #310](https://github.com/catalystneuro/neuroconv/pull/310)
 
-
->>>>>>> b580f8bd
 
 # v0.2.4
 
