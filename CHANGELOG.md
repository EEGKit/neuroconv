# (Upcoming)

<<<<<<< HEAD
### Features

* Added stream control with the `stream_name` argument to the `NeuralynxRecordingExtractor`. [PR #369](https://github.com/catalystneuro/neuroconv/pull/369)
=======
# Features

* Create separate `.add_to_nwbfile` method for all DataInterfaces. [PR #455](https://github.com/catalystneuro/neuroconv/pull/455)
>>>>>>> c93a83cc



# v0.3.0 (June 7, 2023)

### Back-compatibility break
* `ExtractorInterface` classes now access their extractor with the classmethod `cls.get_extractor()` instead of the attribute `self.Extractor`. [PR #324](https://github.com/catalystneuro/neuroconv/pull/324)
* The `spikeextractor_backend` option was removed for all `RecordingExtractorInterface` classes. ([PR #324](https://github.com/catalystneuro/neuroconv/pull/324), [PR #309](https://github.com/catalystneuro/neuroconv/pull/309)]
* The `NeuroScopeMultiRecordingExtractor` has been removed. If your conversion required this, please submit an issue requesting instructions for how to implement it. [PR #309](https://github.com/catalystneuro/neuroconv/pull/309)
* The `SIPickle` interfaces have been removed. [PR #309](https://github.com/catalystneuro/neuroconv/pull/309)
* The previous conversion option `es_key` has been moved to the `__init__` of all `BaseRecordingExtractorInterface` classes. It is no longer possible to use this argument in the `run_conversion` method. [PR #318](https://github.com/catalystneuro/neuroconv/pull/318)
* Change `BaseDataInterface.get_conversion_options_schema` from `classmethod` to object method. [PR #353](https://github.com/catalystneuro/neuroconv/pull/353)
* Removed `utils.json_schema.get_schema_for_NWBFile` and moved base metadata schema to external json file. Added constraints to Subject metadata to match DANDI. [PR #376](https://github.com/catalystneuro/neuroconv/pull/376)
* Duplicate video file paths in the VideoInterface and AudioInterface are no longer silently resolved; please explicitly remove duplicates when initializing the interfaces. [PR #403](https://github.com/catalystneuro/neuroconv/pull/403)
* Duplicate audio file paths in the AudioInterface are no longer silently resolved; please explicitly remove duplicates when initializing the interfaces. [PR #402](https://github.com/catalystneuro/neuroconv/pull/402)

### Features
* The `OpenEphysRecordingInterface` is now a wrapper for `OpenEphysBinaryRecordingInterface`. [PR #294](https://github.com/catalystneuro/neuroconv/pull/294)
* Swapped the backend for `CellExplorerSortingInterface` from `spikeextactors` to `spikeinterface`. [PR #267](https://github.com/catalystneuro/neuroconv/pull/267)
* In the conversion YAML, `DataInterface` classes must now be specified as a dictionary instead of a list. [PR #311](https://github.com/catalystneuro/neuroconv/pull/311)
* In the conversion YAML, conversion_options can be specified on the global level. [PR #312](https://github.com/catalystneuro/neuroconv/pull/312)
* The `OpenEphysRecordingInterface` now redirects to legacy or binary interface depending on the file format.
  It raises NotImplementedError until the interface for legacy format is added. [PR #296](https://github.com/catalystneuro/neuroconv/pull/296)
* Added the `OpenEphysLegacyRecordingInterface` to support Open Ephys legacy format (`.continuous` files). [PR #295](https://github.com/catalystneuro/neuroconv/pull/295)
* Added `PlexonSortingInterface` to support plexon spiking data. [PR #316](https://github.com/catalystneuro/neuroconv/pull/316)
* Changed `SpikeGLXRecordingInterface` to accept either the AP or LF bands as file paths. Each will automatically set the correseponding `es_key` and corresponding metadata for each band or probe. [PR #298](https://github.com/catalystneuro/neuroconv/pull/298)
* The `OpenEphysRecordingInterface` redirects to `OpenEphysLegacyRecordingInterface` for legacy format files instead of raising NotImplementedError. [PR #349](https://github.com/catalystneuro/neuroconv/pull/349)
* Added a `SpikeGLXConverter` for easy combination of multiple IMEC and NIDQ data streams. [PR #292](https://github.com/catalystneuro/neuroconv/pull/292)
* Added an `interfaces_by_category` lookup table to `neuroconv.datainterfaces` to make searching for interfaces by modality and format easier. [PR #352](https://github.com/catalystneuro/neuroconv/pull/352)
* `neuroconv.utils.jsonschema.get_schema_from_method_signature` can now support the `Dict[str, str]` typehint, which allows `DataInterface.__init__` and `.run_conversion` to handle dictionary arguments. [PR #360](https://github.com/catalystneuro/neuroconv/pull/360)
* Added `neuroconv.tools.testing.data_interface_mixins` module, which contains test suites for different types of
  DataInterfaces [PR #357](https://github.com/catalystneuro/neuroconv/pull/357)
* Added `keywords` to `DataInterface` classes. [PR #375](https://github.com/catalystneuro/neuroconv/pull/375)
* Uses `open-cv-headless` instead of open-cv, making the package lighter [PR #387](https://github.com/catalystneuro/neuroconv/pull/387).
* Adds `MockRecordingInterface` as a general testing mechanism for ecephys interfaces [PR #395](https://github.com/catalystneuro/neuroconv/pull/395).
* `metadata` returned by `DataInterface.get_metadata()` is now a `DeepDict` object, making it easier to add and adjust metadata. [PR #404](https://github.com/catalystneuro/neuroconv/pull/404).
* The `OpenEphysLegacyRecordingInterface` is now extracts the `session_start_time` in `get_metadata()` from `Neo` (`OpenEphysRawIO`) and does not depend on `pyopenephys` anymore. [PR #410](https://github.com/catalystneuro/neuroconv/pull/410)
* Added `expand_paths`. [PR #377](https://github.com/catalystneuro/neuroconv/pull/377)
* Added basic temporal alignment methods to ecephys, ophys, and icephys DataInterfaces. These are `get_timestamps`, `align_starting_time`, `align_timestamps`, and `align_by_interpolation`. Added tests that serve as a first demonstration of the intended uses in a variety of cases. [PR #237](https://github.com/catalystneuro/neuroconv/pull/237) [PR #283](https://github.com/catalystneuro/neuroconv/pull/283) [PR #400](https://github.com/catalystneuro/neuroconv/pull/400)
* Added basic temporal alignment methods to the SLEAPInterface. Added holistic per-interface, per-method unit testing for ecephys and ophys interfaces. [PR #401](https://github.com/catalystneuro/neuroconv/pull/401)
* Added `expand_paths`. [PR #377](https://github.com/catalystneuro/neuroconv/pull/377), [PR #448](https://github.com/catalystneuro/neuroconv/pull/448)
* Added `.get_electrode_table_json()` to the `BaseRecordingExtractorInterface` as a convenience helper for the GUIDE project. [PR #431](https://github.com/catalystneuro/neuroconv/pull/431)
* Added `BrukerTiffImagingInterface` to support Bruker TIF imaging data. This format consists of individual TIFFs (each file contains a single frame) in OME-TIF format (.ome.tif files) and metadata in XML format (.xml file). [PR #390](https://github.com/catalystneuro/neuroconv/pull/390)
* Added `MicroManagerTiffImagingInterface` to support Micro-Manager TIF imaging data. This format consists of multipage TIFFs in OME-TIF format (.ome.tif files) and configuration settings in JSON format ('DisplaySettings.json' file). [PR #423](https://github.com/catalystneuro/neuroconv/pull/423)
* Added a `TemporallyAlignedDataInterface` definition for convenience when creating a custom interface for pre-aligned data. [PR #434](https://github.com/catalystneuro/neuroconv/pull/434)
* Added `write_as`, `units_name`, `units_description` to `BaseSortingExtractorInterface` `run_conversion` method to be able to modify them in conversion options. [PR #438](https://github.com/catalystneuro/neuroconv/pull/438)
* Added basic temporal alignment methods to the VideoInterface. These are `align_starting_time` is split into `align_starting_times` (list of times, one per video file) and `align_global_starting_time` (shift all by a scalar amount). `align_by_interpolation` is not yet implemented for this interface. [PR #283](https://github.com/catalystneuro/neuroconv/pull/283)
* Added stream control for the `OpenEphysBinaryRecordingInterface`. [PR #445](https://github.com/catalystneuro/neuroconv/pull/445)
* Added the `BaseTemporalAlignmentInterface` to serve as the new base class for all new temporal alignment methods. [PR #442](https://github.com/catalystneuro/neuroconv/pull/442)
* Added direct imports for all base classes from the outer level; you may now call `from neuroconv import BaseDataInterface, BaseTemporalAlignmentInterface, BaseExtractorInterface`. [PR #442](https://github.com/catalystneuro/neuroconv/pull/442)
* Added basic temporal alignment methods to the AudioInterface. `align_starting_time` is split into `align_starting_times` (list of times, one per audio file) and `align_global_starting_time` (shift all by a scalar amount). `align_by_interpolation` and other timestamp-based approaches is not yet implemented for this interface. [PR #402](https://github.com/catalystneuro/neuroconv/pull/402)
* Changed the order of recording properties extraction in `NeuroscopeRecordingInterface` and `NeuroScopeLFPInterface` to make them consistent with each other [PR #466](https://github.com/catalystneuro/neuroconv/pull/466)
* The `ScanImageImagingInterface` has been updated to read metadata from more recent versions of ScanImage [PR #457](https://github.com/catalystneuro/neuroconv/pull/457)
* Refactored `add_two_photon_series()` to `add_photon_series()` and added `photon_series_type` optional argument which can be either `"OnePhotonSeries"` or `"TwoPhotonSeries"`.
  Changed `get_default_ophys_metadata()` to add `Device` and `ImagingPlane` metadata which are both used by imaging and segmentation.
  Added `photon_series_type` to `get_nwb_imaging_metadata()` to fill metadata for `OnePhotonSeries` or `TwoPhotonSeries`. [PR #462](https://github.com/catalystneuro/neuroconv/pull/462)
* Split `align_timestamps` and `align_starting_times` into `align_segment_timestamps` and `align_segment_starting_times` for API consistency for multi-segment `RecordingInterface`s. [PR #463](https://github.com/catalystneuro/neuroconv/pull/463)
* Rename `align_timestamps` and `align_segmentt_timestamps` into `set_aligned_timestamps` and `set_aligned_segment_timestamps` to more clearly indicate their usage and behavior. [PR #470](https://github.com/catalystneuro/neuroconv/pull/470)

### Testing
* The tests for `automatic_dandi_upload` now follow up-to-date DANDI validation rules for file name conventions. [PR #310](https://github.com/catalystneuro/neuroconv/pull/310)
* Deactivate `MaxOneRecordingInterface` metadata tests [PR #371]((https://github.com/catalystneuro/neuroconv/pull/371)
* Integrated the DataInterface testing mixin to the SLEAP Interface. [PR #401](https://github.com/catalystneuro/neuroconv/pull/401)
* Added holistic per-interface, per-method unit testing for ecephys and ophys interfaces. [PR #283](https://github.com/catalystneuro/neuroconv/pull/283)
* Live service tests now run in a separate non-required GitHub action. [PR #420]((https://github.com/catalystneuro/neuroconv/pull/420)
* Integrated the `DataInterfaceMixin` class of tests to the `VideoInterface`. [PR #403](https://github.com/catalystneuro/neuroconv/pull/403)
* Add `generate_path_expander_demo_ibl` and associated test for `LocalPathExpander` [PR #456](https://github.com/catalystneuro/neuroconv/pull/456)
* Improved testing of all interface alignment methods via the new `TemporalAlignmentMixin` class. [PR #459](https://github.com/catalystneuro/neuroconv/pull/459)

### Fixes
* `BlackrockRecordingInterface` now writes all ElectricalSeries to "acquisition" unless changed using the `write_as` flag in `run_conversion`. [PR #315](https://github.com/catalystneuro/neuroconv/pull/315)
* Excluding Python versions 3.8 and 3.9 for the `EdfRecordingInterface` on M1 macs due to installation problems. [PR #319](https://github.com/catalystneuro/neuroconv/pull/319)
* Extend type array condition in `get_schema_from_hdmf_class` for dataset types (excludes that are DataIO). [PR #418](https://github.com/catalystneuro/neuroconv/pull/418)
* The `base_directory` argument to all `PathExpander` classes can now accept string inputs as well as `Path` inputs. [PR #427](https://github.com/catalystneuro/neuroconv/pull/427)
* Fixed the temporal alignment methods for the `RecordingInterfaces` which has multiple segments. [PR #411](https://github.com/catalystneuro/neuroconv/pull/411)
* Fixes to the temporal alignment methods for the `SortingInterface`, both single and multi-segment and recordingless. [PR #413](https://github.com/catalystneuro/neuroconv/pull/413)
* Fixes to the temporal alignment methods for the certain formats of the `RecordingInterface`. [PR #459](https://github.com/catalystneuro/neuroconv/pull/459)
* Fixes the naming of LFP interfaces to be `ElectricalSeriesLFP` instead of `ElectricalSeriesLF`. [PR #467](https://github.com/catalystneuro/neuroconv/pull/467)
* Fixed an issue with incorrect modality-specific extra requirements being associated with certain behavioral formats. [PR #469](https://github.com/catalystneuro/neuroconv/pull/469)

### Documentation and tutorial enhancements
* The instructions to build the documentation were moved to ReadTheDocs. [PR #323](https://github.com/catalystneuro/neuroconv/pull/323)
* Move testing instructions to ReadTheDocs. [PR #320](https://github.com/catalystneuro/neuroconv/pull/320)
* Moved NeuroConv catalogue from ReadMe.md to ReadTheDocs.
  [PR #322](https://github.com/catalystneuro/neuroconv/pull/322)
* Moved instructions to build the documentation from README.md to ReadTheDocs. [PR #323](https://github.com/catalystneuro/neuroconv/pull/323)
* Add `Spike2RecordingInterface` to conversion gallery. [PR #338](https://github.com/catalystneuro/neuroconv/pull/338)
* Remove authors from module docstrings [PR #354](https://github.com/catalystneuro/neuroconv/pull/354)
* Add examples for `LocalPathExpander` usage [PR #456](https://github.com/catalystneuro/neuroconv/pull/456)

### Pending deprecation
* Change name from `CedRecordingInterface` to `Spike2RecordingInterface`. [PR #338](https://github.com/catalystneuro/neuroconv/pull/338)

### Improvements
* Use `Literal` in typehints (incompatible with Python<=3.8). [PR #340](https://github.com/catalystneuro/neuroconv/pull/340)
* `BaseDataInterface.get_source_schema` modified so it works for `.__init__` and `.__new__`. [PR #374](https://github.com/catalystneuro/neuroconv/pull/374)



# v0.2.4 (February 7, 2023)

### Deprecation
* All usages of `use_times` have been removed from spikeinterface tools and interfaces. The function `add_electrical_series` now determines whether the timestamps of the spikeinterface recording extractor are uniform or not and automatically stores the data according to best practices [PR #40](https://github.com/catalystneuro/neuroconv/pull/40)
* Dropped Python 3.7 support. [PR #237](https://github.com/catalystneuro/neuroconv/pull/237)

### Features
* Added a tool for determining rising and falling frames from TTL signals (`parse_rising_frames_from_ttl` and `get_falling_frames_from_ttl`). [PR #244](https://github.com/catalystneuro/neuroconv/pull/244)
* Added the `SpikeGLXNIDQInterface` for reading data from `.nidq.bin` files, as well as the ability to parse event times from specific channels via the `get_event_starting_times_from_ttl` method. Also included a `neuroconv.tools.testing.MockSpikeGLXNIDQInterface` for testing purposes. [PR #247](https://github.com/catalystneuro/neuroconv/pull/247)
* Improved handling of writing multiple probes to the same `NWB` file [PR #255](https://github.com/catalystneuro/neuroconv/pull/255)

### Pending deprecation
* Added `DeprecationWarnings` to all `spikeextractors` backends. [PR #265](https://github.com/catalystneuro/neuroconv/pull/265)
* Added `DeprecationWarning`s for `spikeextractors` objects in `neuroconv.tools.spikeinterface`. [PR #266](https://github.com/catalystneuro/neuroconv/pull/266)

### Fixes
* Temporarily hotfixed the `tensorflow` dependency after the release of `deeplabcut==2.3.0`. [PR #268](https://github.com/catalystneuro/neuroconv/pull/268)
* Fixed cleanup of waveform tests in SI tools. [PR #277](https://github.com/catalystneuro/neuroconv/pull/277)
* Fixed metadata structure for the CsvTimeIntervalsInterface, which was previously not passed validation in NWBConverters. [PR #237](https://github.com/catalystneuro/neuroconv/pull/237)
* Added propagation of the `load_sync_channel` argument for the `SpikeGLXNIDQInterface`. [PR #282](https://github.com/catalystneuro/neuroconv/pull/282)
* Fixed the default `es_key` used by stand-alone write using any `RecordingExtractorInterface` or `LFPExtractorInterface`. [PR #288](https://github.com/catalystneuro/neuroconv/pull/288)
* Fixed the default `ExtractorName` used to load the spikeinterface extractor of the `SpikeGLXLFPInterface`. [PR #288](https://github.com/catalystneuro/neuroconv/pull/288)

### Testing
* Re-organized the `test_gin_ecephys` file by splitting into each sub-modality. [PR #282](https://github.com/catalystneuro/neuroconv/pull/282)
* Add testing support for Python 3.11. [PR #234](https://github.com/catalystneuro/neuroconv/pull/234)




# v0.2.3

### Documentation and tutorial enhancements
* Remove `Path(path_to_save_nwbfile).is_file()` from each of the gallery pages. [PR #177](https://github.com/catalystneuro/neuroconv/pull/177)
* Improve docstring for `SpikeGLXRecordingInterface`. [PR #226](https://github.com/catalystneuro/neuroconv/pull/226)
* Correct typing of SpikeGLX in conversion gallery. [PR #223](https://github.com/catalystneuro/neuroconv/pull/223)
* Added tutorial for utilizing YAML metadata in a conversion pipeline. [PR #240](https://github.com/catalystneuro/neuroconv/pull/240)
* Added page in User Guide for how to use CSVs to specify metadata. [PR #241](https://github.com/catalystneuro/neuroconv/pull/177)
* Added the `BaseDataInterface` in the API docs. [PR #242](https://github.com/catalystneuro/neuroconv/pull/242)
* Fixed typo in styling section. [PR #253](https://github.com/catalystneuro/neuroconv/pull/253)
* Updated docs on JSON schema. [PR #256](https://github.com/catalystneuro/neuroconv/pull/256)
* Improved compliance with numpy-style docstring [PR #260](https://github.com/catalystneuro/neuroconv/pull/260)

### Features
* Added `AudioInterface` for files in `WAV` format using the `add_acoustic_waveform_series` utility function
  from `tools/audio` to write audio data to NWB. [PR #196](https://github.com/catalystneuro/neuroconv/pull/196)
* Added the `MaxOneRecordingInterface` for writing data stored in MaxOne (.raw.h5) format. [PR #222](https://github.com/catalystneuro/neuroconv/pull/222)
* Added the `MCSRawRecordingInterface` for writing data stored in MCSRaw (.raw) format. [PR #220](https://github.com/catalystneuro/neuroconv/pull/220)
* Added the `MEArecRecordingInterface` for writing data stored in MEArec (structured .h5) format. [PR #218](https://github.com/catalystneuro/neuroconv/pull/218)
* Added the `AlphaOmegaRecordingInterface` for writing data stored in AlphaOmega (folder of .mrx) format. [PR #212](https://github.com/catalystneuro/neuroconv/pull/212)
* Added the `PlexonRecordingInterface` for writing data stored in Plexon (.plx) format. [PR #206](https://github.com/catalystneuro/neuroconv/pull/206)
* Added the `BiocamRecordingInterface` for writing data stored in Biocam (.bwr) format. [PR #210](https://github.com/catalystneuro/neuroconv/pull/210)
* Added function to add acoustic series as `AcousticWaveformSeries` object as __acquisition__ or __stimulus__ to NWB. [PR #201](https://github.com/catalystneuro/neuroconv/pull/201)
* Added new form to the GitHub repo for requesting support for new formats. [PR #207](https://github.com/catalystneuro/neuroconv/pull/207)
* Simplified the writing of `channel_conversion` during `add_electrical_series` if the vector of gains is uniform; in this case, they are now combined into the scalar `conversion` value. [PR #218](https://github.com/catalystneuro/neuroconv/pull/218)
* Implement timestamp extraction from videos for the SLEAPInterface [PR #238](https://github.com/catalystneuro/neuroconv/pull/238)
* Prevented writing of default values for optional columns on the `ElectrodeTable`. [PR #219](https://github.com/catalystneuro/neuroconv/pull/219)
* Add interfaces for Excel and Csv time intervals tables. [PR #252](https://github.com/catalystneuro/neuroconv/pull/252)

### Testing
* Added a `session_id` to the test file for the `automatic_dandi_upload` helper function. [PR #199](https://github.com/catalystneuro/neuroconv/pull/199)
* `pre-commit` version bump. [PR #235](https://github.com/catalystneuro/neuroconv/pull/235)
* Added a `testing` sub-module to `src` and added a method (`generate_mock_ttl_signal`) for generating synthetic TTL pulses. [PR #245](https://github.com/catalystneuro/neuroconv/pull/245)

### Fixes
* `VideoInterface`. Only raise a warning if the difference between the rate estimated from timestamps and the fps (frames per seconds) is larger than two decimals. [PR #200](https://github.com/catalystneuro/neuroconv/pull/200)
* Fixed the bug in a `VideoInterface` where it would use `DataChunkIterator` even if the conversion options indicated that it should not. [PR #200](https://github.com/catalystneuro/neuroconv/pull/200)
* Update usage requirements for HDMF to prevent a buffer overflow issue fixed in hdmf-dev/hdmf#780. [PR #195](https://github.com/catalystneuro/neuroconv/pull/195)
* Remove the deprecated `distutils.version` in favor of `packaging.version` [PR #233](https://github.com/catalystneuro/neuroconv/pull/233)



# v0.2.2

### Testing

* Added a set of dev branch gallery tests for PyNWB, HDMF, SI, and NEO. [PR #113](https://github.com/catalystneuro/neuroconv/pull/113)
* Added tests for the `TypeError` and `ValueError` raising for the new `starting_frames` argument of `MovieDataInterface.run_conversion()`. [PR #113](https://github.com/catalystneuro/neuroconv/pull/113)
* Added workflow for automatic detection of CHANGELOG.md updates for PRs. [PR #187](https://github.com/catalystneuro/neuroconv/pull/187)
* Added support for python 3.10 [PR #229](https://github.com/catalystneuro/neuroconv/pull/229)

### Fixes

* Fixed a new docval typing error that arose in `hdmf>3.4.6` versions. [PR #113](https://github.com/catalystneuro/neuroconv/pull/113)
* Fixed a new input argument issue for `starting_frames` when using `external_file` for an `ImageSeries` in `pynwb>2.1.0` versions. [PR #113](https://github.com/catalystneuro/neuroconv/pull/113)
* Fixed issues regarding interaction between metadata rate values and extractor rate values in `tools.roiextractors`. [PR #159](https://github.com/catalystneuro/neuroconv/pull/159)
* Fixed sampling frequency resolution issue when detecting this from timestamps in `roiextractors.write_imaging` and `roiextractors.write_segmentation`. [PR #159](https://github.com/catalystneuro/neuroconv/pull/159)

### Documentation and tutorial enhancements
* Added a note in User Guide/DataInterfaces to help installing custom dependencies for users who use Z-shell (`zsh`). [PR #180](https://github.com/catalystneuro/neuroconv/pull/180)
* Added `MovieInterface` example in the conversion gallery. [PR #183](https://github.com/catalystneuro/neuroconv/pull/183)

### Features
* Added `ConverterPipe`, a class that allows chaining previously initialized interfaces for batch conversion and corresponding tests [PR #169](https://github.com/catalystneuro/neuroconv/pull/169)
* Added automatic extraction of metadata for `NeuralynxRecordingInterface` including filtering information for channels, device and recording time information [PR #170](https://github.com/catalystneuro/neuroconv/pull/170)
* Added stubbing capabilities to timestamp extraction in the `MovieInterface` avoiding scanning through the whole file when `stub_test=True` [PR #181](https://github.com/catalystneuro/neuroconv/pull/181)
* Added a flag `include_roi_acceptance` to `tools.roiextractors.write_segmentation` and corresponding interfaces to allow disabling the addition of boolean columns indicating ROI acceptance. [PR #193](https://github.com/catalystneuro/neuroconv/pull/193)
* Added `write_waveforms()` function in `tools.spikeinterface` to write `WaveformExtractor` objects
[PR #217](https://github.com/catalystneuro/neuroconv/pull/217)

### Pending deprecation
* Replaced the `MovieInterface` with `VideoInterface` and introduced deprecation warnings for the former. [PR #74](https://github.com/catalystneuro/neuroconv/pull/74)



# v0.2.1

### Fixes

* Updated `BlackrockRecordingInterface` to support multi stream file and added gin corresponding gin tests [PR #176](https://github.com/catalystneuro/neuroconv/pull/176)



# v0.2.0

### Back-compatability break
* All built-in DataInterfaces are now nested under the `neuroconv.datainterfaces` import structure - they are no longer available from the outer level. To import a data interface, use the syntax `from neuroconv.datainterfaces import <name of interface>`. [PR #74](https://github.com/catalystneuro/neuroconv/pull/74)
* The `AxonaRecordingExtractorInterface` has been renamed to `AxonaRecordingInterface`. [PR #74](https://github.com/catalystneuro/neuroconv/pull/74)
* The `AxonaUnitRecordingExtractorInterface` has been renamed to `AxonaUnitRecordingInterface`. [PR #74](https://github.com/catalystneuro/neuroconv/pull/74)
* The `BlackrockRecordingExtractorInterface` has been renamed to `BlackrockRecordingInterface`. [PR #74](https://github.com/catalystneuro/neuroconv/pull/74)
* The `BlackrockSortingExtractorInterface` has been renamed to `BlackrockSortingInterface`. [PR #74](https://github.com/catalystneuro/neuroconv/pull/74)
* The `OpenEphysRecordingExtractorInterface` has been renamed to `OpenEphysRecordingInterface`. [PR #74](https://github.com/catalystneuro/neuroconv/pull/74)
* The `OpenEphysSortingExtractorInterface` has been renamed to `OpenEphysSortingInterface`. [PR #74](https://github.com/catalystneuro/neuroconv/pull/74)
* The `KilosortSortingInterface` has been renamed to `KiloSortSortingInterface` to be more consistent with SpikeInterface. [PR #107](https://github.com/catalystneuro/neuroconv/pull/107)
* The `Neuroscope` interfaces have been renamed to `NeuroScope` to be more consistent with SpikeInterface. [PR #107](https://github.com/catalystneuro/neuroconv/pull/107)
* The `tools.roiextractors.add_epoch` functionality has been retired in the newest versions of ROIExtractors. [PR #112](https://github.com/catalystneuro/neuroconv/pull/112)
* Removed deprecation warnings for `save_path` argument (which is now `nwbfile_path` everywhere in the package). [PR #124](https://github.com/catalystneuro/neuroconv/pull/124)
* Changed default device name for the ecephys pipeline. Device_ecephys -> DeviceEcephys [PR #154](https://github.com/catalystneuro/neuroconv/pull/154)
* Change names of written electrical series on the ecephys pipeline. ElectricalSeries_raw -> ElectricalSeriesRaw, ElectricalSeries_processed -> ElectricalSeriesProcessed, ElectricalSeries_lfp -> ElectricalSeriesLFP  [PR #153](https://github.com/catalystneuro/neuroconv/pull/153)
* Drop spikeextractor backend support for NeuralynxRecordingInterface [PR #174](https://github.com/catalystneuro/neuroconv/pull/174)

### Fixes
* Prevented the CEDRecordingInterface from writing non-ecephys channel data. [PR #37](https://github.com/catalystneuro/neuroconv/pull/37)
* Fixed description in `write_sorting` and in `add_units_table` to have "neuroconv" in the description. [PR #104](https://github.com/catalystneuro/neuroconv/pull/104)
* Updated `spikeinterface` version number to 0.95.1 to fix issue with `SpikeGLXInterface` probe annotations.
  The issue is described [here](https://github.com/SpikeInterface/spikeinterface/issues/923). [PR #132](https://github.com/catalystneuro/neuroconv/pull/132)

### Improvements
* Unified the `run_conversion` method of `BaseSegmentationExtractorInterface` with that of all the other base interfaces. The method `write_segmentation` now uses the common `make_or_load_nwbfile` context manager [PR #29](https://github.com/catalystneuro/neuroconv/pull/29)
* Coerced the recording extractors with `spikeextractors_backend=True` to BaseRecording objects for Axona, Blackrock, Openephys, and SpikeGadgets. [PR #38](https://github.com/catalystneuro/neuroconv/pull/38)
* Added function to add PlaneSegmentation objects to an nwbfile in `roiextractors` and corresponding unit tests. [PR #23](https://github.com/catalystneuro/neuroconv/pull/23)
* `use_times` argument to be deprecated on the ecephys pipeline. The function `add_electrical_series` now determines whether the timestamps of the spikeinterface recording extractor are uniform or not and automatically stores the data according to best practices [PR #40](https://github.com/catalystneuro/neuroconv/pull/40)
* Add `NWBFile` metadata key at the level of the base data interface so it can always be inherited to be available. [PR #51](https://github.com/catalystneuro/neuroconv/pull/51).
* Added spikeinterface support to Axona LFP and coerece gin tests for LFP to be spikeinterface objects [PR #85](https://github.com/catalystneuro/neuroconv/pull/85)
* Added function to add fluorescence traces to an nwbfile in `roiextractors` and corresponding unit tests.
  The df over f traces are now added to a `DfOverF` container instead of the `Fluorescence` container.
  The metadata schema has been changed for the `BaseSegmentationExtractorInterface` to allow metadata for `DfOverF`,
  and `Flurorescence` is now not required in the metadata schema. [PR #41](https://github.com/catalystneuro/neuroconv/pull/41)
* Improved default values of OpticalChannel object names and other descriptions for Imaging data. [PR #88](https://github.com/catalystneuro/neuroconv/pull/88)
* Extended the `ImagingDataChunkIterator` to be  compatible with volumetric data. [PR #90](https://github.com/catalystneuro/neuroconv/pull/90)
* Integrated the `ImagingDataChunkIterator` with the `write_imaging` methods. [PR #90](https://github.com/catalystneuro/neuroconv/pull/90)
* Began work towards making SpikeInterface, SpikeExtractors, and ROIExtractors all non-minimal dependencies. [PR #74](https://github.com/catalystneuro/neuroconv/pull/74)
* Implemented format-wise and modality-wise extra installation requirements. If there are any requirements to use a module or data interface, these are defined in individual requirements files at the corresponding level of the package. These are in turn easily accessible from the commands `pip install neuroconv[format_name]`. `pip install neuroconv[modality_name]` will also install all dependencies necessary to make full use of any interfaces from that modality. [PR #100](https://github.com/catalystneuro/neuroconv/pull/100)
* Added frame stubbing to the `BaseSegmentationExtractorInterface`. [PR #116](https://github.com/catalystneuro/neuroconv/pull/116)
* Added `mask_type: str` and `include_roi_centroids: bool` to the `add_plane_segmentation` helper and `write_segmentation` functions for the `tools.roiextractors` submodule. [PR #117](https://github.com/catalystneuro/neuroconv/pull/117)
* Propagate `output_struct_name` argument to `ExtractSegmentationInterface` to match its extractor arguments. [PR #128](https://github.com/catalystneuro/neuroconv/pull/128)
* Added compression and iteration (with options control) to all Fluorescence traces in `write_segmentation`. [PR #120](https://github.com/catalystneuro/neuroconv/pull/120)
* For irregular recordings, timestamps can now be saved along with all traces in `write_segmentation`. [PR #130](https://github.com/catalystneuro/neuroconv/pull/130)
* Added `mask_type` argument to `tools.roiextractors.add_plane_segmentation` function and all upstream calls. This allows users to request writing not just the image_masks (still the default) but also pixels, voxels or `None` of the above. [PR #119](https://github.com/catalystneuro/neuroconv/pull/119)
* `utils.json_schema.get_schema_from_method_signature` now allows `Optional[...]` annotation typing and subsequent `None` values during validation as long as it is still only applied to a simple non-conflicting type (no `Optional[Union[..., ...]]`). [PR #119](https://github.com/catalystneuro/neuroconv/pull/119)


### Documentation and tutorial enhancements:
* Unified the documentation of NeuroConv structure in the User Guide readthedocs. [PR #39](https://github.com/catalystneuro/neuroconv/pull/39)
* Added package for viewing source code in the neuroconv documentation [PR #62](https://github.com/catalystneuro/neuroconv/pull/62)
* Added Contributing guide for the Developer section of readthedocs. [PR #73](https://github.com/catalystneuro/neuroconv/pull/73)
* Added style guide to the readthedocs [PR #28](https://github.com/catalystneuro/neuroconv/pull/28)
* Added ABF data conversion tutorial @luiztauffer [PR #89](https://github.com/catalystneuro/neuroconv/pull/89)
* Added Icephys API documentation @luiztauffer [PR #103](https://github.com/catalystneuro/neuroconv/pull/103)
* Added Blackrock sorting conversion gallery example [PR #134](https://github.com/catalystneuro/neuroconv/pull/134)
* Extended the User Guide Get metadata section in DataInterfaces with a demonstration for loading metadata from YAML. [PR #144](https://github.com/catalystneuro/neuroconv/pull/144)
* Fixed a redundancy in [PR #144](https://github.com/catalystneuro/neuroconv/pull/144) and API links. [PR #154](https://github.com/catalystneuro/neuroconv/pull/154)
* Added SLEAP conversion gallery example [PR #161](https://github.com/catalystneuro/neuroconv/pull/161)



### Features
* Added conversion interface for Neuralynx sorting data together with gin data test and a conversion example in the gallery. [PR #58](https://github.com/catalystneuro/neuroconv/pull/58)
* Added conversion interface for DeepLabCut data together with gin data test and a conversion example in the gallery. [PR #24](https://github.com/catalystneuro/neuroconv/pull/24)
* Allow writing of offsets to ElectricalSeries objects from SpikeInterface (requires PyNWB>=2.1.0). [PR #37](https://github.com/catalystneuro/neuroconv/pull/37)
* Added conversion interface for EDF (European Data Format) data together with corresponding unit tests and a conversion example in the gallery. [PR #45](https://github.com/catalystneuro/neuroconv/pull/45)
* Created ImagingExtractorDataChunkIterator, a data chunk iterator for `ImagingExtractor` objects. [PR #54](https://github.com/catalystneuro/neuroconv/pull/54)
* Added support for writing spikeinterface recording extractor with multiple segments and corresponding unit test [PR #67](https://github.com/catalystneuro/neuroconv/pull/67)
* Added spikeinterface support to the Axona data interface [PR #61](https://github.com/catalystneuro/neuroconv/pull/61)
* Added new util function `get_package` for safely attempting to attempt a package import and informatively notifying the user of how to perform the installation otherwise. [PR #74](https://github.com/catalystneuro/neuroconv/pull/74)
* All built-in DataInterfaces now load their external dependencies on-demand at time of object initialization instead of on package or interface import. [PR #74](https://github.com/catalystneuro/neuroconv/pull/74)
* Adde spikeinterface support for Blackrock sorting interface[PR #134](https://github.com/catalystneuro/neuroconv/pull/134)
* Added conversion interface for TDT recording data together with gin data test. [PR #135](https://github.com/catalystneuro/neuroconv/pull/135)
* Added conversion interface for SLEAP pose estimation data together with gin test for data. [PR #160](https://github.com/catalystneuro/neuroconv/pull/160)


### Testing
* Added unittests for correctly writing the scaling factors to the nwbfile in the `add_electrical_series` function of the spikeinterface module. [PR #37](https://github.com/catalystneuro/neuroconv/pull/37)
* Added unittest for compression options in the `add_electrical_series` function of the spikeinterface module. [PR #64](https://github.com/catalystneuro/neuroconv/pull/37)
* Added unittests for chunking in the `add_electrical_series` function of the spikeinterface module. [PR #84](https://github.com/catalystneuro/neuroconv/pull/84)
* Tests are now organized according to modality-wise lazy installations. [PR #100](https://github.com/catalystneuro/neuroconv/pull/100)

# v0.1.1
### Fixes
* Fixed the behavior of the `file_paths` usage in the MovieInterface when run via the YAML conversion specification. [PR #33](https://github.com/catalystneuro/neuroconv/pull/33)

### Improvements
* Added function to add ImagingPlane objects to an nwbfile in `roiextractors` and corresponding unit tests. [PR #19](https://github.com/catalystneuro/neuroconv/pull/19)
* Added function to add summary images from a `SegmentationExtractor` object to an nwbfile in the roiextractors module and corresponding unit tests [PR #22](https://github.com/catalystneuro/neuroconv/pull/22)
* Small improvements on ABFInterface @luiztauffer [PR #89](https://github.com/catalystneuro/neuroconv/pull/89)

### Features
* Add non-iterative writing capabilities to `add_electrical_series`. [PR #32](https://github.com/catalystneuro/neuroconv/pull/32)

### Testing
* Added unittests for the `write_as` functionality in the `add_electrical_series` of the spikeinterface module. [PR #32](https://github.com/catalystneuro/neuroconv/pull/32)


# v0.1.0

* The first release of NeuroConv.<|MERGE_RESOLUTION|>--- conflicted
+++ resolved
@@ -1,14 +1,10 @@
 # (Upcoming)
 
-<<<<<<< HEAD
-### Features
+### Features
+
+* Create separate `.add_to_nwbfile` method for all DataInterfaces. [PR #455](https://github.com/catalystneuro/neuroconv/pull/455)
 
 * Added stream control with the `stream_name` argument to the `NeuralynxRecordingExtractor`. [PR #369](https://github.com/catalystneuro/neuroconv/pull/369)
-=======
-# Features
-
-* Create separate `.add_to_nwbfile` method for all DataInterfaces. [PR #455](https://github.com/catalystneuro/neuroconv/pull/455)
->>>>>>> c93a83cc
 
 
 
