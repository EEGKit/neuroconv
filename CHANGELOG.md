--- conflicted
+++ resolved
@@ -7,11 +7,8 @@
 * In the conversion YAML, conversion_options can be specified on the global level. [PR #312](https://github.com/catalystneuro/neuroconv/pull/312)
 * The `OpenEphysRecordingInterface` now redirects to legacy or binary interface depending on the file format.
   It raises NotImplementedError until the interface for legacy format is added. [PR #296](https://github.com/catalystneuro/neuroconv/pull/296)
-<<<<<<< HEAD
 * Added the `OpenEphysLegacyRecordingInterface` to support Open Ephys legacy format (`.continuous` files). [PR #295](https://github.com/catalystneuro/neuroconv/pull/295)
-=======
 * Added `PlexonSortingInterface` to support plexon spiking data. [PR #316](https://github.com/catalystneuro/neuroconv/pull/316)
->>>>>>> 8cee0947
 
 ### Testing
 * The tests for `automatic_dandi_upload` now follow up-to-date DANDI validation rules for file name conventions. [PR #310](https://github.com/catalystneuro/neuroconv/pull/310)
