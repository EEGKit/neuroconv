--- conflicted
+++ resolved
@@ -46,11 +46,8 @@
 * Added the `BaseTemporalAlignmentInterface` to serve as the new base class for all new temporal alignment methods. [PR #442](https://github.com/catalystneuro/neuroconv/pull/442)
 * Added direct imports for all base classes from the outer level; you may now call `from neuroconv import BaseDataInterface, BaseTemporalAlignmentInterface, BaseExtractorInterface`. [PR #442](https://github.com/catalystneuro/neuroconv/pull/442)
 * Added basic temporal alignment methods to the AudioInterface. `align_starting_time` is split into `align_starting_times` (list of times, one per audio file) and `align_global_starting_time` (shift all by a scalar amount). `align_by_interpolation` and other timestamp-based approaches is not yet implemented for this interface. [PR #402](https://github.com/catalystneuro/neuroconv/pull/402)
-<<<<<<< HEAD
+* Changed the order of recording properties extraction in `NeuroscopeRecordingInterface` and `NeuroScopeLFPInterface` to make them consistent with each other [PR #466](https://github.com/catalystneuro/neuroconv/pull/466)
 * The `ScanImageImagingInterface` has been updated to read metadata from more recent versions of ScanImage [PR #457](https://github.com/catalystneuro/neuroconv/pull/457)
-=======
-* Changed the order of recording properties extraction in `NeuroscopeRecordingInterface` and `NeuroScopeLFPInterface` to make them consistent with each other [PR #466](https://github.com/catalystneuro/neuroconv/pull/466)
->>>>>>> e8572ea7
 
 ### Testing
 * The tests for `automatic_dandi_upload` now follow up-to-date DANDI validation rules for file name conventions. [PR #310](https://github.com/catalystneuro/neuroconv/pull/310)
