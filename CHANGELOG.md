# Upcoming

### Features
<<<<<<< HEAD
* Added the `OpenEphysLegacyRecordingInterface` to support Open Ephys legacy format (`.continuous` files).
  When the recording stream is not specified the channel stream is chosen when available.
  When channel stream is not available the `stream_id` or `stream_name` must be specified. [PR #295](https://github.com/catalystneuro/neuroconv/pull/295)

=======
* The `OpenEphysRecordingInterface` is now a wrapper for `OpenEphysBinaryRecordingInterface`. [PR #294](https://github.com/catalystneuro/neuroconv/pull/294)
* Swapped the backend for `CellExplorerSortingInterface` from `spikeextactors` to `spikeinterface`. [PR #267](https://github.com/catalystneuro/neuroconv/pull/267)
* In the conversion YAML, `DataInterface` classes must now be specified as a dictionary instead of a list. [PR #311](https://github.com/catalystneuro/neuroconv/pull/311)
* In the conversion YAML, conversion_options can be specified on the global level. [PR #312](https://github.com/catalystneuro/neuroconv/pull/312)

### Testing
* The tests for `automatic_dandi_upload` now follow up-to-date DANDI validation rules for file name conventions. [PR #310](https://github.com/catalystneuro/neuroconv/pull/310)
>>>>>>> 503cc10f


# v0.2.4

### Deprecation
* All usages of `use_times` have been removed from spikeinterface tools and interfaces. The function `add_electrical_series` now determines whether the timestamps of the spikeinterface recording extractor are uniform or not and automatically stores the data according to best practices [PR #40](https://github.com/catalystneuro/neuroconv/pull/40)
* Dropped Python 3.7 support. [PR #237](https://github.com/catalystneuro/neuroconv/pull/237)

### Features
* Added a tool for determining rising and falling frames from TTL signals (`parse_rising_frames_from_ttl` and `get_falling_frames_from_ttl`). [PR #244](https://github.com/catalystneuro/neuroconv/pull/244)
* Added the `SpikeGLXNIDQInterface` for reading data from `.nidq.bin` files, as well as the ability to parse event times from specific channels via the `get_event_starting_times_from_ttl` method. Also included a `neuroconv.tools.testing.MockSpikeGLXNIDQInterface` for testing purposes. [PR #247](https://github.com/catalystneuro/neuroconv/pull/247)
* Improved handling of writing multiple probes to the same `NWB` file [PR #255](https://github.com/catalystneuro/neuroconv/pull/255)
* Added basic temporal alignment methods to all DataInterfaces. These are `get_timestamps`, `align_starting_time`, `align_timestamps`, and `align_by_interpolation`. Added tests that serve as a first demonstration of the intended uses in a variety of cases. [PR #237](https://github.com/catalystneuro/neuroconv/pull/237)

### Pending deprecation
* Added `DeprecationWarnings` to all `spikeextractors` backends. [PR #265](https://github.com/catalystneuro/neuroconv/pull/265)
* Added `DeprecationWarning`s for `spikeextractors` objects in `neuroconv.tools.spikeinterface`. [PR #266](https://github.com/catalystneuro/neuroconv/pull/266)

### Fixes
* Temporarily hotfixed the `tensorflow` dependency after the release of `deeplabcut==2.3.0`. [PR #268](https://github.com/catalystneuro/neuroconv/pull/268)
* Fixed cleanup of waveform tests in SI tools. [PR #277](https://github.com/catalystneuro/neuroconv/pull/277)
* Fixed metadata structure for the CsvTimeIntervalsInterface, which was previously not passed validation in NWBConverters. [PR #237](https://github.com/catalystneuro/neuroconv/pull/237)
* Added propagation of the `load_sync_channel` argument for the `SpikeGLXNIDQInterface`. [PR #282](https://github.com/catalystneuro/neuroconv/pull/282)
* Fixed the default `es_key` used by stand-alone write using any `RecordingExtractorInterface` or `LFPExtractorInterface`. [PR #288](https://github.com/catalystneuro/neuroconv/pull/288)
* Fixed the default `ExtractorName` used to load the spikeinterface extractor of the `SpikeGLXLFPInterface`. [PR #288](https://github.com/catalystneuro/neuroconv/pull/288)

### Testing
* Re-organized the `test_gin_ecephys` file by splitting into each sub-modality. [PR #282](https://github.com/catalystneuro/neuroconv/pull/282)
* Add testing support for Python 3.11. [PR #234](https://github.com/catalystneuro/neuroconv/pull/234)




# v0.2.3

### Documentation and tutorial enhancements
* Remove `Path(path_to_save_nwbfile).is_file()` from each of the gallery pages. [PR #177](https://github.com/catalystneuro/neuroconv/pull/177)
* Improve docstring for `SpikeGLXRecordingInterface`. [PR #226](https://github.com/catalystneuro/neuroconv/pull/226)
* Correct typing of SpikeGLX in conversion gallery. [PR #223](https://github.com/catalystneuro/neuroconv/pull/223)
* Added tutorial for utilizing YAML metadata in a conversion pipeline. [PR #240](https://github.com/catalystneuro/neuroconv/pull/240)
* Added page in User Guide for how to use CSVs to specifiy metadata. [PR #241](https://github.com/catalystneuro/neuroconv/pull/177)
* Added the `BaseDataInterface` in the API docs. [PR #242](https://github.com/catalystneuro/neuroconv/pull/242)
* Fixed typo in styling section. [PR #253](https://github.com/catalystneuro/neuroconv/pull/253)
* Updated docs on JSON schema. [PR #256](https://github.com/catalystneuro/neuroconv/pull/256)
* Improved compliance with numpy-style docstring [PR #260](https://github.com/catalystneuro/neuroconv/pull/260)

### Features
* Added `AudioInterface` for files in `WAV` format using the `add_acoustic_waveform_series` utility function
  from `tools/audio` to write audio data to NWB. [PR #196](https://github.com/catalystneuro/neuroconv/pull/196)
* Added the `MCSRaw` for writing data stored in MCSRaw (.raw) format. [PR #220](https://github.com/catalystneuro/neuroconv/pull/220)
* Added the `MEArecRecordingInterface` for writing data stored in MEArec (structured .h5) format. [PR #218](https://github.com/catalystneuro/neuroconv/pull/218)
* Added the `AlphaOmegaRecordingInterface` for writing data stored in AlphaOmega (folder of .mrx) format. [PR #212](https://github.com/catalystneuro/neuroconv/pull/212)
* Added the `PlexonRecordingInterface` for writing data stored in Plexon (.plx) format. [PR #206](https://github.com/catalystneuro/neuroconv/pull/206)
* Added the `BiocamRecordingInterface` for writing data stored in Biocam (.bwr) format. [PR #210](https://github.com/catalystneuro/neuroconv/pull/210)
* Added function to add acoustic series as `AcousticWaveformSeries` object as __acquisition__ or __stimulus__ to NWB. [PR #201](https://github.com/catalystneuro/neuroconv/pull/201)
* Added new form to the GitHub repo for requesting support for new formats. [PR #207](https://github.com/catalystneuro/neuroconv/pull/207)
* Simplified the writing of `channel_conversion` during `add_electrical_series` if the vector of gains is uniform; in this case, they are now combined into the scalar `conversion` value. [PR #218](https://github.com/catalystneuro/neuroconv/pull/218)
* Implement timestamp extraction from videos for the SLEAPInterface [PR #238](https://github.com/catalystneuro/neuroconv/pull/238)
* Prevented writing of default values for optional columns on the `ElectrodeTable`. [PR #219](https://github.com/catalystneuro/neuroconv/pull/219)
* Add interfaces for Excel and Csv time intervals tables. [PR #252](https://github.com/catalystneuro/neuroconv/pull/252)

### Testing
* Added a `session_id` to the test file for the `automatic_dandi_upload` helper function. [PR #199](https://github.com/catalystneuro/neuroconv/pull/199)
* `pre-commit` version bump. [PR #235](https://github.com/catalystneuro/neuroconv/pull/235)
* Added a `testing` sub-module to `src` and added a method (`generate_mock_ttl_signal`) for generating synthetic TTL pulses. [PR #245](https://github.com/catalystneuro/neuroconv/pull/245)

### Fixes
* `VideoInterface`. Only raise a warning if the difference between the rate estimated from timestamps and the fps (frames per seconds) is larger than two decimals. [PR #200](https://github.com/catalystneuro/neuroconv/pull/200)
* Fixed the bug in a `VideoInterface` where it would use `DataChunkIterator` even if the conversion options indicated that it should not. [PR #200](https://github.com/catalystneuro/neuroconv/pull/200)
* Update usage requirements for HDMF to prevent a buffer overflow isssue fixed in hdmf-dev/hdmf#780. [PR #195](https://github.com/catalystneuro/neuroconv/pull/195)
* Remove the deprecated `distutils.version` in favor of `packaging.version` [PR #233](https://github.com/catalystneuro/neuroconv/pull/233)



# v0.2.2

### Testing

* Added a set of dev branch gallery tests for PyNWB, HDMF, SI, and NEO. [PR #113](https://github.com/catalystneuro/neuroconv/pull/113)
* Added tests for the `TypeError` and `ValueError` raising for the new `starting_frames` argument of `MovieDataInterface.run_conversion()`. [PR #113](https://github.com/catalystneuro/neuroconv/pull/113)
* Added workflow for automatic detection of CHANGELOG.md updates for PRs. [PR #187](https://github.com/catalystneuro/neuroconv/pull/187)
* Added support for python 3.10 [PR #229](https://github.com/catalystneuro/neuroconv/pull/229)

### Fixes

* Fixed a new docval typing error that arose in `hdmf>3.4.6` versions. [PR #113](https://github.com/catalystneuro/neuroconv/pull/113)
* Fixed a new input argument issue for `starting_frames` when using `external_file` for an `ImageSeries` in `pynwb>2.1.0` versions. [PR #113](https://github.com/catalystneuro/neuroconv/pull/113)
* Fixed issues regarding interaction between metadata rate values and extractor rate values in `tools.roiextractors`. [PR #159](https://github.com/catalystneuro/neuroconv/pull/159)
* Fixed sampling frequency resolution issue when detecting this from timestamps in `roiextractors.write_imaging` and `roiextractors.write_segmentation`. [PR #159](https://github.com/catalystneuro/neuroconv/pull/159)

### Documentation and tutorial enhancements
* Added a note in User Guide/DataInterfaces to help installing custom dependencies for users who use Z-shell (`zsh`). [PR #180](https://github.com/catalystneuro/neuroconv/pull/180)
* Added `MovieInterface` example in the conversion gallery. [PR #183](https://github.com/catalystneuro/neuroconv/pull/183)

### Features
* Added `ConverterPipe`, a class that allows chaining previously intialized interfaces for batch conversion and corresponding tests [PR #169](https://github.com/catalystneuro/neuroconv/pull/169)
* Added automatic extraction of metadata for `NeuralynxRecordingInterface` including filtering information for channels, device and recording time information [PR #170](https://github.com/catalystneuro/neuroconv/pull/170)
* Added stubbing capabilities to timestamp extraction in the `MovieInterface` avoiding scanning through the whole file when `stub_test=True` [PR #181](https://github.com/catalystneuro/neuroconv/pull/181)
* Added a flag `include_roi_acceptance` to `tools.roiextractors.write_segmentation` and corresponding interfaces to allow disabling the addition of boolean columns indicating ROI acceptance. [PR #193](https://github.com/catalystneuro/neuroconv/pull/193)
* Added `write_waveforms()` function in `tools.spikeinterface` to write `WaveformExtractor` objects
[PR #217](https://github.com/catalystneuro/neuroconv/pull/217)

### Pending deprecation
* Replaced the `MovieInterface` with `VideoInterface` and introduced deprecation warnings for the former. [PR #74](https://github.com/catalystneuro/neuroconv/pull/74)



# v0.2.1

### Fixes

* Updated `BlackrockRecordingInterface` to support multi stream file and added gin corresponding gin tests [PR #176](https://github.com/catalystneuro/neuroconv/pull/176)



# v0.2.0

### Back-compatability break
* All built-in DataInterfaces are now nested under the `neuroconv.datainterfaces` import structure - they are no longer available from the outer level. To import a data interface, use the syntax `from neuroconv.datainterfaces import <name of interface>`. [PR #74](https://github.com/catalystneuro/neuroconv/pull/74)
* The `AxonaRecordingExtractorInterface` has been renamed to `AxonaRecordingInterface`. [PR #74](https://github.com/catalystneuro/neuroconv/pull/74)
* The `AxonaUnitRecordingExtractorInterface` has been renamed to `AxonaUnitRecordingInterface`. [PR #74](https://github.com/catalystneuro/neuroconv/pull/74)
* The `BlackrockRecordingExtractorInterface` has been renamed to `BlackrockRecordingInterface`. [PR #74](https://github.com/catalystneuro/neuroconv/pull/74)
* The `BlackrockSortingExtractorInterface` has been renamed to `BlackrockSortingInterface`. [PR #74](https://github.com/catalystneuro/neuroconv/pull/74)
* The `OpenEphysRecordingExtractorInterface` has been renamed to `OpenEphysRecordingInterface`. [PR #74](https://github.com/catalystneuro/neuroconv/pull/74)
* The `OpenEphysSortingExtractorInterface` has been renamed to `OpenEphysSortingInterface`. [PR #74](https://github.com/catalystneuro/neuroconv/pull/74)
* The `KilosortSortingInterface` has been renamed to `KiloSortSortingInterface` to be more consistent with SpikeInterface. [PR #107](https://github.com/catalystneuro/neuroconv/pull/107)
* The `Neuroscope` interfaces have been renamed to `NeuroScope` to be more consistent with SpikeInterface. [PR #107](https://github.com/catalystneuro/neuroconv/pull/107)
* The `tools.roiextractors.add_epoch` functionality has been retired in the newest versions of ROIExtractors. [PR #112](https://github.com/catalystneuro/neuroconv/pull/112)
* Removed deprecation warnings for `save_path` argument (which is now `nwbfile_path` everywhere in the package). [PR #124](https://github.com/catalystneuro/neuroconv/pull/124)
* Changed default device name for the ecephys pipeline. Device_ecephys -> DeviceEcephys [PR #154](https://github.com/catalystneuro/neuroconv/pull/154)
* Change names of written electrical series on the ecephys pipeline. ElectricalSeries_raw -> ElectricalSeriesRaw, ElectricalSeries_processed -> ElectricalSeriesProcessed, ElectricalSeries_lfp -> ElectricalSeriesLFP  [PR #153](https://github.com/catalystneuro/neuroconv/pull/153)
* Drop spikeextractor backend support for NeuralynxRecordingInterface [PR #174](https://github.com/catalystneuro/neuroconv/pull/174)

### Fixes
* Prevented the CEDRecordingInterface from writing non-ecephys channel data. [PR #37](https://github.com/catalystneuro/neuroconv/pull/37)
* Fixed description in `write_sorting` and in `add_units_table` to have "neuroconv" in the description. [PR #104](https://github.com/catalystneuro/neuroconv/pull/104)
* Updated `spikeinterface` version number to 0.95.1 to fix issue with `SpikeGLXInterface` probe annotations.
  The issue is described [here](https://github.com/SpikeInterface/spikeinterface/issues/923). [PR #132](https://github.com/catalystneuro/neuroconv/pull/132)

### Improvements
* Unified the `run_conversion` method of `BaseSegmentationExtractorInterface` with that of all the other base interfaces. The method `write_segmentation` now uses the common `make_or_load_nwbfile` context manager [PR #29](https://github.com/catalystneuro/neuroconv/pull/29)
* Coerced the recording extractors with `spikeextractors_backend=True` to BaseRecording objects for Axona, Blackrock, Openephys, and SpikeGadgets. [PR #38](https://github.com/catalystneuro/neuroconv/pull/38)
* Added function to add PlaneSegmentation objects to an nwbfile in `roiextractors` and corresponding unit tests. [PR #23](https://github.com/catalystneuro/neuroconv/pull/23)
* `use_times` argument to be deprecated on the ecephys pipeline. The function `add_electrical_series` now determines whether the timestamps of the spikeinterface recording extractor are uniform or not and automatically stores the data according to best practices [PR #40](https://github.com/catalystneuro/neuroconv/pull/40)
* Add `NWBFile` metadata key at the level of the base data interface so it can always be inherited to be available. [PR #51](https://github.com/catalystneuro/neuroconv/pull/51).
* Added spikeinterface support to Axona LFP and coerece gin tests for LFP to be spikeinterface objects [PR #85](https://github.com/catalystneuro/neuroconv/pull/85)
* Added function to add fluorescence traces to an nwbfile in `roiextractors` and corresponding unit tests.
  The df over f traces are now added to a `DfOverF` container instead of the `Fluorescence` container.
  The metadata schema has been changed for the `BaseSegmentationExtractorInterface` to allow metadata for `DfOverF`,
  and `Flurorescence` is now not required in the metadata schema. [PR #41](https://github.com/catalystneuro/neuroconv/pull/41)
* Improved default values of OpticalChannel object names and other descriptions for Imaging data. [PR #88](https://github.com/catalystneuro/neuroconv/pull/88)
* Extended the `ImagingDataChunkIterator` to be  compatible with volumetric data. [PR #90](https://github.com/catalystneuro/neuroconv/pull/90)
* Integrated the `ImagingDataChunkIterator` with the `write_imaging` methods. [PR #90](https://github.com/catalystneuro/neuroconv/pull/90)
* Began work towards making SpikeInterface, SpikeExtractors, and ROIExtractors all non-minimal dependencies. [PR #74](https://github.com/catalystneuro/neuroconv/pull/74)
* Implemented format-wise and modality-wise extra installation requirements. If there are any requirements to use a module or data interface, these are defined in individual requirements files at the corresponding level of the package. These are in turn easily accessible from the commands `pip install neuroconv[format_name]`. `pip install neuroconv[modality_name]` will also install all dependencies necessary to make full use of any interfaces from that modality. [PR #100](https://github.com/catalystneuro/neuroconv/pull/100)
* Added frame stubbing to the `BaseSegmentationExtractorInterface`. [PR #116](https://github.com/catalystneuro/neuroconv/pull/116)
* Added `mask_type: str` and `include_roi_centroids: bool` to the `add_plane_segmentation` helper and `write_segmentation` functions for the `tools.roiextractors` submodule. [PR #117](https://github.com/catalystneuro/neuroconv/pull/117)
* Propagate `output_struct_name` argument to `ExtractSegmentationInterface` to match its extractor arguments. [PR #128](https://github.com/catalystneuro/neuroconv/pull/128)
* Added compression and iteration (with options control) to all Fluorescence traces in `write_segmentation`. [PR #120](https://github.com/catalystneuro/neuroconv/pull/120)
* For irregular recordings, timestamps can now be saved along with all traces in `write_segmentation`. [PR #130](https://github.com/catalystneuro/neuroconv/pull/130)
* Added `mask_type` argument to `tools.roiextractors.add_plane_segmentation` function and all upstream calls. This allows users to request writing not just the image_masks (still the default) but also pixels, voxels or `None` of the above. [PR #119](https://github.com/catalystneuro/neuroconv/pull/119)
* `utils.json_schema.get_schema_from_method_signature` now allows `Optional[...]` annotation typing and subsequent `None` values during validation as long as it is still only applied to a simple non-conflicting type (no `Optional[Union[..., ...]]`). [PR #119](https://github.com/catalystneuro/neuroconv/pull/119)


### Documentation and tutorial enhancements:
* Unified the documentation of NeuroConv structure in the User Guide readthedocs. [PR #39](https://github.com/catalystneuro/neuroconv/pull/39)
* Added package for viewing source code in the neuroconv documentation [PR #62](https://github.com/catalystneuro/neuroconv/pull/62)
* Added Contributing guide for the Developer section of readthedocs. [PR #73](https://github.com/catalystneuro/neuroconv/pull/73)
* Added style guide to the readthedocs [PR #28](https://github.com/catalystneuro/neuroconv/pull/28)
* Added ABF data conversion tutorial @luiztauffer [PR #89](https://github.com/catalystneuro/neuroconv/pull/89)
* Added Icephys API documentation @luiztauffer [PR #103](https://github.com/catalystneuro/neuroconv/pull/103)
* Added Blackrock sorting conversion gallery example [PR #134](https://github.com/catalystneuro/neuroconv/pull/134)
* Extended the User Guide Get metadata section in DataInterfaces with a demonstration for loading metadata from YAML. [PR #144](https://github.com/catalystneuro/neuroconv/pull/144)
* Fixed a redundancy in [PR #144](https://github.com/catalystneuro/neuroconv/pull/144) and API links. [PR #154](https://github.com/catalystneuro/neuroconv/pull/154)
* Added SLEAP conversion gallery example [PR #161](https://github.com/catalystneuro/neuroconv/pull/161)



### Features
* Added conversion interface for Neuralynx sorting data together with gin data test and a conversion example in the gallery. [PR #58](https://github.com/catalystneuro/neuroconv/pull/58)
* Added conversion interface for DeepLabCut data together with gin data test and a conversion example in the gallery. [PR #24](https://github.com/catalystneuro/neuroconv/pull/24)
* Allow writing of offsets to ElectricalSeries objects from SpikeInterface (requires PyNWB>=2.1.0). [PR #37](https://github.com/catalystneuro/neuroconv/pull/37)
* Added conversion interface for EDF (European Data Format) data together with corresponding unit tests and a conversion example in the gallery. [PR #45](https://github.com/catalystneuro/neuroconv/pull/45)
* Created ImagingExtractorDataChunkIterator, a data chunk iterator for `ImagingExtractor` objects. [PR #54](https://github.com/catalystneuro/neuroconv/pull/54)
* Added support for writing spikeinterface recording extractor with multiple segments and corresponding unit test [PR #67](https://github.com/catalystneuro/neuroconv/pull/67)
* Added spikeinterface support to the Axona data interface [PR #61](https://github.com/catalystneuro/neuroconv/pull/61)
* Added new util function `get_package` for safely attempting to attempt a package import and informatively notifying the user of how to perform the installation otherwise. [PR #74](https://github.com/catalystneuro/neuroconv/pull/74)
* All built-in DataInterfaces now load their external dependencies on-demand at time of object initialization instead of on package or interface import. [PR #74](https://github.com/catalystneuro/neuroconv/pull/74)
* Adde spikeinterface support for Blackrock sorting interface[PR #134](https://github.com/catalystneuro/neuroconv/pull/134)
* Added conversion interface for TDT recording data together with gin data test. [PR #135](https://github.com/catalystneuro/neuroconv/pull/135)
* Added conversion interface for SLEAP pose estimation data together with gin test for data. [PR #160](https://github.com/catalystneuro/neuroconv/pull/160)


### Testing
* Added unittests for correctly writing the scaling factors to the nwbfile in the `add_electrical_series` function of the spikeinterface module. [PR #37](https://github.com/catalystneuro/neuroconv/pull/37)
* Added unittest for compresion options in the `add_electrical_series` function of the spikeinterface module. [PR #64](https://github.com/catalystneuro/neuroconv/pull/37)
* Added unittests for chunking in the `add_electrical_series` function of the spikeinterface module. [PR #84](https://github.com/catalystneuro/neuroconv/pull/84)
* Tests are now organized according to modality-wise lazy installations. [PR #100](https://github.com/catalystneuro/neuroconv/pull/100)

# v0.1.1
### Fixes
* Fixed the behavior of the `file_paths` usage in the MovieInterface when run via the YAML conversion specification. [PR #33](https://github.com/catalystneuro/neuroconv/pull/33)

### Improvements
* Added function to add ImagingPlane objects to an nwbfile in `roiextractors` and corresponding unit tests. [PR #19](https://github.com/catalystneuro/neuroconv/pull/19)
* Added function to add summary images from a `SegmentationExtractor` object to an nwbfile in the roiextractors module and corresponding unit tests [PR #22](https://github.com/catalystneuro/neuroconv/pull/22)
* Small improvements on ABFInterface @luiztauffer [PR #89](https://github.com/catalystneuro/neuroconv/pull/89)

### Features
* Add non-iterative writing capabilities to `add_electrical_series`. [PR #32](https://github.com/catalystneuro/neuroconv/pull/32)

### Testing
* Added unittests for the `write_as` functionality in the `add_electrical_series` of the spikeinterface module. [PR #32](https://github.com/catalystneuro/neuroconv/pull/32)


# v0.1.0

* The first release of NeuroConv.<|MERGE_RESOLUTION|>--- conflicted
+++ resolved
@@ -1,20 +1,16 @@
 # Upcoming
 
 ### Features
-<<<<<<< HEAD
-* Added the `OpenEphysLegacyRecordingInterface` to support Open Ephys legacy format (`.continuous` files).
-  When the recording stream is not specified the channel stream is chosen when available.
-  When channel stream is not available the `stream_id` or `stream_name` must be specified. [PR #295](https://github.com/catalystneuro/neuroconv/pull/295)
-
-=======
+
+
 * The `OpenEphysRecordingInterface` is now a wrapper for `OpenEphysBinaryRecordingInterface`. [PR #294](https://github.com/catalystneuro/neuroconv/pull/294)
 * Swapped the backend for `CellExplorerSortingInterface` from `spikeextactors` to `spikeinterface`. [PR #267](https://github.com/catalystneuro/neuroconv/pull/267)
 * In the conversion YAML, `DataInterface` classes must now be specified as a dictionary instead of a list. [PR #311](https://github.com/catalystneuro/neuroconv/pull/311)
 * In the conversion YAML, conversion_options can be specified on the global level. [PR #312](https://github.com/catalystneuro/neuroconv/pull/312)
+* Added the `OpenEphysLegacyRecordingInterface` to support Open Ephys legacy format (`.continuous` files). [PR #295](https://github.com/catalystneuro/neuroconv/pull/295)
 
 ### Testing
 * The tests for `automatic_dandi_upload` now follow up-to-date DANDI validation rules for file name conventions. [PR #310](https://github.com/catalystneuro/neuroconv/pull/310)
->>>>>>> 503cc10f
 
 
 # v0.2.4
