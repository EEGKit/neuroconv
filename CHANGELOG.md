--- conflicted
+++ resolved
@@ -28,12 +28,9 @@
 * Added `keywords` to `DataInterface` classes. [PR #375](https://github.com/catalystneuro/neuroconv/pull/375)
 * Uses `open-cv-headless` instead of open-cv, making the package lighter [PR #387](https://github.com/catalystneuro/neuroconv/pull/387).
 * Adds `MockRecordingInterface` as a general testing mechanism for ecephys interfaces [PR #395](https://github.com/catalystneuro/neuroconv/pull/395).
-<<<<<<< HEAD
-* Added basic temporal alignment methods to the VideoInterface. These are `align_starting_time` is split into `align_starting_times` (list of times, one per video file) and `align_global_starting_time` (shift all by a scalar amount). `align_by_interpolation` is not yet implemented for this interface. [PR #283](https://github.com/catalystneuro/neuroconv/pull/283)
-=======
 * `metadata` returned by `DataInterface.get_metadata()` is now a `DeepDict` object, making it easier to add and adjust metadata. [PR #404](https://github.com/catalystneuro/neuroconv/pull/404).
 * The `OpenEphysLegacyRecordingInterface` is now extracts the `session_start_time` in `get_metadata()` from `Neo` (`OpenEphysRawIO`) and does not depend on `pyopenephys` anymore. [PR #410](https://github.com/catalystneuro/neuroconv/pull/410)
->>>>>>> 1357319f
+* Added basic temporal alignment methods to the VideoInterface. These are `align_starting_time` is split into `align_starting_times` (list of times, one per video file) and `align_global_starting_time` (shift all by a scalar amount). `align_by_interpolation` is not yet implemented for this interface. [PR #283](https://github.com/catalystneuro/neuroconv/pull/283)
 
 ### Testing
 * The tests for `automatic_dandi_upload` now follow up-to-date DANDI validation rules for file name conventions. [PR #310](https://github.com/catalystneuro/neuroconv/pull/310)
