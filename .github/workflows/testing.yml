--- conflicted
+++ resolved
@@ -49,21 +49,12 @@
       - name: Get ephy_testing_data current head hash
         id: ecephys
         run: echo "::set-output name=HASH_EPHY_DATASET::$(git ls-remote https://gin.g-node.org/NeuralEnsemble/ephy_testing_data.git HEAD | cut -f1)"
-<<<<<<< HEAD
-
-      - name: Cache ephys dataset - ${{ steps.ecephys.outputs.HASH_EPHYS_DATASET }}
-=======
       - name: Cache ephys dataset - ${{ steps.ecephys.outputs.HASH_EPHY_DATASET }}
->>>>>>> 383a9a1b
         uses: actions/cache@v2
         id: cache-ecephys-datasets
         with:
           path: ./ephy_testing_data
-<<<<<<< HEAD
-          key: ecephys-datasets-040222-${{ steps.ecephys.outputs.HASH_EPHY_DATASET }}
-=======
-          key: ecephys-datasets-040122-${{ matrix.os }}-${{ steps.ecephys.outputs.HASH_EPHY_DATASET }}
->>>>>>> 383a9a1b
+          key: ecephys-datasets-040222-${{ matrix.os }}-${{ steps.ecephys.outputs.HASH_EPHY_DATASET }}
       - name: "Force GIN: ecephys download"
         if: steps.cache-ecephys-datasets.outputs.cache-hit == false
         run: |
