--- conflicted
+++ resolved
@@ -113,12 +113,6 @@
         del self.RX, self.RX2, self.RX3, self.SX, self.SX2, self.SX3
         shutil.rmtree(self.test_dir)
 
-<<<<<<< HEAD
-    def test_nwb_extractor(self):
-        path1 = self.test_dir + '/test.nwb'
-        write_recording(self.RX, path1)
-        RX_nwb = se.NwbRecordingExtractor(path1)
-=======
     def _create_example(self, seed):
         channel_ids = [0, 1, 2, 3]
         num_channels = 4
@@ -210,7 +204,6 @@
 
         write_recording(self.RX, path)
         RX_nwb = se.NwbRecordingExtractor(path)
->>>>>>> 944949ec
         check_recording_return_types(RX_nwb)
         check_recordings_equal(self.RX, RX_nwb)
         check_dumping(RX_nwb)
@@ -410,7 +403,6 @@
             metadata=metadata4,
             nwbfile_path=path,
             recording=self.RX
-<<<<<<< HEAD
         )
 
 
@@ -480,7 +472,4 @@
                     assert nwb.electrodes['prop_new'][i]==chan_id
 
 if __name__ == '__main__':
-    unittest.main()
-=======
-        )
->>>>>>> 944949ec
+    unittest.main()