from tempfile import mkdtemp
import unittest
from pathlib import Path
from datetime import datetime
from copy import deepcopy

import numpy as np

from pynwb import NWBFile, NWBHDF5IO
from pynwb.device import Device
from roiextractors.testing import generate_dummy_imaging_extractor, generate_dummy_segmentation_extractor

<<<<<<< HEAD
from neuroconv.tools.roiextractors import (
    add_devices,
    add_imaging_plane,
    add_two_photon_series,
    add_summary_images,
)
=======
from neuroconv.tools.roiextractors import add_devices, add_imaging_plane, add_two_photon_series
>>>>>>> 73e28849


class TestAddDevices(unittest.TestCase):
    def setUp(self):
        self.session_start_time = datetime.now().astimezone()
        self.nwbfile = NWBFile(
            session_description="session_description",
            identifier="file_id",
            session_start_time=self.session_start_time,
        )

        self.metadata = dict(Ophys=dict())

    def test_add_device(self):
        device_name = "new_device"
        device_list = [dict(name=device_name)]
        self.metadata["Ophys"].update(Device=device_list)
        add_devices(self.nwbfile, metadata=self.metadata)

        devices = self.nwbfile.devices

        assert len(devices) == 1
        assert device_name in devices

    def test_add_device_with_further_metadata(self):

        device_name = "new_device"
        description = "device_description"
        manufacturer = "manufactuer"

        device_list = [dict(name=device_name, description=description, manufacturer=manufacturer)]
        self.metadata["Ophys"].update(Device=device_list)
        add_devices(self.nwbfile, metadata=self.metadata)

        devices = self.nwbfile.devices
        device = devices["new_device"]

        assert len(devices) == 1
        assert device.name == device_name
        assert device.description == description
        assert device.manufacturer == manufacturer

    def test_add_two_devices(self):
        device_name_list = ["device1", "device2"]
        device_list = [dict(name=device_name) for device_name in device_name_list]
        self.metadata["Ophys"].update(Device=device_list)
        add_devices(self.nwbfile, metadata=self.metadata)

        devices = self.nwbfile.devices

        assert len(devices) == 2
        assert all(device_name in devices for device_name in device_name_list)

    def test_add_one_device_and_then_another(self):
        device_name1 = "new_device"
        device_list = [dict(name=device_name1)]
        self.metadata["Ophys"].update(Device=device_list)
        add_devices(self.nwbfile, metadata=self.metadata)

        device_name2 = "another_device"
        device_list = [dict(name=device_name2)]
        self.metadata["Ophys"].update(Device=device_list)
        add_devices(self.nwbfile, metadata=self.metadata)

        devices = self.nwbfile.devices

        assert len(devices) == 2
        assert device_name1 in devices
        assert device_name2 in devices

    def test_not_overwriting_devices(self):
        device_name1 = "same_device"
        device_list = [dict(name=device_name1)]
        self.metadata["Ophys"].update(Device=device_list)
        add_devices(self.nwbfile, metadata=self.metadata)

        device_name2 = "same_device"
        device_list = [dict(name=device_name2)]
        self.metadata["Ophys"].update(Device=device_list)
        add_devices(self.nwbfile, metadata=self.metadata)

        devices = self.nwbfile.devices

        assert len(devices) == 1
        assert device_name1 in devices

    def test_add_device_defaults(self):

        add_devices(self.nwbfile, metadata=self.metadata)

        devices = self.nwbfile.devices

        assert len(devices) == 1
        assert "Microscope" in devices

    def test_add_empty_device_list_in_metadata(self):

        device_list = []
        self.metadata["Ophys"].update(Device=device_list)
        add_devices(self.nwbfile, metadata=self.metadata)

        devices = self.nwbfile.devices

        assert len(devices) == 0

    def test_device_object(self):

        device_name = "device_object"
        device_object = Device(name=device_name)
        device_list = [device_object]
        self.metadata["Ophys"].update(Device=device_list)
        add_devices(self.nwbfile, metadata=self.metadata)

        devices = self.nwbfile.devices

        assert len(devices) == 1
        assert device_name in devices

    def test_device_object_and_metadata_mix(self):

        device_object = Device(name="device_object")
        device_metadata = dict(name="device_metadata")
        device_list = [device_object, device_metadata]
        self.metadata["Ophys"].update(Device=device_list)
        add_devices(self.nwbfile, metadata=self.metadata)

        devices = self.nwbfile.devices

        assert len(devices) == 2
        assert "device_metadata" in devices
        assert "device_object" in devices


class TestAddImagingPlane(unittest.TestCase):
    def setUp(self):
        self.session_start_time = datetime.now().astimezone()
        self.nwbfile = NWBFile(
            session_description="session_description",
            identifier="file_id",
            session_start_time=self.session_start_time,
        )

        self.metadata = dict(Ophys=dict())

        self.device_name = "optical_device"
        self.device_metadata = dict(name=self.device_name)
        self.metadata["Ophys"].update(Device=[self.device_metadata])

        self.optical_channel_metadata = dict(
            name="optical_channel",
            emission_lambda=np.nan,
            description="description",
        )

        self.imaging_plane_name = "imaging_plane_name"
        self.imaging_plane_description = "imaging_plane_description"
        self.imaging_plane_metadata = dict(
            name=self.imaging_plane_name,
            optical_channel=[self.optical_channel_metadata],
            description=self.imaging_plane_description,
            device=self.device_name,
            excitation_lambda=np.nan,
            indicator="unknown",
            location="unknown",
        )

        self.metadata["Ophys"].update(ImagingPlane=[self.imaging_plane_metadata])

    def test_add_imaging_plane(self):

        add_imaging_plane(nwbfile=self.nwbfile, metadata=self.metadata)

        imaging_planes = self.nwbfile.imaging_planes
        assert len(imaging_planes) == 1
        assert self.imaging_plane_name in imaging_planes

        imaging_plane = imaging_planes[self.imaging_plane_name]
        assert imaging_plane.description == self.imaging_plane_description

    def test_not_overwriting_imaging_plane_if_same_name(self):

        add_imaging_plane(nwbfile=self.nwbfile, metadata=self.metadata)

        self.imaging_plane_metadata["description"] = "modified description"
        add_imaging_plane(nwbfile=self.nwbfile, metadata=self.metadata)

        imaging_planes = self.nwbfile.imaging_planes
        assert len(imaging_planes) == 1
        assert self.imaging_plane_name in imaging_planes

    def test_add_two_imaging_planes(self):

        # Add the first imaging plane
        first_imaging_plane_name = "first_imaging_plane_name"
        first_imaging_plane_description = "first_imaging_plane_description"
        self.imaging_plane_metadata["name"] = first_imaging_plane_name
        self.imaging_plane_metadata["description"] = first_imaging_plane_description
        add_imaging_plane(nwbfile=self.nwbfile, metadata=self.metadata)

        # Add the second imaging plane
        second_imaging_plane_name = "second_imaging_plane_name"
        second_imaging_plane_description = "second_imaging_plane_description"
        self.imaging_plane_metadata["name"] = second_imaging_plane_name
        self.imaging_plane_metadata["description"] = second_imaging_plane_description
        add_imaging_plane(nwbfile=self.nwbfile, metadata=self.metadata)

        # Test expected values
        imaging_planes = self.nwbfile.imaging_planes
        assert len(imaging_planes) == 2

        first_imaging_plane = imaging_planes[first_imaging_plane_name]
        assert first_imaging_plane.name == first_imaging_plane_name
        assert first_imaging_plane.description == first_imaging_plane_description

        second_imaging_plane = imaging_planes[second_imaging_plane_name]
        assert second_imaging_plane.name == second_imaging_plane_name
        assert second_imaging_plane.description == second_imaging_plane_description


class TestAddTwoPhotonSeries(unittest.TestCase):
    def setUp(self):
        self.session_start_time = datetime.now().astimezone()
        self.nwbfile = NWBFile(
            session_description="session_description",
            identifier="file_id",
            session_start_time=self.session_start_time,
        )
        self.metadata = dict(Ophys=dict())

        self.device_name = "optical_device"
        self.device_metadata = dict(name=self.device_name)
        self.metadata["Ophys"].update(Device=[self.device_metadata])

        self.optical_channel_metadata = dict(
            name="optical_channel",
            emission_lambda=np.nan,
            description="description",
        )

        self.imaging_plane_name = "imaging_plane_name"
        self.imaging_plane_metadata = dict(
            name=self.imaging_plane_name,
            optical_channel=[self.optical_channel_metadata],
            description="image_plane_description",
            device=self.device_name,
            excitation_lambda=np.nan,
            indicator="unknown",
            location="unknown",
        )

        self.metadata["Ophys"].update(ImagingPlane=[self.imaging_plane_metadata])

        self.two_photon_series_name = "two_photon_series_name"
        self.two_photon_series_metadata = dict(
            name=self.two_photon_series_name, imaging_plane=self.imaging_plane_name, unit="unknown"
        )
        self.metadata["Ophys"].update(TwoPhotonSeries=[self.two_photon_series_metadata])

        self.num_frames = 30
        self.num_rows = 10
        self.num_columns = 15
        self.imaging_extractor = generate_dummy_imaging_extractor(
            self.num_frames, num_rows=self.num_rows, num_columns=self.num_columns
        )

    def test_add_two_photon_series(self):

        metadata = self.metadata

        add_two_photon_series(imaging=self.imaging_extractor, nwbfile=self.nwbfile, metadata=metadata)

        # Check data
        acquisition_modules = self.nwbfile.acquisition
        self.two_photon_series_name in acquisition_modules
        data_in_hdfm_data_io = acquisition_modules[self.two_photon_series_name].data
        data_chunk_iterator = data_in_hdfm_data_io.data
        two_photon_series_extracted = np.concatenate([data_chunk.data for data_chunk in data_chunk_iterator])

        # NWB stores images as num_columns x num_rows
        expected_two_photon_series_shape = (self.num_frames, self.num_columns, self.num_rows)
        assert two_photon_series_extracted.shape == expected_two_photon_series_shape

        # Check device
        devices = self.nwbfile.devices
        assert self.device_name in devices
        assert len(devices) == 1

        # Check imaging planes
        imaging_planes_in_file = self.nwbfile.imaging_planes
        assert self.imaging_plane_name in imaging_planes_in_file
        assert len(imaging_planes_in_file) == 1

    def test_add_two_photon_series_roundtrip(self):

        metadata = self.metadata

        add_two_photon_series(imaging=self.imaging_extractor, nwbfile=self.nwbfile, metadata=metadata)

        # Write the data to disk
        nwbfile_path = Path(mkdtemp()) / "two_photon_roundtrip.nwb"
        with NWBHDF5IO(nwbfile_path, "w") as io:
            io.write(self.nwbfile)

        with NWBHDF5IO(nwbfile_path, "r") as io:
            read_nwbfile = io.read()

            # Check data
            acquisition_modules = read_nwbfile.acquisition
            self.two_photon_series_name in acquisition_modules
            two_photon_series = acquisition_modules[self.two_photon_series_name].data

            # NWB stores images as num_columns x num_rows
            expected_two_photon_series_shape = (self.num_frames, self.num_columns, self.num_rows)
            assert two_photon_series.shape == expected_two_photon_series_shape

            # Check device
            devices = read_nwbfile.devices
            assert self.device_name in devices
            assert len(devices) == 1

            # Check imaging planes
            imaging_planes_in_file = read_nwbfile.imaging_planes
            assert self.imaging_plane_name in imaging_planes_in_file
            assert len(imaging_planes_in_file) == 1


class TestAddSummaryImages(unittest.TestCase):
    def setUp(self):
        self.session_start_time = datetime.now().astimezone()
        self.nwbfile = NWBFile(
            session_description="session_description",
            identifier="file_id",
            session_start_time=self.session_start_time,
        )

    def test_add_sumary_images(self):

        segmentation_extractor = generate_dummy_segmentation_extractor(num_rows=10, num_columns=15)

        images_set_name = "images_set_name"
        add_summary_images(
            nwbfile=self.nwbfile, segmentation_extractor=segmentation_extractor, images_set_name=images_set_name
        )

        ophys = self.nwbfile.get_processing_module("ophys")
        images_collection = ophys.data_interfaces[images_set_name]

        extracted_images_dict = images_collection.images

        extracted_images_dict = {img_name: img.data.T for img_name, img in extracted_images_dict.items()}
        expected_images_dict = segmentation_extractor.get_images_dict()

        assert expected_images_dict.keys() == extracted_images_dict.keys()
        for image_name in expected_images_dict.keys():
            np.testing.assert_almost_equal(expected_images_dict[image_name], extracted_images_dict[image_name])

    def test_extractor_with_one_summary_image_suppressed(self):

        segmentation_extractor = generate_dummy_segmentation_extractor(num_rows=10, num_columns=15)
        segmentation_extractor._image_correlation = None

        images_set_name = "images_set_name"
        add_summary_images(
            nwbfile=self.nwbfile, segmentation_extractor=segmentation_extractor, images_set_name=images_set_name
        )

        ophys = self.nwbfile.get_processing_module("ophys")
        images_collection = ophys.data_interfaces[images_set_name]

        extracted_images_number = len(images_collection.images)
        expected_images_number = len(
            {img_name: img for img_name, img in segmentation_extractor.get_images_dict().items() if img is not None}
        )
        assert extracted_images_number == expected_images_number

    def test_extractor_with_no_summary_images(self):

        segmentation_extractor = generate_dummy_segmentation_extractor(
            num_rows=10, num_columns=15, has_summary_images=False
        )

        images_set_name = "images_set_name"
        self.nwbfile.create_processing_module("ophys", "contains optical physiology processed data")

        add_summary_images(
            nwbfile=self.nwbfile, segmentation_extractor=segmentation_extractor, images_set_name=images_set_name
        )

        ophys = self.nwbfile.get_processing_module("ophys")
        assert images_set_name not in ophys.data_interfaces

    def test_extractor_with_no_summary_images_and_no_ophys_module(self):

        segmentation_extractor = generate_dummy_segmentation_extractor(
            num_rows=10, num_columns=15, has_summary_images=False
        )

        images_set_name = "images_set_name"

        add_summary_images(
            nwbfile=self.nwbfile, segmentation_extractor=segmentation_extractor, images_set_name=images_set_name
        )

        assert len(self.nwbfile.processing) == 0


if __name__ == "__main__":
    unittest.main()<|MERGE_RESOLUTION|>--- conflicted
+++ resolved
@@ -10,16 +10,13 @@
 from pynwb.device import Device
 from roiextractors.testing import generate_dummy_imaging_extractor, generate_dummy_segmentation_extractor
 
-<<<<<<< HEAD
 from neuroconv.tools.roiextractors import (
     add_devices,
     add_imaging_plane,
     add_two_photon_series,
     add_summary_images,
 )
-=======
-from neuroconv.tools.roiextractors import add_devices, add_imaging_plane, add_two_photon_series
->>>>>>> 73e28849
+
 
 
 class TestAddDevices(unittest.TestCase):
