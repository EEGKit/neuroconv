--- conflicted
+++ resolved
@@ -140,8 +140,6 @@
             case_name="multi_stream_case_ns2",
         ),
         param(
-<<<<<<< HEAD
-=======
             data_interface=PlexonRecordingInterface,
             interface_kwargs=dict(
                 # Only File_plexon_3.plx has an ecephys recording stream
@@ -150,7 +148,6 @@
             case_name="plexon_recording",
         ),
         param(
->>>>>>> 5003c4ce
             data_interface=AlphaOmegaRecordingInterface,
             interface_kwargs=dict(
                 folder_path=str(DATA_PATH / "alphaomega" / "mpx_map_version4"),
