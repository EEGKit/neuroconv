import unittest
from datetime import datetime, timezone
from pathlib import Path

import numpy as np
from natsort import natsorted
from ndx_miniscope import Miniscope
from ndx_miniscope.utils import get_timestamps
from numpy.testing import assert_array_equal
from pynwb import NWBHDF5IO
from pynwb.behavior import Position, SpatialSeries

from neuroconv.datainterfaces import (
    DeepLabCutInterface,
    FicTracDataInterface,
    MiniscopeBehaviorInterface,
    NeuralynxNvtInterface,
    SLEAPInterface,
    VideoInterface,
)
from neuroconv.tools.testing.data_interface_mixins import (
    DataInterfaceTestMixin,
    DeepLabCutInterfaceMixin,
    TemporalAlignmentMixin,
    VideoInterfaceMixin,
)

try:
    from .setup_paths import BEHAVIOR_DATA_PATH, OPHYS_DATA_PATH, OUTPUT_PATH
except ImportError:
    from setup_paths import BEHAVIOR_DATA_PATH, OUTPUT_PATH


class TestFicTracDataInterface(DataInterfaceTestMixin, unittest.TestCase):
    data_interface_cls = FicTracDataInterface
    interface_kwargs = [
        dict(
            file_path=str(BEHAVIOR_DATA_PATH / "FicTrac" / "sample" / "sample-20230724_113055.dat"),
            configuration_file_path=BEHAVIOR_DATA_PATH / "FicTrac" / "sample" / "config.txt",
        ),
    ]

    save_directory = OUTPUT_PATH

    def check_extracted_metadata(self, metadata: dict):
        expected_session_start_time = datetime(2023, 7, 24, 9, 30, 55, 440600, tzinfo=timezone.utc)
        assert metadata["NWBFile"]["session_start_time"] == expected_session_start_time

    def check_read_nwb(self, nwbfile_path: str):  # This is currently structured to be file-specific
        configuration_metadata = (
            '{"version": "v2.1.1", '
            '"build_date": "Jul 24 2023", '
            '"c2a_cnrs_xy": [191, 171, 128, 272, 20, 212, 99, 132], '
            '"c2a_r": [0.722445, -0.131314, -0.460878], '
            '"c2a_src": "c2a_cnrs_xy", '
            '"c2a_t": [-0.674396, 0.389373, 2.889648], '
            '"do_display": true, '
            '"max_bad_frames": -1, '
            '"opt_bound": 0.35, '
            '"opt_do_global": false, '
            '"opt_max_err": -1.0, '
            '"opt_max_evals": 50, '
            '"opt_tol": 0.001, '
            '"q_factor": 6, '
            '"roi_c": [-0.22939, 0.099969, 0.968187], '
            '"roi_circ": [63, 171, 81, 145, 106, 135, 150, 160], '
            '"roi_ignr": [[96, 156, 113, 147, 106, 128, 82, 130, 81, 150], '
            "[71, 213, 90, 219, 114, 218, 135, 211, 154, 196, 150, 217, 121, 228, 99, 234, 75, 225]], "
            '"roi_r": 0.124815, '
            '"save_debug": false, '
            '"save_raw": false, '
            '"src_fn": "sample.mp4", '
            '"src_fps": -1.0, '
            '"thr_ratio": 1.25, '
            '"thr_win_pc": 0.25, '
            '"vfov": 45.0}'
        )
        with NWBHDF5IO(path=nwbfile_path, mode="r", load_namespaces=True) as io:
            nwbfile = io.read()

            fictrac_position_container = nwbfile.processing["behavior"].data_interfaces["FicTrac"]
            assert isinstance(fictrac_position_container, Position)

            assert len(fictrac_position_container.spatial_series) == 10

            column_to_nwb_mapping = self.interface.column_to_nwb_mapping
            for data_dict in column_to_nwb_mapping.values():
                spatial_series_name = data_dict["spatial_series_name"]
                assert spatial_series_name in fictrac_position_container.spatial_series

                reference_frame = data_dict["reference_frame"]
                spatial_series = fictrac_position_container.spatial_series[spatial_series_name]
                assert reference_frame == spatial_series.reference_frame

                expected_units = "radians"
                assert spatial_series.unit == expected_units
                assert spatial_series.conversion == 1.0

<<<<<<< HEAD
                expected_metadata = f"configuration_metadata = {configuration_metadata}"
                assert spatial_series.comments == expected_metadata
=======
                assert spatial_series.timestamps[0] == 0.0
>>>>>>> 3563ca20


class TestFicTracDataInterfaceWithRadius(DataInterfaceTestMixin, unittest.TestCase):
    data_interface_cls = FicTracDataInterface
    interface_kwargs = [
        dict(file_path=str(BEHAVIOR_DATA_PATH / "FicTrac" / "sample" / "sample-20230724_113055.dat"), radius=1.0),
    ]

    save_directory = OUTPUT_PATH

    def check_extracted_metadata(self, metadata: dict):
        expected_session_start_time = datetime(2023, 7, 24, 9, 30, 55, 440600, tzinfo=timezone.utc)
        assert metadata["NWBFile"]["session_start_time"] == expected_session_start_time

    def check_read_nwb(self, nwbfile_path: str):  # This is currently structured to be file-specific
        configuration_metadata = (
            '{"version": "v2.1.1", '
            '"build_date": "Jul 24 2023", '
            '"c2a_cnrs_xy": [191, 171, 128, 272, 20, 212, 99, 132], '
            '"c2a_r": [0.722445, -0.131314, -0.460878], '
            '"c2a_src": "c2a_cnrs_xy", '
            '"c2a_t": [-0.674396, 0.389373, 2.889648], '
            '"do_display": true, '
            '"max_bad_frames": -1, '
            '"opt_bound": 0.35, '
            '"opt_do_global": false, '
            '"opt_max_err": -1.0, '
            '"opt_max_evals": 50, '
            '"opt_tol": 0.001, '
            '"q_factor": 6, '
            '"roi_c": [-0.22939, 0.099969, 0.968187], '
            '"roi_circ": [63, 171, 81, 145, 106, 135, 150, 160], '
            '"roi_ignr": [[96, 156, 113, 147, 106, 128, 82, 130, 81, 150], '
            "[71, 213, 90, 219, 114, 218, 135, 211, 154, 196, 150, 217, 121, 228, 99, 234, 75, 225]], "
            '"roi_r": 0.124815, '
            '"save_debug": false, '
            '"save_raw": false, '
            '"src_fn": "sample.mp4", '
            '"src_fps": -1.0, '
            '"thr_ratio": 1.25, '
            '"thr_win_pc": 0.25, '
            '"vfov": 45.0}'
        )

        with NWBHDF5IO(path=nwbfile_path, mode="r", load_namespaces=True) as io:
            nwbfile = io.read()

            fictrac_position_container = nwbfile.processing["behavior"].data_interfaces["FicTrac"]
            assert isinstance(fictrac_position_container, Position)

            assert len(fictrac_position_container.spatial_series) == 10

            column_to_nwb_mapping = self.interface.column_to_nwb_mapping
            for data_dict in column_to_nwb_mapping.values():
                spatial_series_name = data_dict["spatial_series_name"]
                assert spatial_series_name in fictrac_position_container.spatial_series

                reference_frame = data_dict["reference_frame"]
                spatial_series = fictrac_position_container.spatial_series[spatial_series_name]
                assert reference_frame == spatial_series.reference_frame
                expected_units = "meters"
                assert spatial_series.unit == expected_units
                assert spatial_series.conversion == self.interface.radius

<<<<<<< HEAD
                expected_metadata = f"configuration_metadata = {configuration_metadata}"
                assert spatial_series.comments == expected_metadata
=======
                assert spatial_series.timestamps[0] == 0.0
>>>>>>> 3563ca20


class TestFicTracDataInterfaceTiming(TemporalAlignmentMixin, unittest.TestCase):
    data_interface_cls = FicTracDataInterface
    interface_kwargs = [dict(file_path=str(BEHAVIOR_DATA_PATH / "FicTrac" / "sample" / "sample-20230724_113055.dat"))]

    save_directory = OUTPUT_PATH


class TestVideoInterface(VideoInterfaceMixin, unittest.TestCase):
    data_interface_cls = VideoInterface
    interface_kwargs = [
        dict(file_paths=[str(BEHAVIOR_DATA_PATH / "videos" / "CFR" / "video_avi.avi")]),
        dict(file_paths=[str(BEHAVIOR_DATA_PATH / "videos" / "CFR" / "video_flv.flv")]),
        dict(file_paths=[str(BEHAVIOR_DATA_PATH / "videos" / "CFR" / "video_mov.mov")]),
        dict(file_paths=[str(BEHAVIOR_DATA_PATH / "videos" / "CFR" / "video_mp4.mp4")]),
        dict(file_paths=[str(BEHAVIOR_DATA_PATH / "videos" / "CFR" / "video_wmv.wmv")]),
    ]
    save_directory = OUTPUT_PATH


class TestDeepLabCutInterface(DeepLabCutInterfaceMixin, unittest.TestCase):
    data_interface_cls = DeepLabCutInterface
    interface_kwargs_item = dict(
        file_path=str(BEHAVIOR_DATA_PATH / "DLC" / "m3v1mp4DLC_resnet50_openfieldAug20shuffle1_30000.h5"),
        config_file_path=str(BEHAVIOR_DATA_PATH / "DLC" / "config.yaml"),
        subject_name="ind1",
    )
    # intentional duplicate to workaround 2 tests with changes after interface construction
    interface_kwargs = [
        interface_kwargs_item,  # this is case=0, no custom timestamp
        interface_kwargs_item,  # this is case=1, with custom timestamp
    ]

    # custom timestamps only for case 1
    _custom_timestamps_case_1 = np.concatenate(
        (np.linspace(10, 110, 1000), np.linspace(150, 250, 1000), np.linspace(300, 400, 330))
    )

    save_directory = OUTPUT_PATH

    def run_conversion(self, nwbfile_path: str):
        metadata = self.interface.get_metadata()
        metadata["NWBFile"].update(session_start_time=datetime.now().astimezone())

        if self.case == 1:  # set custom timestamps
            self.interface.set_aligned_timestamps(self._custom_timestamps_case_1)
            assert len(self.interface._timestamps) == 2330

        self.interface.run_conversion(nwbfile_path=nwbfile_path, overwrite=True, metadata=metadata)

    def check_read_nwb(self, nwbfile_path: str):  # This is currently structured to be file-specific
        with NWBHDF5IO(path=nwbfile_path, mode="r", load_namespaces=True) as io:
            nwbfile = io.read()
            assert "behavior" in nwbfile.processing
            processing_module_interfaces = nwbfile.processing["behavior"].data_interfaces
            assert "PoseEstimation" in processing_module_interfaces

            pose_estimation_series_in_nwb = processing_module_interfaces["PoseEstimation"].pose_estimation_series
            expected_pose_estimation_series = ["ind1_leftear", "ind1_rightear", "ind1_snout", "ind1_tailbase"]

            expected_pose_estimation_series_are_in_nwb_file = [
                pose_estimation in pose_estimation_series_in_nwb for pose_estimation in expected_pose_estimation_series
            ]

            assert all(expected_pose_estimation_series_are_in_nwb_file)

            if self.case == 1:  # custom timestamps
                for pose_estimation in pose_estimation_series_in_nwb.values():
                    pose_timestamps = pose_estimation.timestamps
                    np.testing.assert_array_equal(pose_timestamps, self._custom_timestamps_case_1)


class TestSLEAPInterface(DataInterfaceTestMixin, TemporalAlignmentMixin, unittest.TestCase):
    data_interface_cls = SLEAPInterface
    interface_kwargs = dict(
        file_path=str(BEHAVIOR_DATA_PATH / "sleap" / "predictions_1.2.7_provenance_and_tracking.slp"),
        video_file_path=str(BEHAVIOR_DATA_PATH / "sleap" / "melanogaster_courtship.mp4"),
    )
    save_directory = OUTPUT_PATH

    def check_read_nwb(self, nwbfile_path: str):  # This is currently structured to be file-specific
        with NWBHDF5IO(path=nwbfile_path, mode="r", load_namespaces=True) as io:
            nwbfile = io.read()
            assert "SLEAP_VIDEO_000_20190128_113421" in nwbfile.processing
            processing_module_interfaces = nwbfile.processing["SLEAP_VIDEO_000_20190128_113421"].data_interfaces
            assert "track=track_0" in processing_module_interfaces

            pose_estimation_series_in_nwb = processing_module_interfaces["track=track_0"].pose_estimation_series
            expected_pose_estimation_series = [
                "abdomen",
                "eyeL",
                "eyeR",
                "forelegL4",
                "forelegR4",
                "head",
                "hindlegL4",
                "hindlegR4",
                "midlegL4",
                "midlegR4",
                "thorax",
                "wingL",
                "wingR",
            ]
            self.assertCountEqual(first=pose_estimation_series_in_nwb, second=expected_pose_estimation_series)


class TestMiniscopeInterface(DataInterfaceTestMixin, unittest.TestCase):
    data_interface_cls = MiniscopeBehaviorInterface
    interface_kwargs = dict(folder_path=str(OPHYS_DATA_PATH / "imaging_datasets" / "Miniscope" / "C6-J588_Disc5"))
    save_directory = OUTPUT_PATH

    @classmethod
    def setUpClass(cls) -> None:
        folder_path = Path(OPHYS_DATA_PATH / "imaging_datasets" / "Miniscope" / "C6-J588_Disc5")
        cls.device_name = "BehavCam2"
        cls.image_series_name = "BehavCamImageSeries"

        cls.device_metadata = dict(
            name=cls.device_name,
            compression="MJPG",
            deviceType="WebCam-1920x1080",
            framesPerFile=1000,
            ROI={"height": 720, "leftEdge": 0, "topEdge": 0, "width": 1280},
        )
        cls.starting_frames = np.array([0, 5, 10])  # there are 5 frames in each of the three avi files
        cls.external_files = [str(file) for file in list(natsorted(folder_path.glob("*/BehavCam*/0.avi")))]
        cls.timestamps = get_timestamps(folder_path=str(folder_path), file_pattern="BehavCam*/timeStamps.csv")

    def check_extracted_metadata(self, metadata: dict):
        self.assertEqual(
            metadata["NWBFile"]["session_start_time"],
            datetime(2021, 10, 7, 15, 3, 28, 635),
        )
        self.assertEqual(metadata["Behavior"]["Device"][0], self.device_metadata)

        image_series_metadata = metadata["Behavior"]["ImageSeries"][0]
        self.assertEqual(image_series_metadata["name"], self.image_series_name)
        self.assertEqual(image_series_metadata["device"], self.device_name)
        self.assertEqual(image_series_metadata["unit"], "px")
        self.assertEqual(image_series_metadata["dimension"], [1280, 720])  # width x height

    def check_read_nwb(self, nwbfile_path: str):
        with NWBHDF5IO(nwbfile_path, "r") as io:
            nwbfile = io.read()

            # Check device metadata
            self.assertIn(self.device_name, nwbfile.devices)
            device = nwbfile.devices[self.device_name]
            self.assertIsInstance(device, Miniscope)
            self.assertEqual(device.compression, self.device_metadata["compression"])
            self.assertEqual(device.deviceType, self.device_metadata["deviceType"])
            self.assertEqual(device.framesPerFile, self.device_metadata["framesPerFile"])
            roi = [self.device_metadata["ROI"]["height"], self.device_metadata["ROI"]["width"]]
            assert_array_equal(device.ROI[:], roi)

            # Check ImageSeries
            self.assertIn(self.image_series_name, nwbfile.acquisition)
            image_series = nwbfile.acquisition[self.image_series_name]
            self.assertEqual(image_series.format, "external")
            assert_array_equal(image_series.starting_frame, self.starting_frames)
            assert_array_equal(image_series.dimension[:], [1280, 720])
            self.assertEqual(image_series.unit, "px")
            self.assertEqual(device, nwbfile.acquisition[self.image_series_name].device)
            assert_array_equal(image_series.timestamps[:], self.timestamps)
            assert_array_equal(image_series.external_file[:], self.external_files)


class TestNeuralynxNvtInterface(DataInterfaceTestMixin, TemporalAlignmentMixin, unittest.TestCase):
    data_interface_cls = NeuralynxNvtInterface
    interface_kwargs = dict(file_path=str(BEHAVIOR_DATA_PATH / "neuralynx" / "test.nvt"))
    conversion_options = dict(add_angle=True)
    save_directory = OUTPUT_PATH

    def check_read_nwb(self, nwbfile_path: str):  # This is currently structured to be file-specific
        with NWBHDF5IO(path=nwbfile_path, mode="r", load_namespaces=True) as io:
            nwbfile = io.read()
            assert isinstance(nwbfile.acquisition["NvtPosition"].spatial_series["NvtSpatialSeries"], SpatialSeries)
            assert isinstance(
                nwbfile.acquisition["NvtCompassDirection"].spatial_series["NvtAngleSpatialSeries"], SpatialSeries
            )

    def check_metadata(self):
        super().check_metadata()
        metadata = self.interface.get_metadata()
        assert metadata["NWBFile"]["session_start_time"] == datetime(2023, 5, 15, 10, 35, 29)<|MERGE_RESOLUTION|>--- conflicted
+++ resolved
@@ -96,12 +96,10 @@
                 assert spatial_series.unit == expected_units
                 assert spatial_series.conversion == 1.0
 
-<<<<<<< HEAD
                 expected_metadata = f"configuration_metadata = {configuration_metadata}"
                 assert spatial_series.comments == expected_metadata
-=======
+
                 assert spatial_series.timestamps[0] == 0.0
->>>>>>> 3563ca20
 
 
 class TestFicTracDataInterfaceWithRadius(DataInterfaceTestMixin, unittest.TestCase):
@@ -166,14 +164,12 @@
                 assert spatial_series.unit == expected_units
                 assert spatial_series.conversion == self.interface.radius
 
-<<<<<<< HEAD
                 expected_metadata = f"configuration_metadata = {configuration_metadata}"
                 assert spatial_series.comments == expected_metadata
-=======
+
                 assert spatial_series.timestamps[0] == 0.0
->>>>>>> 3563ca20
-
-
+
+                
 class TestFicTracDataInterfaceTiming(TemporalAlignmentMixin, unittest.TestCase):
     data_interface_cls = FicTracDataInterface
     interface_kwargs = [dict(file_path=str(BEHAVIOR_DATA_PATH / "FicTrac" / "sample" / "sample-20230724_113055.dat"))]
