import unittest
from datetime import datetime, timezone
from pathlib import Path

import numpy as np
from natsort import natsorted
from ndx_miniscope import Miniscope
from ndx_miniscope.utils import get_timestamps
from numpy.testing import assert_array_equal
from pynwb import NWBHDF5IO
<<<<<<< HEAD
from pynwb.behavior import SpatialSeries
=======
from pynwb.behavior import Position
>>>>>>> 88f00158

from neuroconv.datainterfaces import (
    DeepLabCutInterface,
    FicTracDataInterface,
    MiniscopeBehaviorInterface,
    NeuralynxNvtInterface,
    SLEAPInterface,
    VideoInterface,
)
from neuroconv.tools.testing.data_interface_mixins import (
    DataInterfaceTestMixin,
    DeepLabCutInterfaceMixin,
    TemporalAlignmentMixin,
    VideoInterfaceMixin,
)

try:
    from .setup_paths import BEHAVIOR_DATA_PATH, OPHYS_DATA_PATH, OUTPUT_PATH
except ImportError:
    from setup_paths import BEHAVIOR_DATA_PATH, OUTPUT_PATH


class TestFicTracDataInterface(DataInterfaceTestMixin, unittest.TestCase):
    data_interface_cls = FicTracDataInterface
    interface_kwargs = [
        dict(file_path=str(BEHAVIOR_DATA_PATH / "FicTrac" / "sample" / "sample-20230724_113055.dat")),
    ]

    save_directory = OUTPUT_PATH

    def check_extracted_metadata(self, metadata: dict):
        expected_session_start_time = datetime(2023, 7, 24, 9, 30, 55, 440600, tzinfo=timezone.utc)
        assert metadata["NWBFile"]["session_start_time"] == expected_session_start_time

    def check_read_nwb(self, nwbfile_path: str):  # This is currently structured to be file-specific
        with NWBHDF5IO(path=nwbfile_path, mode="r", load_namespaces=True) as io:
            nwbfile = io.read()

            fictrac_position_container = nwbfile.processing["Behavior"].data_interfaces["FicTrac"]
            assert isinstance(fictrac_position_container, Position)

            assert len(fictrac_position_container.spatial_series) == 10

            column_to_nwb_mapping = self.interface.column_to_nwb_mapping
            for data_dict in column_to_nwb_mapping.values():
                spatial_series_name = data_dict["spatial_series_name"]
                assert spatial_series_name in fictrac_position_container.spatial_series

                reference_frame = data_dict["reference_frame"]
                spatial_series = fictrac_position_container.spatial_series[spatial_series_name]
                assert reference_frame == spatial_series.reference_frame

                expected_units = "radians"
                assert spatial_series.unit == expected_units


class TestFicTracDataInterfaceWithRadius(DataInterfaceTestMixin, unittest.TestCase):
    data_interface_cls = FicTracDataInterface
    interface_kwargs = [
        dict(file_path=str(BEHAVIOR_DATA_PATH / "FicTrac" / "sample" / "sample-20230724_113055.dat"), radius=1.0),
    ]

    save_directory = OUTPUT_PATH

    def check_extracted_metadata(self, metadata: dict):
        expected_session_start_time = datetime(2023, 7, 24, 9, 30, 55, 440600, tzinfo=timezone.utc)
        assert metadata["NWBFile"]["session_start_time"] == expected_session_start_time

    def check_read_nwb(self, nwbfile_path: str):  # This is currently structured to be file-specific
        with NWBHDF5IO(path=nwbfile_path, mode="r", load_namespaces=True) as io:
            nwbfile = io.read()

            fictrac_position_container = nwbfile.processing["Behavior"].data_interfaces["FicTrac"]
            assert isinstance(fictrac_position_container, Position)

            assert len(fictrac_position_container.spatial_series) == 10

            column_to_nwb_mapping = self.interface.column_to_nwb_mapping
            for data_dict in column_to_nwb_mapping.values():
                spatial_series_name = data_dict["spatial_series_name"]
                assert spatial_series_name in fictrac_position_container.spatial_series

                reference_frame = data_dict["reference_frame"]
                spatial_series = fictrac_position_container.spatial_series[spatial_series_name]
                assert reference_frame == spatial_series.reference_frame
                expected_units = "meters"
                assert spatial_series.unit == expected_units


class TestFicTracDataInterfaceTiming(TemporalAlignmentMixin, unittest.TestCase):
    data_interface_cls = FicTracDataInterface
    interface_kwargs = [dict(file_path=str(BEHAVIOR_DATA_PATH / "FicTrac" / "sample" / "sample-20230724_113055.dat"))]

    save_directory = OUTPUT_PATH


class TestVideoInterface(VideoInterfaceMixin, unittest.TestCase):
    data_interface_cls = VideoInterface
    interface_kwargs = [
        dict(file_paths=[str(BEHAVIOR_DATA_PATH / "videos" / "CFR" / "video_avi.avi")]),
        dict(file_paths=[str(BEHAVIOR_DATA_PATH / "videos" / "CFR" / "video_flv.flv")]),
        dict(file_paths=[str(BEHAVIOR_DATA_PATH / "videos" / "CFR" / "video_mov.mov")]),
        dict(file_paths=[str(BEHAVIOR_DATA_PATH / "videos" / "CFR" / "video_mp4.mp4")]),
        dict(file_paths=[str(BEHAVIOR_DATA_PATH / "videos" / "CFR" / "video_wmv.wmv")]),
    ]
    save_directory = OUTPUT_PATH


class TestDeepLabCutInterface(DeepLabCutInterfaceMixin, unittest.TestCase):
    data_interface_cls = DeepLabCutInterface
    interface_kwargs_item = dict(
        file_path=str(BEHAVIOR_DATA_PATH / "DLC" / "m3v1mp4DLC_resnet50_openfieldAug20shuffle1_30000.h5"),
        config_file_path=str(BEHAVIOR_DATA_PATH / "DLC" / "config.yaml"),
        subject_name="ind1",
    )
    # intentional duplicate to workaround 2 tests with changes after interface construction
    interface_kwargs = [
        interface_kwargs_item,  # this is case=0, no custom timestamp
        interface_kwargs_item,  # this is case=1, with custom timestamp
    ]

    # custom timestamps only for case 1
    _custom_timestamps_case_1 = np.concatenate(
        (np.linspace(10, 110, 1000), np.linspace(150, 250, 1000), np.linspace(300, 400, 330))
    )

    save_directory = OUTPUT_PATH

    def run_conversion(self, nwbfile_path: str):
        metadata = self.interface.get_metadata()
        metadata["NWBFile"].update(session_start_time=datetime.now().astimezone())

        if self.case == 1:  # set custom timestamps
            self.interface.set_aligned_timestamps(self._custom_timestamps_case_1)
            assert len(self.interface._timestamps) == 2330

        self.interface.run_conversion(nwbfile_path=nwbfile_path, overwrite=True, metadata=metadata)

    def check_read_nwb(self, nwbfile_path: str):  # This is currently structured to be file-specific
        with NWBHDF5IO(path=nwbfile_path, mode="r", load_namespaces=True) as io:
            nwbfile = io.read()
            assert "behavior" in nwbfile.processing
            processing_module_interfaces = nwbfile.processing["behavior"].data_interfaces
            assert "PoseEstimation" in processing_module_interfaces

            pose_estimation_series_in_nwb = processing_module_interfaces["PoseEstimation"].pose_estimation_series
            expected_pose_estimation_series = ["ind1_leftear", "ind1_rightear", "ind1_snout", "ind1_tailbase"]

            expected_pose_estimation_series_are_in_nwb_file = [
                pose_estimation in pose_estimation_series_in_nwb for pose_estimation in expected_pose_estimation_series
            ]

            assert all(expected_pose_estimation_series_are_in_nwb_file)

            if self.case == 1:  # custom timestamps
                for pose_estimation in pose_estimation_series_in_nwb.values():
                    pose_timestamps = pose_estimation.timestamps
                    np.testing.assert_array_equal(pose_timestamps, self._custom_timestamps_case_1)


class TestSLEAPInterface(DataInterfaceTestMixin, TemporalAlignmentMixin, unittest.TestCase):
    data_interface_cls = SLEAPInterface
    interface_kwargs = dict(
        file_path=str(BEHAVIOR_DATA_PATH / "sleap" / "predictions_1.2.7_provenance_and_tracking.slp"),
        video_file_path=str(BEHAVIOR_DATA_PATH / "sleap" / "melanogaster_courtship.mp4"),
    )
    save_directory = OUTPUT_PATH

    def check_read_nwb(self, nwbfile_path: str):  # This is currently structured to be file-specific
        with NWBHDF5IO(path=nwbfile_path, mode="r", load_namespaces=True) as io:
            nwbfile = io.read()
            assert "SLEAP_VIDEO_000_20190128_113421" in nwbfile.processing
            processing_module_interfaces = nwbfile.processing["SLEAP_VIDEO_000_20190128_113421"].data_interfaces
            assert "track=track_0" in processing_module_interfaces

            pose_estimation_series_in_nwb = processing_module_interfaces["track=track_0"].pose_estimation_series
            expected_pose_estimation_series = [
                "abdomen",
                "eyeL",
                "eyeR",
                "forelegL4",
                "forelegR4",
                "head",
                "hindlegL4",
                "hindlegR4",
                "midlegL4",
                "midlegR4",
                "thorax",
                "wingL",
                "wingR",
            ]
            self.assertCountEqual(first=pose_estimation_series_in_nwb, second=expected_pose_estimation_series)


class TestMiniscopeInterface(DataInterfaceTestMixin, unittest.TestCase):
    data_interface_cls = MiniscopeBehaviorInterface
    interface_kwargs = dict(folder_path=str(OPHYS_DATA_PATH / "imaging_datasets" / "Miniscope" / "C6-J588_Disc5"))
    save_directory = OUTPUT_PATH

    @classmethod
    def setUpClass(cls) -> None:
        folder_path = Path(OPHYS_DATA_PATH / "imaging_datasets" / "Miniscope" / "C6-J588_Disc5")
        cls.device_name = "BehavCam2"
        cls.image_series_name = "BehavCamImageSeries"

        cls.device_metadata = dict(
            name=cls.device_name,
            compression="MJPG",
            deviceType="WebCam-1920x1080",
            framesPerFile=1000,
            ROI={"height": 720, "leftEdge": 0, "topEdge": 0, "width": 1280},
        )
        cls.starting_frames = np.array([0, 5, 10])  # there are 5 frames in each of the three avi files
        cls.external_files = [str(file) for file in list(natsorted(folder_path.glob("*/BehavCam*/0.avi")))]
        cls.timestamps = get_timestamps(folder_path=str(folder_path), file_pattern="BehavCam*/timeStamps.csv")

    def check_extracted_metadata(self, metadata: dict):
        self.assertEqual(
            metadata["NWBFile"]["session_start_time"],
            datetime(2021, 10, 7, 15, 3, 28, 635),
        )
        self.assertEqual(metadata["Behavior"]["Device"][0], self.device_metadata)

        image_series_metadata = metadata["Behavior"]["ImageSeries"][0]
        self.assertEqual(image_series_metadata["name"], self.image_series_name)
        self.assertEqual(image_series_metadata["device"], self.device_name)
        self.assertEqual(image_series_metadata["unit"], "px")
        self.assertEqual(image_series_metadata["dimension"], [1280, 720])  # width x height

    def check_read_nwb(self, nwbfile_path: str):
        with NWBHDF5IO(nwbfile_path, "r") as io:
            nwbfile = io.read()

            # Check device metadata
            self.assertIn(self.device_name, nwbfile.devices)
            device = nwbfile.devices[self.device_name]
            self.assertIsInstance(device, Miniscope)
            self.assertEqual(device.compression, self.device_metadata["compression"])
            self.assertEqual(device.deviceType, self.device_metadata["deviceType"])
            self.assertEqual(device.framesPerFile, self.device_metadata["framesPerFile"])
            roi = [self.device_metadata["ROI"]["height"], self.device_metadata["ROI"]["width"]]
            assert_array_equal(device.ROI[:], roi)

            # Check ImageSeries
            self.assertIn(self.image_series_name, nwbfile.acquisition)
            image_series = nwbfile.acquisition[self.image_series_name]
            self.assertEqual(image_series.format, "external")
            assert_array_equal(image_series.starting_frame, self.starting_frames)
            assert_array_equal(image_series.dimension[:], [1280, 720])
            self.assertEqual(image_series.unit, "px")
            self.assertEqual(device, nwbfile.acquisition[self.image_series_name].device)
            assert_array_equal(image_series.timestamps[:], self.timestamps)
            assert_array_equal(image_series.external_file[:], self.external_files)


class TestNeuralynxNvtInterface(DataInterfaceTestMixin, TemporalAlignmentMixin, unittest.TestCase):
    data_interface_cls = NeuralynxNvtInterface
    interface_kwargs = dict(file_path=str(BEHAVIOR_DATA_PATH / "neuralynx" / "test.nvt"))
    save_directory = OUTPUT_PATH

    def check_read_nwb(self, nwbfile_path: str):  # This is currently structured to be file-specific
        with NWBHDF5IO(path=nwbfile_path, mode="r", load_namespaces=True) as io:
            nwbfile = io.read()
            assert isinstance(nwbfile.acquisition["NvtPosition"].spatial_series["NvtSpatialSeries"], SpatialSeries)
            assert isinstance(
                nwbfile.acquisition["NvtCompassDirection"].spatial_series["NvtAngleSpatialSeries"], SpatialSeries
            )<|MERGE_RESOLUTION|>--- conflicted
+++ resolved
@@ -8,11 +8,7 @@
 from ndx_miniscope.utils import get_timestamps
 from numpy.testing import assert_array_equal
 from pynwb import NWBHDF5IO
-<<<<<<< HEAD
-from pynwb.behavior import SpatialSeries
-=======
-from pynwb.behavior import Position
->>>>>>> 88f00158
+from pynwb.behavior import SpatialSeries, Position
 
 from neuroconv.datainterfaces import (
     DeepLabCutInterface,
