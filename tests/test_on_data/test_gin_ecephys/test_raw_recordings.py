--- conflicted
+++ resolved
@@ -1,6 +1,7 @@
 import unittest
 import pytest
 import itertools
+from pathlib import Path
 from datetime import datetime
 from platform import python_version
 from sys import platform
@@ -19,6 +20,7 @@
     NeuralynxRecordingInterface,
     NeuroScopeRecordingInterface,
     OpenEphysRecordingInterface,
+    OpenEphysBinaryRecordingInterface,
     SpikeGadgetsRecordingInterface,
     SpikeGLXRecordingInterface,
     BlackrockRecordingInterface,
@@ -31,9 +33,6 @@
     MEArecRecordingInterface,
     MCSRawRecordingInterface,
 )
-from neuroconv.datainterfaces.ecephys.openephys.openephysbinarydatainterface import (
-    OpenEphysBinaryRecordingInterface,
-)
 
 # enable to run locally in interactive mode
 try:
@@ -140,7 +139,7 @@
             case_name="neuralynx",
         ),
         param(
-            data_interface=OpenEphysRecordingInterface,
+            data_interface=OpenEphysBinaryRecordingInterface,
             interface_kwargs=dict(
                 folder_path=str(DATA_PATH / "openephysbinary" / "v0.4.4.1_with_video_tracking"),
             ),
@@ -157,30 +156,12 @@
                 file_path=str(DATA_PATH / "neuroscope" / "test1" / "test1.dat"),
             ),
         )
-<<<<<<< HEAD
     ]
     this_python_version = version.parse(python_version())
     if (
             platform != "darwin"
             and version.parse("3.8") <= this_python_version < version.parse("3.10")
     ):
-=======
-    )
-
-    for spikeextractors_backend in [True, False]:
-        parameterized_recording_list.append(
-            param(
-                data_interface=OpenEphysBinaryRecordingInterface,
-                interface_kwargs=dict(
-                    folder_path=str(DATA_PATH / "openephysbinary" / "v0.4.4.1_with_video_tracking"),
-                    spikeextractors_backend=spikeextractors_backend,
-                ),
-                case_name=f"spikeextractors_backend_{spikeextractors_backend}",
-            )
-        )
-
-    for spikeextractors_backend in [True, False]:
->>>>>>> a21055a4
         parameterized_recording_list.append(
             param(
                 data_interface=CEDRecordingInterface,
