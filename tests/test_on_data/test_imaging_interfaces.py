import platform
from datetime import datetime
from unittest import TestCase, skipIf

import numpy as np
<<<<<<< HEAD
from dateutil.tz import tzoffset
=======
>>>>>>> 8eeef1e0
from numpy.testing import assert_array_equal
from pynwb import NWBHDF5IO

from neuroconv.datainterfaces import (
    BrukerTiffImagingInterface,
    Hdf5ImagingInterface,
    MicroManagerTiffImagingInterface,
    SbxImagingInterface,
    ScanImageImagingInterface,
    TiffImagingInterface,
)
from neuroconv.tools.testing.data_interface_mixins import (
    ImagingExtractorInterfaceTestMixin,
)

try:
    from .setup_paths import OPHYS_DATA_PATH, OUTPUT_PATH
except ImportError:
    from setup_paths import OPHYS_DATA_PATH, OUTPUT_PATH


class TestTiffImagingInterface(ImagingExtractorInterfaceTestMixin, TestCase):
    data_interface_cls = TiffImagingInterface
    interface_kwargs = dict(
        file_path=str(OPHYS_DATA_PATH / "imaging_datasets" / "Tif" / "demoMovie.tif"),
        sampling_frequency=15.0,  # typically provided by user
    )
    save_directory = OUTPUT_PATH


@skipIf(platform.machine() == "arm64", "Interface not supported on arm64 architecture")
class TestScanImageImagingInterface(ImagingExtractorInterfaceTestMixin, TestCase):
    data_interface_cls = ScanImageImagingInterface
    interface_kwargs = dict(file_path=str(OPHYS_DATA_PATH / "imaging_datasets" / "Tif" / "sample_scanimage.tiff"))
    save_directory = OUTPUT_PATH

    def check_extracted_metadata(self, metadata: dict):
        assert metadata["NWBFile"]["session_start_time"] == datetime(2017, 10, 9, 16, 57, 7, 967000)
        assert (
            metadata["Ophys"]["TwoPhotonSeries"][0]["description"]
            == '{"state.configPath": "\'C:\\\\Users\\\\Kishore Kuchibhotla\\\\Desktop\\\\FromOld2P_params\\\\ScanImage_cfgfiles\'", "state.configName": "\'Behavior_2channel\'", "state.software.version": "3.8", "state.software.minorRev": "0", "state.software.beta": "1", "state.software.betaNum": "4", "state.acq.externallyTriggered": "0", "state.acq.startTrigInputTerminal": "1", "state.acq.startTrigEdge": "\'Rising\'", "state.acq.nextTrigInputTerminal": "[]", "state.acq.nextTrigEdge": "\'Rising\'", "state.acq.nextTrigAutoAdvance": "0", "state.acq.nextTrigStopImmediate": "1", "state.acq.nextTrigAdvanceGap": "0", "state.acq.pureNextTriggerMode": "0", "state.acq.numberOfZSlices": "1", "state.acq.zStepSize": "187", "state.acq.numAvgFramesSaveGUI": "1", "state.acq.numAvgFramesSave": "1", "state.acq.numAvgFramesDisplay": "1", "state.acq.averaging": "1", "state.acq.averagingDisplay": "0", "state.acq.numberOfFrames": "1220", "state.acq.numberOfRepeats": "Inf", "state.acq.repeatPeriod": "10", "state.acq.stackCenteredOffset": "[]", "state.acq.stackParkBetweenSlices": "0", "state.acq.linesPerFrame": "256", "state.acq.pixelsPerLine": "256", "state.acq.pixelTime": "3.2e-06", "state.acq.binFactor": "16", "state.acq.frameRate": "3.90625", "state.acq.zoomFactor": "2", "state.acq.scanAngleMultiplierFast": "1", "state.acq.scanAngleMultiplierSlow": "1", "state.acq.scanRotation": "0", "state.acq.scanShiftFast": "1.25", "state.acq.scanShiftSlow": "-0.75", "state.acq.xstep": "0.5", "state.acq.ystep": "0.5", "state.acq.staircaseSlowDim": "0", "state.acq.slowDimFlybackFinalLine": "1", "state.acq.slowDimDiscardFlybackLine": "0", "state.acq.msPerLine": "1", "state.acq.fillFraction": "0.8192", "state.acq.samplesAcquiredPerLine": "4096", "state.acq.acqDelay": "8.32e-05", "state.acq.scanDelay": "9e-05", "state.acq.bidirectionalScan": "1", "state.acq.baseZoomFactor": "1", "state.acq.outputRate": "100000", "state.acq.inputRate": "5000000", "state.acq.inputBitDepth": "12", "state.acq.pockelsClosedOnFlyback": "1", "state.acq.pockelsFillFracAdjust": "4e-05", "state.acq.pmtOffsetChannel1": "0.93603515625", "state.acq.pmtOffsetChannel2": "-0.106689453125", "state.acq.pmtOffsetChannel3": "-0.789306640625", "state.acq.pmtOffsetChannel4": "-1.0419921875", "state.acq.pmtOffsetAutoSubtractChannel1": "0", "state.acq.pmtOffsetAutoSubtractChannel2": "0", "state.acq.pmtOffsetAutoSubtractChannel3": "0", "state.acq.pmtOffsetAutoSubtractChannel4": "0", "state.acq.pmtOffsetStdDevChannel1": "0.853812996333255", "state.acq.pmtOffsetStdDevChannel2": "0.87040286645618", "state.acq.pmtOffsetStdDevChannel3": "0.410833641563274", "state.acq.pmtOffsetStdDevChannel4": "0.20894370294704", "state.acq.rboxZoomSetting": "0", "state.acq.acquiringChannel1": "1", "state.acq.acquiringChannel2": "0", "state.acq.acquiringChannel3": "0", "state.acq.acquiringChannel4": "0", "state.acq.savingChannel1": "1", "state.acq.savingChannel2": "0", "state.acq.savingChannel3": "0", "state.acq.savingChannel4": "0", "state.acq.imagingChannel1": "1", "state.acq.imagingChannel2": "0", "state.acq.imagingChannel3": "0", "state.acq.imagingChannel4": "0", "state.acq.maxImage1": "0", "state.acq.maxImage2": "0", "state.acq.maxImage3": "0", "state.acq.maxImage4": "0", "state.acq.inputVoltageRange1": "10", "state.acq.inputVoltageRange2": "10", "state.acq.inputVoltageRange3": "10", "state.acq.inputVoltageRange4": "10", "state.acq.inputVoltageInvert1": "0", "state.acq.inputVoltageInvert2": "0", "state.acq.inputVoltageInvert3": "0", "state.acq.inputVoltageInvert4": "0", "state.acq.numberOfChannelsSave": "1", "state.acq.numberOfChannelsAcquire": "1", "state.acq.maxMode": "0", "state.acq.fastScanningX": "1", "state.acq.fastScanningY": "0", "state.acq.framesPerFile": "Inf", "state.acq.clockExport.frameClockPolarityHigh": "1", "state.acq.clockExport.frameClockPolarityLow": "0", "state.acq.clockExport.frameClockGateSource": "0", "state.acq.clockExport.frameClockEnable": "1", "state.acq.clockExport.frameClockPhaseShiftUS": "0", "state.acq.clockExport.frameClockGated": "0", "state.acq.clockExport.lineClockPolarityHigh": "1", "state.acq.clockExport.lineClockPolarityLow": "0", "state.acq.clockExport.lineClockGatedEnable": "0", "state.acq.clockExport.lineClockGateSource": "0", "state.acq.clockExport.lineClockAutoSource": "1", "state.acq.clockExport.lineClockEnable": "0", "state.acq.clockExport.lineClockPhaseShiftUS": "0", "state.acq.clockExport.lineClockGated": "0", "state.acq.clockExport.pixelClockPolarityHigh": "1", "state.acq.clockExport.pixelClockPolarityLow": "0", "state.acq.clockExport.pixelClockGateSource": "0", "state.acq.clockExport.pixelClockAutoSource": "1", "state.acq.clockExport.pixelClockEnable": "0", "state.acq.clockExport.pixelClockPhaseShiftUS": "0", "state.acq.clockExport.pixelClockGated": "0", "state.init.eom.powerTransitions.timeString": "\'\'", "state.init.eom.powerTransitions.powerString": "\'\'", "state.init.eom.powerTransitions.transitionCountString": "\'\'", "state.init.eom.uncagingPulseImporter.pathnameText": "\'\'", "state.init.eom.uncagingPulseImporter.powerConversionFactor": "1", "state.init.eom.uncagingPulseImporter.lineConversionFactor": "2", "state.init.eom.uncagingPulseImporter.enabled": "0", "state.init.eom.uncagingPulseImporter.currentPosition": "0", "state.init.eom.uncagingPulseImporter.syncToPhysiology": "0", "state.init.eom.powerBoxStepper.pbsArrayString": "\'[]\'", "state.init.eom.uncagingMapper.enabled": "0", "state.init.eom.uncagingMapper.perGrab": "1", "state.init.eom.uncagingMapper.perFrame": "0", "state.init.eom.uncagingMapper.numberOfPixels": "4", "state.init.eom.uncagingMapper.pixelGenerationUserFunction": "\'\'", "state.init.eom.uncagingMapper.currentPixels": "[]", "state.init.eom.uncagingMapper.currentPosition": "[]", "state.init.eom.uncagingMapper.syncToPhysiology": "0", "state.init.eom.numberOfBeams": "0", "state.init.eom.focusLaserList": "\'PockelsCell-1\'", "state.init.eom.grabLaserList": "\'PockelsCell-1\'", "state.init.eom.snapLaserList": "\'PockelsCell-1\'", "state.init.eom.maxPhotodiodeVoltage": "0", "state.init.eom.boxWidth": "[]", "state.init.eom.powerBoxWidthsInMs": "[]", "state.init.eom.min": "[]", "state.init.eom.maxPower": "[]", "state.init.eom.usePowerArray": "0", "state.init.eom.showBoxArray": "[]", "state.init.eom.boxPowerArray": "[]", "state.init.eom.boxPowerOffArray": "[]", "state.init.eom.startFrameArray": "[]", "state.init.eom.endFrameArray": "[]", "state.init.eom.powerBoxNormCoords": "[]", "state.init.eom.powerVsZEnable": "1", "state.init.eom.powerLzArray": "[]", "state.init.eom.powerLzOverride": "0", "state.cycle.cycleOn": "0", "state.cycle.cycleName": "\'\'", "state.cycle.cyclePath": "\'\'", "state.cycle.cycleLength": "2", "state.cycle.numCycleRepeats": "1", "state.motor.motorZEnable": "0", "state.motor.absXPosition": "659.6", "state.motor.absYPosition": "-10386.6", "state.motor.absZPosition": "-8068.4", "state.motor.absZZPosition": "NaN", "state.motor.relXPosition": "0", "state.motor.relYPosition": "0", "state.motor.relZPosition": "-5.99999999999909", "state.motor.relZZPosition": "NaN", "state.motor.distance": "5.99999999999909", "state.internal.averageSamples": "0", "state.internal.highPixelValue1": "16384", "state.internal.lowPixelValue1": "0", "state.internal.highPixelValue2": "16384", "state.internal.lowPixelValue2": "0", "state.internal.highPixelValue3": "500", "state.internal.lowPixelValue3": "0", "state.internal.highPixelValue4": "500", "state.internal.lowPixelValue4": "0", "state.internal.figureColormap1": "\'$scim_colorMap(\'\'gray\'\',8,5)\'", "state.internal.figureColormap2": "\'$scim_colorMap(\'\'gray\'\',8,5)\'", "state.internal.figureColormap3": "\'$scim_colorMap(\'\'gray\'\',8,5)\'", "state.internal.figureColormap4": "\'$scim_colorMap(\'\'gray\'\',8,5)\'", "state.internal.repeatCounter": "0", "state.internal.startupTimeString": "\'10/9/2017 14:38:30.957\'", "state.internal.triggerTimeString": "\'10/9/2017 16:57:07.967\'", "state.internal.softTriggerTimeString": "\'10/9/2017 16:57:07.970\'", "state.internal.triggerTimeFirstString": "\'10/9/2017 16:57:07.967\'", "state.internal.triggerFrameDelayMS": "0", "state.init.eom.powerConversion1": "10", "state.init.eom.rejected_light1": "0", "state.init.eom.photodiodeOffset1": "0", "state.init.eom.powerConversion2": "10", "state.init.eom.rejected_light2": "0", "state.init.eom.photodiodeOffset2": "0", "state.init.eom.powerConversion3": "10", "state.init.eom.rejected_light3": "0", "state.init.eom.photodiodeOffset3": "0", "state.init.voltsPerOpticalDegree": "0.333", "state.init.scanOffsetAngleX": "0", "state.init.scanOffsetAngleY": "0"}'
        )


class TestHdf5ImagingInterface(ImagingExtractorInterfaceTestMixin, TestCase):
    data_interface_cls = Hdf5ImagingInterface
    interface_kwargs = dict(file_path=str(OPHYS_DATA_PATH / "imaging_datasets" / "hdf5" / "demoMovie.hdf5"))
    save_directory = OUTPUT_PATH


class TestSbxImagingInterface(ImagingExtractorInterfaceTestMixin, TestCase):
    data_interface_cls = SbxImagingInterface
    interface_kwargs = [
        dict(file_path=str(OPHYS_DATA_PATH / "imaging_datasets" / "Scanbox" / f"sample.mat")),
        dict(file_path=str(OPHYS_DATA_PATH / "imaging_datasets" / "Scanbox" / f"sample.sbx")),
    ]
    save_directory = OUTPUT_PATH


<<<<<<< HEAD
class TestMicroManagerTiffImagingInterface(ImagingExtractorInterfaceTestMixin, TestCase):
    data_interface_cls = MicroManagerTiffImagingInterface
    interface_kwargs = dict(
        folder_path=str(OPHYS_DATA_PATH / "imaging_datasets" / "MicroManagerTif" / "TS12_20220407_20hz_noteasy_1")
=======
class TestBrukerTiffImagingInterface(ImagingExtractorInterfaceTestMixin, TestCase):
    data_interface_cls = BrukerTiffImagingInterface
    interface_kwargs = dict(
        folder_path=str(
            OPHYS_DATA_PATH / "imaging_datasets" / "BrukerTif" / "NCCR32_2023_02_20_Into_the_void_t_series_baseline-000"
        )
>>>>>>> 8eeef1e0
    )
    save_directory = OUTPUT_PATH

    @classmethod
    def setUpClass(cls) -> None:
<<<<<<< HEAD
        cls.device_metadata = dict(name="Microscope")
        cls.optical_channel_metadata = dict(
            name="OpticalChannelDefault",
=======
        cls.device_metadata = dict(name="BrukerFluorescenceMicroscope", description="Version 5.6.64.400")
        cls.optical_channel_metadata = dict(
            name="Ch2",
>>>>>>> 8eeef1e0
            emission_lambda=np.NAN,
            description="An optical channel of the microscope.",
        )
        cls.imaging_plane_metadata = dict(
            name="ImagingPlane",
<<<<<<< HEAD
            description="The plane or volume being imaged by the microscope.",
=======
            description="The plane imaged at 5e-06 meters depth.",
>>>>>>> 8eeef1e0
            excitation_lambda=np.NAN,
            indicator="unknown",
            location="unknown",
            device=cls.device_metadata["name"],
            optical_channel=[cls.optical_channel_metadata],
<<<<<<< HEAD
            imaging_rate=20.0,
        )
        cls.two_photon_series_metadata = dict(
            name="TwoPhotonSeries",
            description="Imaging data from two-photon excitation microscopy.",
            unit="px",
            dimension=[1024, 1024],
            format="tiff",
            imaging_plane=cls.imaging_plane_metadata["name"],
=======
            imaging_rate=30.345939461428763,
            grid_spacing=[1.1078125e-06, 1.1078125e-06],
        )

        cls.two_photon_series_metadata = dict(
            name="TwoPhotonSeries",
            description="Imaging data acquired from the Bruker Two-Photon Microscope.",
            unit="px",
            dimension=[512, 512],
            imaging_plane=cls.imaging_plane_metadata["name"],
            format="tiff",
            scan_line_rate=15840.580398865815,
            field_of_view=[0.0005672, 0.0005672, 5e-06],
>>>>>>> 8eeef1e0
        )

        cls.ophys_metadata = dict(
            Device=[cls.device_metadata],
            ImagingPlane=[cls.imaging_plane_metadata],
            TwoPhotonSeries=[cls.two_photon_series_metadata],
        )

    def check_extracted_metadata(self, metadata: dict):
<<<<<<< HEAD
        self.assertEqual(
            metadata["NWBFile"]["session_start_time"],
            datetime(2022, 4, 7, 15, 6, 56, 842000, tzinfo=tzoffset(None, -18000)),
        )
=======
        self.assertEqual(metadata["NWBFile"]["session_start_time"], datetime(2023, 2, 20, 15, 58, 25))
>>>>>>> 8eeef1e0
        self.assertDictEqual(metadata["Ophys"], self.ophys_metadata)

    def check_read_nwb(self, nwbfile_path: str):
        """Check the ophys metadata made it to the NWB file"""

        with NWBHDF5IO(nwbfile_path, "r") as io:
            nwbfile = io.read()

<<<<<<< HEAD
=======
            self.assertIn(self.device_metadata["name"], nwbfile.devices)
            self.assertEqual(
                nwbfile.devices[self.device_metadata["name"]].description, self.device_metadata["description"]
            )
>>>>>>> 8eeef1e0
            self.assertIn(self.imaging_plane_metadata["name"], nwbfile.imaging_planes)
            imaging_plane = nwbfile.imaging_planes[self.imaging_plane_metadata["name"]]
            optical_channel = imaging_plane.optical_channel[0]
            self.assertEqual(optical_channel.name, self.optical_channel_metadata["name"])
            self.assertEqual(optical_channel.description, self.optical_channel_metadata["description"])
            self.assertEqual(imaging_plane.description, self.imaging_plane_metadata["description"])
            self.assertEqual(imaging_plane.imaging_rate, self.imaging_plane_metadata["imaging_rate"])
<<<<<<< HEAD
=======
            assert_array_equal(imaging_plane.grid_spacing[:], self.imaging_plane_metadata["grid_spacing"])
>>>>>>> 8eeef1e0
            self.assertIn(self.two_photon_series_metadata["name"], nwbfile.acquisition)
            two_photon_series = nwbfile.acquisition[self.two_photon_series_metadata["name"]]
            self.assertEqual(two_photon_series.description, self.two_photon_series_metadata["description"])
            self.assertEqual(two_photon_series.unit, self.two_photon_series_metadata["unit"])
            self.assertEqual(two_photon_series.format, self.two_photon_series_metadata["format"])
<<<<<<< HEAD
            assert_array_equal(two_photon_series.dimension[:], self.two_photon_series_metadata["dimension"])
=======
            self.assertEqual(two_photon_series.scan_line_rate, self.two_photon_series_metadata["scan_line_rate"])
            assert_array_equal(two_photon_series.field_of_view[:], self.two_photon_series_metadata["field_of_view"])
>>>>>>> 8eeef1e0

        super().check_read_nwb(nwbfile_path=nwbfile_path)<|MERGE_RESOLUTION|>--- conflicted
+++ resolved
@@ -3,10 +3,7 @@
 from unittest import TestCase, skipIf
 
 import numpy as np
-<<<<<<< HEAD
 from dateutil.tz import tzoffset
-=======
->>>>>>> 8eeef1e0
 from numpy.testing import assert_array_equal
 from pynwb import NWBHDF5IO
 
@@ -66,59 +63,31 @@
     save_directory = OUTPUT_PATH
 
 
-<<<<<<< HEAD
-class TestMicroManagerTiffImagingInterface(ImagingExtractorInterfaceTestMixin, TestCase):
-    data_interface_cls = MicroManagerTiffImagingInterface
-    interface_kwargs = dict(
-        folder_path=str(OPHYS_DATA_PATH / "imaging_datasets" / "MicroManagerTif" / "TS12_20220407_20hz_noteasy_1")
-=======
 class TestBrukerTiffImagingInterface(ImagingExtractorInterfaceTestMixin, TestCase):
     data_interface_cls = BrukerTiffImagingInterface
     interface_kwargs = dict(
         folder_path=str(
             OPHYS_DATA_PATH / "imaging_datasets" / "BrukerTif" / "NCCR32_2023_02_20_Into_the_void_t_series_baseline-000"
         )
->>>>>>> 8eeef1e0
     )
     save_directory = OUTPUT_PATH
 
     @classmethod
     def setUpClass(cls) -> None:
-<<<<<<< HEAD
-        cls.device_metadata = dict(name="Microscope")
-        cls.optical_channel_metadata = dict(
-            name="OpticalChannelDefault",
-=======
         cls.device_metadata = dict(name="BrukerFluorescenceMicroscope", description="Version 5.6.64.400")
         cls.optical_channel_metadata = dict(
             name="Ch2",
->>>>>>> 8eeef1e0
             emission_lambda=np.NAN,
             description="An optical channel of the microscope.",
         )
         cls.imaging_plane_metadata = dict(
             name="ImagingPlane",
-<<<<<<< HEAD
-            description="The plane or volume being imaged by the microscope.",
-=======
             description="The plane imaged at 5e-06 meters depth.",
->>>>>>> 8eeef1e0
             excitation_lambda=np.NAN,
             indicator="unknown",
             location="unknown",
             device=cls.device_metadata["name"],
             optical_channel=[cls.optical_channel_metadata],
-<<<<<<< HEAD
-            imaging_rate=20.0,
-        )
-        cls.two_photon_series_metadata = dict(
-            name="TwoPhotonSeries",
-            description="Imaging data from two-photon excitation microscopy.",
-            unit="px",
-            dimension=[1024, 1024],
-            format="tiff",
-            imaging_plane=cls.imaging_plane_metadata["name"],
-=======
             imaging_rate=30.345939461428763,
             grid_spacing=[1.1078125e-06, 1.1078125e-06],
         )
@@ -132,7 +101,6 @@
             format="tiff",
             scan_line_rate=15840.580398865815,
             field_of_view=[0.0005672, 0.0005672, 5e-06],
->>>>>>> 8eeef1e0
         )
 
         cls.ophys_metadata = dict(
@@ -142,14 +110,7 @@
         )
 
     def check_extracted_metadata(self, metadata: dict):
-<<<<<<< HEAD
-        self.assertEqual(
-            metadata["NWBFile"]["session_start_time"],
-            datetime(2022, 4, 7, 15, 6, 56, 842000, tzinfo=tzoffset(None, -18000)),
-        )
-=======
         self.assertEqual(metadata["NWBFile"]["session_start_time"], datetime(2023, 2, 20, 15, 58, 25))
->>>>>>> 8eeef1e0
         self.assertDictEqual(metadata["Ophys"], self.ophys_metadata)
 
     def check_read_nwb(self, nwbfile_path: str):
@@ -158,13 +119,10 @@
         with NWBHDF5IO(nwbfile_path, "r") as io:
             nwbfile = io.read()
 
-<<<<<<< HEAD
-=======
             self.assertIn(self.device_metadata["name"], nwbfile.devices)
             self.assertEqual(
                 nwbfile.devices[self.device_metadata["name"]].description, self.device_metadata["description"]
             )
->>>>>>> 8eeef1e0
             self.assertIn(self.imaging_plane_metadata["name"], nwbfile.imaging_planes)
             imaging_plane = nwbfile.imaging_planes[self.imaging_plane_metadata["name"]]
             optical_channel = imaging_plane.optical_channel[0]
@@ -172,20 +130,83 @@
             self.assertEqual(optical_channel.description, self.optical_channel_metadata["description"])
             self.assertEqual(imaging_plane.description, self.imaging_plane_metadata["description"])
             self.assertEqual(imaging_plane.imaging_rate, self.imaging_plane_metadata["imaging_rate"])
-<<<<<<< HEAD
-=======
             assert_array_equal(imaging_plane.grid_spacing[:], self.imaging_plane_metadata["grid_spacing"])
->>>>>>> 8eeef1e0
             self.assertIn(self.two_photon_series_metadata["name"], nwbfile.acquisition)
             two_photon_series = nwbfile.acquisition[self.two_photon_series_metadata["name"]]
             self.assertEqual(two_photon_series.description, self.two_photon_series_metadata["description"])
             self.assertEqual(two_photon_series.unit, self.two_photon_series_metadata["unit"])
             self.assertEqual(two_photon_series.format, self.two_photon_series_metadata["format"])
-<<<<<<< HEAD
-            assert_array_equal(two_photon_series.dimension[:], self.two_photon_series_metadata["dimension"])
-=======
             self.assertEqual(two_photon_series.scan_line_rate, self.two_photon_series_metadata["scan_line_rate"])
             assert_array_equal(two_photon_series.field_of_view[:], self.two_photon_series_metadata["field_of_view"])
->>>>>>> 8eeef1e0
+
+        super().check_read_nwb(nwbfile_path=nwbfile_path)
+
+
+class TestMicroManagerTiffImagingInterface(ImagingExtractorInterfaceTestMixin, TestCase):
+    data_interface_cls = MicroManagerTiffImagingInterface
+    interface_kwargs = dict(
+        folder_path=str(OPHYS_DATA_PATH / "imaging_datasets" / "MicroManagerTif" / "TS12_20220407_20hz_noteasy_1")
+    )
+    save_directory = OUTPUT_PATH
+
+    @classmethod
+    def setUpClass(cls) -> None:
+        cls.device_metadata = dict(name="Microscope")
+        cls.optical_channel_metadata = dict(
+            name="OpticalChannelDefault",
+            emission_lambda=np.NAN,
+            description="An optical channel of the microscope.",
+        )
+        cls.imaging_plane_metadata = dict(
+            name="ImagingPlane",
+            description="The plane or volume being imaged by the microscope.",
+            excitation_lambda=np.NAN,
+            indicator="unknown",
+            location="unknown",
+            device=cls.device_metadata["name"],
+            optical_channel=[cls.optical_channel_metadata],
+            imaging_rate=20.0,
+        )
+        cls.two_photon_series_metadata = dict(
+            name="TwoPhotonSeries",
+            description="Imaging data from two-photon excitation microscopy.",
+            unit="px",
+            dimension=[1024, 1024],
+            format="tiff",
+            imaging_plane=cls.imaging_plane_metadata["name"],
+        )
+
+        cls.ophys_metadata = dict(
+            Device=[cls.device_metadata],
+            ImagingPlane=[cls.imaging_plane_metadata],
+            TwoPhotonSeries=[cls.two_photon_series_metadata],
+        )
+
+    def check_extracted_metadata(self, metadata: dict):
+        self.assertEqual(
+            metadata["NWBFile"]["session_start_time"],
+            datetime(2022, 4, 7, 15, 6, 56, 842000, tzinfo=tzoffset(None, -18000)),
+        )
+        self.assertDictEqual(metadata["Ophys"], self.ophys_metadata)
+
+    def check_read_nwb(self, nwbfile_path: str):
+        """Check the ophys metadata made it to the NWB file"""
+
+        with NWBHDF5IO(nwbfile_path, "r") as io:
+            nwbfile = io.read()
+
+            self.assertIn(self.imaging_plane_metadata["name"], nwbfile.imaging_planes)
+            imaging_plane = nwbfile.imaging_planes[self.imaging_plane_metadata["name"]]
+            optical_channel = imaging_plane.optical_channel[0]
+            self.assertEqual(optical_channel.name, self.optical_channel_metadata["name"])
+            self.assertEqual(optical_channel.description, self.optical_channel_metadata["description"])
+            self.assertEqual(imaging_plane.description, self.imaging_plane_metadata["description"])
+            self.assertEqual(imaging_plane.imaging_rate, self.imaging_plane_metadata["imaging_rate"])
+            self.assertIn(self.two_photon_series_metadata["name"], nwbfile.acquisition)
+            two_photon_series = nwbfile.acquisition[self.two_photon_series_metadata["name"]]
+            self.assertEqual(two_photon_series.description, self.two_photon_series_metadata["description"])
+            self.assertEqual(two_photon_series.unit, self.two_photon_series_metadata["unit"])
+            self.assertEqual(two_photon_series.format, self.two_photon_series_metadata["format"])
+            assert_array_equal(two_photon_series.dimension[:], self.two_photon_series_metadata["dimension"])
 
         super().check_read_nwb(nwbfile_path=nwbfile_path)