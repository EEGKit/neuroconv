--- conflicted
+++ resolved
@@ -1469,7 +1469,6 @@
             expected_one_photon_series_shape = (self.num_frames, self.num_columns, self.num_rows)
             assert one_photon_series.shape == expected_one_photon_series_shape
 
-<<<<<<< HEAD
     def test_add_photon_series_invalid_module_name_raises(self):
         """Test that adding photon series with invalid module name raises error."""
         with self.assertRaisesWith(
@@ -1487,20 +1486,10 @@
         """Test adding one photon series to ophys processing module."""
         metadata = self.one_photon_series_metadata
         metadata["Ophys"]["OnePhotonSeries"][0].update(name="OnePhotonSeriesProcessed")
-=======
-    def test_add_multiple_one_photon_series_with_same_imaging_plane(self):
-        """Test adding two OnePhotonSeries that use the same ImagingPlane."""
-        shared_photon_series_metadata = deepcopy(self.one_photon_series_metadata)
-        shared_imaging_plane_name = "same_imaging_plane_for_two_series"
-
-        shared_photon_series_metadata["Ophys"]["ImagingPlane"][0]["name"] = shared_imaging_plane_name
-        shared_photon_series_metadata["Ophys"]["OnePhotonSeries"][0]["imaging_plane"] = shared_imaging_plane_name
->>>>>>> ec748f12
 
         add_photon_series(
             imaging=self.imaging_extractor,
             nwbfile=self.nwbfile,
-<<<<<<< HEAD
             metadata=self.one_photon_series_metadata,
             photon_series_type="OnePhotonSeries",
             photon_series_index=0,
@@ -1557,7 +1546,18 @@
         )
         self.assertNotIn("ophys", self.nwbfile.processing)
         self.assertEqual(len(self.nwbfile.processing), 0)
-=======
+
+    def test_add_multiple_one_photon_series_with_same_imaging_plane(self):
+        """Test adding two OnePhotonSeries that use the same ImagingPlane."""
+        shared_photon_series_metadata = deepcopy(self.one_photon_series_metadata)
+        shared_imaging_plane_name = "same_imaging_plane_for_two_series"
+
+        shared_photon_series_metadata["Ophys"]["ImagingPlane"][0]["name"] = shared_imaging_plane_name
+        shared_photon_series_metadata["Ophys"]["OnePhotonSeries"][0]["imaging_plane"] = shared_imaging_plane_name
+
+        add_photon_series(
+            imaging=self.imaging_extractor,
+            nwbfile=self.nwbfile,
             metadata=shared_photon_series_metadata,
             photon_series_type="OnePhotonSeries",
         )
@@ -1573,7 +1573,6 @@
         self.assertIn("second_photon_series", self.nwbfile.acquisition)
         self.assertEqual(len(self.nwbfile.imaging_planes), 1)
         self.assertIn(shared_imaging_plane_name, self.nwbfile.imaging_planes)
->>>>>>> ec748f12
 
 
 class TestAddSummaryImages(unittest.TestCase):
