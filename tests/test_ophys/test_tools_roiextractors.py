import unittest
from copy import deepcopy
<<<<<<< HEAD
from typing import Optional, List, Literal
=======
from datetime import datetime
from pathlib import Path
from tempfile import mkdtemp
>>>>>>> e204cc31
from types import MethodType
from typing import List, Optional
from unittest.mock import Mock

import numpy as np
import psutil
from hdmf.data_utils import DataChunkIterator
from hdmf.testing import TestCase
from numpy.testing import assert_array_equal, assert_raises
from numpy.typing import ArrayLike
from parameterized import param, parameterized
from pynwb import NWBHDF5IO, H5DataIO, NWBFile
from pynwb.device import Device
from roiextractors.testing import (
    generate_dummy_imaging_extractor,
    generate_dummy_segmentation_extractor,
)

from neuroconv.tools.nwb_helpers import get_module
from neuroconv.tools.roiextractors import (
    add_devices,
    add_fluorescence_traces,
    add_image_segmentation,
    add_imaging_plane,
    add_plane_segmentation,
    add_summary_images,
    add_two_photon_series,
    check_if_imaging_fits_into_memory,
)
from neuroconv.tools.roiextractors.imagingextractordatachunkiterator import (
    ImagingExtractorDataChunkIterator,
)


class TestAddDevices(unittest.TestCase):
    def setUp(self):
        self.session_start_time = datetime.now().astimezone()
        self.nwbfile = NWBFile(
            session_description="session_description",
            identifier="file_id",
            session_start_time=self.session_start_time,
        )

        self.metadata = dict(Ophys=dict())

    def test_add_device(self):
        device_name = "new_device"
        device_list = [dict(name=device_name)]
        self.metadata["Ophys"].update(Device=device_list)
        add_devices(self.nwbfile, metadata=self.metadata)

        devices = self.nwbfile.devices

        assert len(devices) == 1
        assert device_name in devices

    def test_add_device_with_further_metadata(self):
        device_name = "new_device"
        description = "device_description"
        manufacturer = "manufacturer"

        device_list = [dict(name=device_name, description=description, manufacturer=manufacturer)]
        self.metadata["Ophys"].update(Device=device_list)
        add_devices(self.nwbfile, metadata=self.metadata)

        devices = self.nwbfile.devices
        device = devices["new_device"]

        assert len(devices) == 1
        assert device.name == device_name
        assert device.description == description
        assert device.manufacturer == manufacturer

    def test_add_two_devices(self):
        device_name_list = ["device1", "device2"]
        device_list = [dict(name=device_name) for device_name in device_name_list]
        self.metadata["Ophys"].update(Device=device_list)
        add_devices(self.nwbfile, metadata=self.metadata)

        devices = self.nwbfile.devices

        assert len(devices) == 2
        assert all(device_name in devices for device_name in device_name_list)

    def test_add_one_device_and_then_another(self):
        device_name1 = "new_device"
        device_list = [dict(name=device_name1)]
        self.metadata["Ophys"].update(Device=device_list)
        add_devices(self.nwbfile, metadata=self.metadata)

        device_name2 = "another_device"
        device_list = [dict(name=device_name2)]
        self.metadata["Ophys"].update(Device=device_list)
        add_devices(self.nwbfile, metadata=self.metadata)

        devices = self.nwbfile.devices

        assert len(devices) == 2
        assert device_name1 in devices
        assert device_name2 in devices

    def test_not_overwriting_devices(self):
        device_name1 = "same_device"
        device_list = [dict(name=device_name1)]
        self.metadata["Ophys"].update(Device=device_list)
        add_devices(self.nwbfile, metadata=self.metadata)

        device_name2 = "same_device"
        device_list = [dict(name=device_name2)]
        self.metadata["Ophys"].update(Device=device_list)
        add_devices(self.nwbfile, metadata=self.metadata)

        devices = self.nwbfile.devices

        assert len(devices) == 1
        assert device_name1 in devices

    def test_add_device_defaults(self):
        add_devices(self.nwbfile, metadata=self.metadata)

        devices = self.nwbfile.devices

        assert len(devices) == 1
        assert "Microscope" in devices

    def test_add_empty_device_list_in_metadata(self):
        device_list = []
        self.metadata["Ophys"].update(Device=device_list)
        add_devices(self.nwbfile, metadata=self.metadata)

        devices = self.nwbfile.devices

        assert len(devices) == 0

    def test_device_object(self):
        device_name = "device_object"
        device_object = Device(name=device_name)
        device_list = [device_object]
        self.metadata["Ophys"].update(Device=device_list)
        add_devices(self.nwbfile, metadata=self.metadata)

        devices = self.nwbfile.devices

        assert len(devices) == 1
        assert device_name in devices

    def test_device_object_and_metadata_mix(self):
        device_object = Device(name="device_object")
        device_metadata = dict(name="device_metadata")
        device_list = [device_object, device_metadata]
        self.metadata["Ophys"].update(Device=device_list)
        add_devices(self.nwbfile, metadata=self.metadata)

        devices = self.nwbfile.devices

        assert len(devices) == 2
        assert "device_metadata" in devices
        assert "device_object" in devices


class TestAddImagingPlane(unittest.TestCase):
    def setUp(self):
        self.session_start_time = datetime.now().astimezone()
        self.nwbfile = NWBFile(
            session_description="session_description",
            identifier="file_id",
            session_start_time=self.session_start_time,
        )

        self.metadata = dict(Ophys=dict())

        self.device_name = "optical_device"
        self.device_metadata = dict(name=self.device_name)
        self.metadata["Ophys"].update(Device=[self.device_metadata])

        self.optical_channel_metadata = dict(
            name="optical_channel",
            emission_lambda=np.nan,
            description="description",
        )

        self.imaging_plane_name = "imaging_plane_name"
        self.imaging_plane_description = "imaging_plane_description"
        self.imaging_plane_metadata = dict(
            name=self.imaging_plane_name,
            optical_channel=[self.optical_channel_metadata],
            description=self.imaging_plane_description,
            device=self.device_name,
            excitation_lambda=np.nan,
            indicator="unknown",
            location="unknown",
        )

        self.metadata["Ophys"].update(ImagingPlane=[self.imaging_plane_metadata])

    def test_add_imaging_plane(self):
        add_imaging_plane(nwbfile=self.nwbfile, metadata=self.metadata)

        imaging_planes = self.nwbfile.imaging_planes
        assert len(imaging_planes) == 1
        assert self.imaging_plane_name in imaging_planes

        imaging_plane = imaging_planes[self.imaging_plane_name]
        assert imaging_plane.description == self.imaging_plane_description

    def test_not_overwriting_imaging_plane_if_same_name(self):
        add_imaging_plane(nwbfile=self.nwbfile, metadata=self.metadata)

        self.imaging_plane_metadata["description"] = "modified description"
        add_imaging_plane(nwbfile=self.nwbfile, metadata=self.metadata)

        imaging_planes = self.nwbfile.imaging_planes
        assert len(imaging_planes) == 1
        assert self.imaging_plane_name in imaging_planes

    def test_add_two_imaging_planes(self):
        # Add the first imaging plane
        first_imaging_plane_name = "first_imaging_plane_name"
        first_imaging_plane_description = "first_imaging_plane_description"
        self.imaging_plane_metadata["name"] = first_imaging_plane_name
        self.imaging_plane_metadata["description"] = first_imaging_plane_description
        add_imaging_plane(nwbfile=self.nwbfile, metadata=self.metadata)

        # Add the second imaging plane
        second_imaging_plane_name = "second_imaging_plane_name"
        second_imaging_plane_description = "second_imaging_plane_description"
        self.imaging_plane_metadata["name"] = second_imaging_plane_name
        self.imaging_plane_metadata["description"] = second_imaging_plane_description
        add_imaging_plane(nwbfile=self.nwbfile, metadata=self.metadata)

        # Test expected values
        imaging_planes = self.nwbfile.imaging_planes
        assert len(imaging_planes) == 2

        first_imaging_plane = imaging_planes[first_imaging_plane_name]
        assert first_imaging_plane.name == first_imaging_plane_name
        assert first_imaging_plane.description == first_imaging_plane_description

        second_imaging_plane = imaging_planes[second_imaging_plane_name]
        assert second_imaging_plane.name == second_imaging_plane_name
        assert second_imaging_plane.description == second_imaging_plane_description


class TestAddImageSegmentation(unittest.TestCase):
    def setUp(self):
        self.session_start_time = datetime.now().astimezone()
        self.nwbfile = NWBFile(
            session_description="session_description",
            identifier="file_id",
            session_start_time=self.session_start_time,
        )

        self.metadata = dict(Ophys=dict())

        self.image_segmentation_name = "image_segmentation_name"
        image_segmentation_metadata = dict(ImageSegmentation=dict(name=self.image_segmentation_name))

        self.metadata["Ophys"].update(image_segmentation_metadata)

    def test_add_image_segmentation(self):
        """
        Test that add_image_segmentation method adds an image segmentation to the nwbfile
        specified by the metadata.
        """

        add_image_segmentation(nwbfile=self.nwbfile, metadata=self.metadata)

        ophys = get_module(self.nwbfile, "ophys")

        image_segmentation = ophys.data_interfaces.get(self.image_segmentation_name)
        self.assertEqual(image_segmentation.name, self.image_segmentation_name)


def _generate_test_masks(num_rois: int, mask_type: Literal["pixel", "voxel"]) -> list:
    masks = list()
    size = 3 if mask_type == "pixel" else 4
    for idx in range(1, num_rois + 1):
        masks.append(np.arange(idx, idx + size * idx, dtype=np.dtype("uint8")).reshape(-1, size))
    return masks


def _generate_casted_test_masks(num_rois: int, mask_type: Literal["pixel", "voxel"]) -> list:
    original_mask = _generate_test_masks(num_rois=num_rois, mask_type=mask_type)
    casted_masks = list()
    for per_roi_mask in original_mask:
        casted_masks.append([tuple(x) for x in per_roi_mask])
    return casted_masks


class TestAddPlaneSegmentation(unittest.TestCase):
    @classmethod
    def setUpClass(cls):
        cls.num_rois = 10
        cls.num_frames = 20
        cls.num_rows = 25
        cls.num_columns = 20

        cls.session_start_time = datetime.now().astimezone()

        cls.image_segmentation_name = "image_segmentation_name"
        cls.plane_segmentation_name = "plane_segmentation_name"

    def setUp(self):
        self.segmentation_extractor = generate_dummy_segmentation_extractor(
            num_rois=self.num_rois,
            num_frames=self.num_frames,
            num_rows=self.num_rows,
            num_columns=self.num_columns,
        )
        self.nwbfile = NWBFile(
            session_description="session_description",
            identifier="file_id",
            session_start_time=self.session_start_time,
        )

        self.metadata = dict(Ophys=dict())

        self.plane_segmentation_metadata = dict(
            name=self.plane_segmentation_name,
            description="Segmented ROIs",
        )

        image_segmentation_metadata = dict(
            ImageSegmentation=dict(
                name=self.image_segmentation_name,
                plane_segmentations=[
                    self.plane_segmentation_metadata,
                ],
            )
        )

        self.metadata["Ophys"].update(image_segmentation_metadata)

    def test_add_plane_segmentation(self):
        """Test that add_plane_segmentation method adds a plane segmentation to the nwbfile
        specified by the metadata."""
        add_plane_segmentation(
            segmentation_extractor=self.segmentation_extractor,
            nwbfile=self.nwbfile,
            metadata=self.metadata,
        )

        image_segmentation = self.nwbfile.processing["ophys"].get(self.image_segmentation_name)
        plane_segmentations = image_segmentation.plane_segmentations

        self.assertEqual(len(plane_segmentations), 1)

        plane_segmentation = plane_segmentations[self.plane_segmentation_name]

        self.assertEqual(plane_segmentation.name, self.plane_segmentation_name)
        self.assertEqual(plane_segmentation.description, self.plane_segmentation_metadata["description"])

        plane_segmentation_num_rois = len(plane_segmentation.id)
        self.assertEqual(plane_segmentation_num_rois, self.num_rois)

        plane_segmentation_roi_centroid_data = plane_segmentation["ROICentroids"].data
        expected_roi_centroid_data = self.segmentation_extractor.get_roi_locations()[(1, 0), :].T

        assert_array_equal(plane_segmentation_roi_centroid_data, expected_roi_centroid_data)

        # transpose to num_rois x image_width x image_height
        expected_image_masks = self.segmentation_extractor.get_roi_image_masks().T
        assert_array_equal(plane_segmentation["image_mask"], expected_image_masks)

    def test_do_not_include_roi_centroids(self):
        """Test that setting `include_roi_centroids=False` prevents the centroids from being calculated and added."""
        add_plane_segmentation(
            segmentation_extractor=self.segmentation_extractor,
            nwbfile=self.nwbfile,
            metadata=self.metadata,
            include_roi_centroids=False,
        )

        image_segmentation = self.nwbfile.processing["ophys"].get(self.image_segmentation_name)
        plane_segmentations = image_segmentation.plane_segmentations
        plane_segmentation = plane_segmentations[self.plane_segmentation_name]

        assert "ROICentroids" not in plane_segmentation

    def test_do_not_include_acceptance(self):
        """Test that setting `include_roi_acceptance=False` prevents the boolean acceptance columns from being added."""
        add_plane_segmentation(
            segmentation_extractor=self.segmentation_extractor,
            nwbfile=self.nwbfile,
            metadata=self.metadata,
            include_roi_acceptance=False,
        )

        image_segmentation = self.nwbfile.processing["ophys"].get(self.image_segmentation_name)
        plane_segmentations = image_segmentation.plane_segmentations
        plane_segmentation = plane_segmentations[self.plane_segmentation_name]

        assert "Accepted" not in plane_segmentation
        assert "Rejected" not in plane_segmentation

    @parameterized.expand(
        [
            param(
                rejected_list=[],
                expected_rejected_roi_ids=[0] * 10,
            ),
            param(
                rejected_list=list(np.arange(0, 10)),
                expected_rejected_roi_ids=[1] * 10,
            ),
            param(
                rejected_list=[
                    2,
                    6,
                    8,
                ],
                expected_rejected_roi_ids=[
                    0,
                    0,
                    1,
                    0,
                    0,
                    0,
                    1,
                    0,
                    1,
                    0,
                ],
            ),
        ],
    )
    def test_rejected_roi_ids(self, rejected_list, expected_rejected_roi_ids):
        """Test that the ROI ids that were rejected are correctly set in
        the plane segmentation ROI table."""
        segmentation_extractor = generate_dummy_segmentation_extractor(
            num_rois=self.num_rois,
            num_frames=self.num_frames,
            num_rows=self.num_rows,
            num_columns=self.num_columns,
            rejected_list=rejected_list,
        )

        add_plane_segmentation(
            segmentation_extractor=segmentation_extractor,
            nwbfile=self.nwbfile,
            metadata=self.metadata,
        )

        image_segmentation = self.nwbfile.processing["ophys"].get(self.image_segmentation_name)
        plane_segmentations = image_segmentation.plane_segmentations

        plane_segmentation = plane_segmentations[self.plane_segmentation_name]

        plane_segmentation_rejected_roi_ids = plane_segmentation["Rejected"].data
        assert_array_equal(plane_segmentation_rejected_roi_ids, expected_rejected_roi_ids)

        accepted_roi_ids = list(np.logical_not(np.array(expected_rejected_roi_ids)).astype(int))
        plane_segmentation_accepted_roi_ids = plane_segmentation["Accepted"].data
        assert_array_equal(plane_segmentation_accepted_roi_ids, accepted_roi_ids)

    def test_pixel_masks(self):
        """Test the voxel mask option for writing a plane segmentation table."""
        segmentation_extractor = generate_dummy_segmentation_extractor(
            num_rois=self.num_rois,
            num_frames=self.num_frames,
            num_rows=self.num_rows,
            num_columns=self.num_columns,
        )

        def get_roi_pixel_masks(self, roi_ids: Optional[ArrayLike] = None) -> List[np.ndarray]:
            roi_ids = roi_ids or range(self.get_num_rois())
            pixel_masks = _generate_test_masks(num_rois=len(roi_ids), mask_type="pixel")
            return pixel_masks

        segmentation_extractor.get_roi_pixel_masks = MethodType(get_roi_pixel_masks, segmentation_extractor)

        add_plane_segmentation(
            segmentation_extractor=segmentation_extractor,
            nwbfile=self.nwbfile,
            metadata=self.metadata,
            mask_type="pixel",
        )

        image_segmentation = self.nwbfile.processing["ophys"].get(self.image_segmentation_name)
        plane_segmentations = image_segmentation.plane_segmentations

        plane_segmentation = plane_segmentations[self.plane_segmentation_name]

        true_pixel_masks = _generate_casted_test_masks(num_rois=self.num_rois, mask_type="pixel")
        assert_array_equal(plane_segmentation["pixel_mask"], true_pixel_masks)

    def test_voxel_masks(self):
        """Test the voxel mask option for writing a plane segmentation table."""
        segmentation_extractor = generate_dummy_segmentation_extractor(
            num_rois=self.num_rois,
            num_frames=self.num_frames,
            num_rows=self.num_rows,
            num_columns=self.num_columns,
        )

        def get_roi_pixel_masks(self, roi_ids: Optional[ArrayLike] = None) -> List[np.ndarray]:
            roi_ids = roi_ids or range(self.get_num_rois())
            voxel_masks = _generate_test_masks(num_rois=len(roi_ids), mask_type="voxel")
            return voxel_masks

        segmentation_extractor.get_roi_pixel_masks = MethodType(get_roi_pixel_masks, segmentation_extractor)

        add_plane_segmentation(
            segmentation_extractor=segmentation_extractor,
            nwbfile=self.nwbfile,
            metadata=self.metadata,
            mask_type="voxel",
        )

        image_segmentation = self.nwbfile.processing["ophys"].get(self.image_segmentation_name)
        plane_segmentations = image_segmentation.plane_segmentations

        plane_segmentation = plane_segmentations[self.plane_segmentation_name]

        true_voxel_masks = _generate_casted_test_masks(num_rois=self.num_rois, mask_type="voxel")
        assert_array_equal(plane_segmentation["voxel_mask"], true_voxel_masks)

    def test_none_masks(self):
        """Test the None mask_type option for writing a plane segmentation table."""
        segmentation_extractor = generate_dummy_segmentation_extractor(
            num_rois=self.num_rois,
            num_frames=self.num_frames,
            num_rows=self.num_rows,
            num_columns=self.num_columns,
        )

        add_plane_segmentation(
            segmentation_extractor=segmentation_extractor, nwbfile=self.nwbfile, metadata=self.metadata, mask_type=None
        )

        image_segmentation = self.nwbfile.processing["ophys"].get(self.image_segmentation_name)
        plane_segmentations = image_segmentation.plane_segmentations

        plane_segmentation = plane_segmentations[self.plane_segmentation_name]
        assert "image_mask" not in plane_segmentation
        assert "pixel_mask" not in plane_segmentation
        assert "voxel_mask" not in plane_segmentation

    def test_pixel_masks_auto_switch(self):
        segmentation_extractor = generate_dummy_segmentation_extractor(
            num_rois=self.num_rois,
            num_frames=self.num_frames,
            num_rows=self.num_rows,
            num_columns=self.num_columns,
        )

        def get_roi_pixel_masks(self, roi_ids: Optional[ArrayLike] = None) -> List[np.ndarray]:
            roi_ids = roi_ids or range(self.get_num_rois())
            pixel_masks = _generate_test_masks(num_rois=len(roi_ids), mask_type="pixel")
            return pixel_masks

        segmentation_extractor.get_roi_pixel_masks = MethodType(get_roi_pixel_masks, segmentation_extractor)

        with self.assertWarnsRegex(
            expected_warning=UserWarning,
            expected_regex=(
                "Specified mask_type='voxel', but ROIExtractors returned 3-dimensional masks. "
                "Using mask_type='pixel' instead."
            ),
        ):
            add_plane_segmentation(
                segmentation_extractor=segmentation_extractor,
                nwbfile=self.nwbfile,
                metadata=self.metadata,
                mask_type="voxel",
            )

        image_segmentation = self.nwbfile.processing["ophys"].get(self.image_segmentation_name)
        plane_segmentations = image_segmentation.plane_segmentations

        plane_segmentation = plane_segmentations[self.plane_segmentation_name]

        true_voxel_masks = _generate_casted_test_masks(num_rois=self.num_rois, mask_type="pixel")
        assert_array_equal(plane_segmentation["pixel_mask"], true_voxel_masks)

    def test_voxel_masks_auto_switch(self):
        segmentation_extractor = generate_dummy_segmentation_extractor(
            num_rois=self.num_rois,
            num_frames=self.num_frames,
            num_rows=self.num_rows,
            num_columns=self.num_columns,
        )

        def get_roi_pixel_masks(self, roi_ids: Optional[ArrayLike] = None) -> List[np.ndarray]:
            roi_ids = roi_ids or range(self.get_num_rois())
            voxel_masks = _generate_test_masks(num_rois=len(roi_ids), mask_type="voxel")
            return voxel_masks

        segmentation_extractor.get_roi_pixel_masks = MethodType(get_roi_pixel_masks, segmentation_extractor)

        with self.assertWarnsRegex(
            expected_warning=UserWarning,
            expected_regex=(
                "Specified mask_type='pixel', but ROIExtractors returned 4-dimensional masks. "
                "Using mask_type='voxel' instead."
            ),
        ):
            add_plane_segmentation(
                segmentation_extractor=segmentation_extractor,
                nwbfile=self.nwbfile,
                metadata=self.metadata,
                mask_type="pixel",
            )

        image_segmentation = self.nwbfile.processing["ophys"].get(self.image_segmentation_name)
        plane_segmentations = image_segmentation.plane_segmentations

        plane_segmentation = plane_segmentations[self.plane_segmentation_name]

        true_voxel_masks = _generate_casted_test_masks(num_rois=self.num_rois, mask_type="voxel")
        assert_array_equal(plane_segmentation["voxel_mask"], true_voxel_masks)

    def test_not_overwriting_plane_segmentation_if_same_name(self):
        """Test that adding a plane segmentation with the same name will not overwrite
        the existing plane segmentation."""

        add_plane_segmentation(
            segmentation_extractor=self.segmentation_extractor,
            nwbfile=self.nwbfile,
            metadata=self.metadata,
        )

        self.plane_segmentation_metadata["description"] = "modified description"

        add_plane_segmentation(
            segmentation_extractor=self.segmentation_extractor,
            nwbfile=self.nwbfile,
            metadata=self.metadata,
        )

        image_segmentation = self.nwbfile.processing["ophys"].get(self.image_segmentation_name)

        assert len(image_segmentation.plane_segmentations) == 1
        assert self.plane_segmentation_name in image_segmentation.plane_segmentations

        plane_segmentation = image_segmentation.plane_segmentations[self.plane_segmentation_name]

        self.assertNotEqual(plane_segmentation.description, self.plane_segmentation_metadata["description"])

    def test_add_two_plane_segmentation(self):
        """Test adding two plane segmentations to the nwbfile."""

        # Add first plane segmentation
        first_plane_segmentation_name = "first_plane_segmentation_name"
        first_plane_segmentation_description = "first_plane_segmentation_description"
        self.plane_segmentation_metadata["name"] = first_plane_segmentation_name
        self.plane_segmentation_metadata["description"] = first_plane_segmentation_description
        add_plane_segmentation(
            segmentation_extractor=self.segmentation_extractor,
            nwbfile=self.nwbfile,
            metadata=self.metadata,
        )

        # Add second plane segmentation
        second_plane_segmentation_name = "second_plane_segmentation_name"
        second_plane_segmentation_description = "second_plane_segmentation_description"
        self.plane_segmentation_metadata["name"] = second_plane_segmentation_name
        self.plane_segmentation_metadata["description"] = second_plane_segmentation_description
        add_plane_segmentation(
            segmentation_extractor=self.segmentation_extractor,
            nwbfile=self.nwbfile,
            metadata=self.metadata,
        )

        image_segmentation = self.nwbfile.processing["ophys"].get(self.image_segmentation_name)

        assert len(image_segmentation.plane_segmentations) == 2
        assert second_plane_segmentation_name in image_segmentation.plane_segmentations
        assert first_plane_segmentation_name in image_segmentation.plane_segmentations

        first_plane_segmentation = image_segmentation.plane_segmentations[first_plane_segmentation_name]
        second_plane_segmentation = image_segmentation.plane_segmentations[second_plane_segmentation_name]

        assert first_plane_segmentation.name == first_plane_segmentation_name
        assert first_plane_segmentation.description == first_plane_segmentation_description

        assert second_plane_segmentation.name == second_plane_segmentation_name
        assert second_plane_segmentation.description == second_plane_segmentation_description


class TestAddFluorescenceTraces(unittest.TestCase):
    @classmethod
    def setUpClass(cls):
        cls.num_rois = 10
        cls.num_frames = 20
        cls.num_rows = 25
        cls.num_columns = 20

        cls.session_start_time = datetime.now().astimezone()

        cls.fluorescence_name = "Fluorescence"
        cls.df_over_f_name = "DfOverF"

        cls.raw_roi_response_series_metadata = dict(
            name="RoiResponseSeries",
            description="raw fluorescence signal",
        )

        cls.dff_roi_response_series_metadata = dict(
            name="RoiResponseSeries",
            description="relative (df/f) fluorescence signal",
        )

        cls.deconvolved_roi_response_series_metadata = dict(
            name="Deconvolved",
            description="deconvolved fluorescence signal",
        )

        cls.neuropil_roi_response_series_metadata = dict(
            name="Neuropil",
            description="neuropil fluorescence signal",
            unit="test_unit",
        )

    def setUp(self):
        self.segmentation_extractor = generate_dummy_segmentation_extractor(
            num_rois=self.num_rois,
            num_frames=self.num_frames,
            num_rows=self.num_rows,
            num_columns=self.num_columns,
        )
        self.nwbfile = NWBFile(
            session_description="session_description",
            identifier="file_id",
            session_start_time=self.session_start_time,
        )

        self.metadata = dict(Ophys=dict())

        fluorescence_metadata = dict(
            Fluorescence=dict(
                name=self.fluorescence_name,
                roi_response_series=[
                    self.raw_roi_response_series_metadata,
                    self.deconvolved_roi_response_series_metadata,
                    self.neuropil_roi_response_series_metadata,
                ],
            )
        )

        dff_metadata = dict(
            DfOverF=dict(
                name=self.df_over_f_name,
                roi_response_series=[self.dff_roi_response_series_metadata],
            )
        )

        self.metadata["Ophys"].update(fluorescence_metadata)
        self.metadata["Ophys"].update(dff_metadata)

    def test_add_fluorescence_traces(self):
        """Test fluorescence traces are added correctly to the nwbfile."""

        add_fluorescence_traces(
            segmentation_extractor=self.segmentation_extractor,
            nwbfile=self.nwbfile,
            metadata=self.metadata,
        )

        ophys = get_module(self.nwbfile, "ophys")
        assert self.fluorescence_name in ophys.data_interfaces

        fluorescence = ophys.get(self.fluorescence_name)

        self.assertEqual(fluorescence.name, self.fluorescence_name)
        self.assertEqual(len(fluorescence.roi_response_series), 3)

        self.assertEqual(
            fluorescence["RoiResponseSeries"].description,
            self.raw_roi_response_series_metadata["description"],
        )

        self.assertNotEqual(
            fluorescence["RoiResponseSeries"].description,
            self.dff_roi_response_series_metadata["description"],
        )

        self.assertEqual(
            fluorescence["Deconvolved"].description,
            self.deconvolved_roi_response_series_metadata["description"],
        )

        self.assertEqual(
            fluorescence["Neuropil"].unit,
            self.neuropil_roi_response_series_metadata["unit"],
        )

        self.assertAlmostEqual(
            fluorescence["Neuropil"].rate,
            self.segmentation_extractor.get_sampling_frequency(),
            places=3,
        )

        traces = self.segmentation_extractor.get_traces_dict()

        for nwb_series_name, roiextractors_name in zip(
            ["RoiResponseSeries", "Deconvolved", "Neuropil"], ["raw", "deconvolved", "neuropil"]
        ):
            series_outer_data = fluorescence[nwb_series_name].data
            assert_array_equal(series_outer_data.data.data, traces[roiextractors_name])

            # Check compression options are set
            assert isinstance(series_outer_data, H5DataIO)

            compression_parameters = series_outer_data.get_io_params()
            assert compression_parameters["compression"] == "gzip"

        # Check that df/F trace data is not being written to the Fluorescence container
        df_over_f = ophys.get(self.df_over_f_name)
        assert_raises(
            AssertionError,
            assert_array_equal,
            fluorescence["RoiResponseSeries"].data,
            df_over_f["RoiResponseSeries"].data,
        )

    def test_add_df_over_f_trace(self):
        """Test df/f traces are added to the nwbfile."""

        segmentation_extractor = generate_dummy_segmentation_extractor(
            num_rois=self.num_rois,
            num_frames=self.num_frames,
            num_rows=self.num_rows,
            num_columns=self.num_columns,
            has_raw_signal=True,
            has_deconvolved_signal=False,
            has_neuropil_signal=False,
        )
        segmentation_extractor._roi_response_raw = None

        add_fluorescence_traces(
            segmentation_extractor=segmentation_extractor,
            nwbfile=self.nwbfile,
            metadata=self.metadata,
        )

        ophys = get_module(self.nwbfile, "ophys")
        assert self.df_over_f_name in ophys.data_interfaces

        assert self.fluorescence_name not in ophys.data_interfaces

        df_over_f = ophys.get(self.df_over_f_name)

        self.assertEqual(df_over_f.name, self.df_over_f_name)
        self.assertEqual(len(df_over_f.roi_response_series), 1)

        trace_name = self.dff_roi_response_series_metadata["name"]
        self.assertEqual(
            df_over_f[trace_name].description,
            self.dff_roi_response_series_metadata["description"],
        )

        self.assertEqual(df_over_f[trace_name].unit, "n.a.")

        self.assertAlmostEqual(
            df_over_f[trace_name].rate,
            segmentation_extractor.get_sampling_frequency(),
            places=3,
        )

        traces = segmentation_extractor.get_traces_dict()

        series_outer_data = df_over_f[trace_name].data
        assert_array_equal(series_outer_data.data.data, traces["dff"])

        # Check compression options are set
        assert isinstance(series_outer_data, H5DataIO)

        compression_parameters = series_outer_data.get_io_params()
        assert compression_parameters["compression"] == "gzip"

    def test_add_fluorescence_one_of_the_traces_is_none(self):
        """Test that roi response series with None values are not added to the
        nwbfile."""

        segmentation_extractor = generate_dummy_segmentation_extractor(
            num_rois=self.num_rois,
            num_frames=self.num_frames,
            num_rows=self.num_rows,
            num_columns=self.num_columns,
            has_neuropil_signal=False,
        )

        add_fluorescence_traces(
            segmentation_extractor=segmentation_extractor,
            nwbfile=self.nwbfile,
            metadata=self.metadata,
        )

        ophys = get_module(self.nwbfile, "ophys")
        roi_response_series = ophys.get(self.fluorescence_name).roi_response_series

        assert "Neuropil" not in roi_response_series

        self.assertEqual(len(roi_response_series), 2)

    def test_add_fluorescence_one_of_the_traces_is_all_zeros(self):
        """Test that roi response series with all zero values are not added to the
        nwbfile."""

        self.segmentation_extractor._roi_response_deconvolved = np.zeros((self.num_rois, self.num_frames))

        add_fluorescence_traces(
            segmentation_extractor=self.segmentation_extractor,
            nwbfile=self.nwbfile,
            metadata=self.metadata,
        )

        ophys = get_module(self.nwbfile, "ophys")
        roi_response_series = ophys.get(self.fluorescence_name).roi_response_series

        assert "Deconvolved" not in roi_response_series
        self.assertEqual(len(roi_response_series), 2)

    def test_no_traces_are_added(self):
        """Test that no traces are added to the nwbfile if they are all zeros or
        None."""
        segmentation_extractor = generate_dummy_segmentation_extractor(
            num_rois=self.num_rois,
            num_frames=self.num_frames,
            num_rows=self.num_rows,
            num_columns=self.num_columns,
            has_raw_signal=True,
            has_dff_signal=False,
            has_deconvolved_signal=False,
            has_neuropil_signal=False,
        )

        segmentation_extractor._roi_response_raw = np.zeros((self.num_rois, self.num_frames))

        add_fluorescence_traces(
            segmentation_extractor=segmentation_extractor,
            nwbfile=self.nwbfile,
            metadata=self.metadata,
        )

        ophys = get_module(self.nwbfile, "ophys")
        assert self.fluorescence_name not in ophys.data_interfaces
        assert self.df_over_f_name not in ophys.data_interfaces

    def test_not_overwriting_fluorescence_if_same_name(self):
        """Test that adding fluorescence traces container with the same name will not
        overwrite the existing fluorescence container in nwbfile."""

        add_fluorescence_traces(
            segmentation_extractor=self.segmentation_extractor,
            nwbfile=self.nwbfile,
            metadata=self.metadata,
        )

        self.deconvolved_roi_response_series_metadata["description"] = "second description"

        add_fluorescence_traces(
            segmentation_extractor=self.segmentation_extractor,
            nwbfile=self.nwbfile,
            metadata=self.metadata,
        )

        ophys = get_module(self.nwbfile, "ophys")
        roi_response_series = ophys.get(self.fluorescence_name).roi_response_series

        self.assertNotEqual(roi_response_series["Deconvolved"].description, "second description")

    def test_add_fluorescence_traces_to_existing_container(self):
        """Test that new traces can be added to an existing fluorescence container."""

        segmentation_extractor = generate_dummy_segmentation_extractor(
            num_rois=self.num_rois,
            num_frames=self.num_frames,
            num_rows=self.num_rows,
            num_columns=self.num_columns,
            has_raw_signal=True,
            has_dff_signal=False,
            has_deconvolved_signal=False,
            has_neuropil_signal=False,
        )

        add_fluorescence_traces(
            segmentation_extractor=segmentation_extractor,
            nwbfile=self.nwbfile,
            metadata=self.metadata,
        )

        ophys = get_module(self.nwbfile, "ophys")
        roi_response_series = ophys.get(self.fluorescence_name).roi_response_series

        self.assertEqual(len(roi_response_series), 1)

        self.raw_roi_response_series_metadata["description"] = "second description"

        segmentation_extractor = generate_dummy_segmentation_extractor(
            num_rois=self.num_rois,
            num_frames=self.num_frames,
            num_rows=self.num_rows,
            num_columns=self.num_columns,
        )

        add_fluorescence_traces(
            segmentation_extractor=segmentation_extractor,
            nwbfile=self.nwbfile,
            metadata=self.metadata,
        )

        ophys = get_module(self.nwbfile, "ophys")
        roi_response_series = ophys.get(self.fluorescence_name).roi_response_series

        self.assertEqual(len(roi_response_series), 3)

        # check that raw traces are not overwritten
        self.assertNotEqual(roi_response_series["RoiResponseSeries"].description, "second description")

    def test_add_fluorescence_traces_irregular_timestamps(self):
        """Test adding traces with irregular timestamps."""

        times = [0.0, 0.12, 0.15, 0.19, 0.1]
        segmentation_extractor = generate_dummy_segmentation_extractor(
            num_rois=2,
            num_frames=5,
            num_rows=self.num_rows,
            num_columns=self.num_columns,
        )
        segmentation_extractor.set_times(times)

        add_fluorescence_traces(
            segmentation_extractor=segmentation_extractor,
            nwbfile=self.nwbfile,
            metadata=self.metadata,
        )

        ophys = get_module(self.nwbfile, "ophys")
        roi_response_series = ophys.get(self.fluorescence_name).roi_response_series
        for series_name in roi_response_series.keys():
            self.assertEqual(roi_response_series[series_name].rate, None)
            self.assertEqual(roi_response_series[series_name].starting_time, None)
            assert_array_equal(roi_response_series[series_name].timestamps.data, times)

    def test_add_fluorescence_traces_regular_timestamps(self):
        """Test that adding traces with regular timestamps, the 'timestamps' are not added
        to the NWB file, instead 'rate' and 'starting_time' is used."""

        times = np.arange(0, 5)
        segmentation_extractor = generate_dummy_segmentation_extractor(
            num_rois=2,
            num_frames=5,
            num_rows=self.num_rows,
            num_columns=self.num_columns,
        )
        segmentation_extractor.set_times(times)

        add_fluorescence_traces(
            segmentation_extractor=segmentation_extractor,
            nwbfile=self.nwbfile,
            metadata=self.metadata,
        )

        ophys = get_module(self.nwbfile, "ophys")
        roi_response_series = ophys.get(self.fluorescence_name).roi_response_series
        for series_name in roi_response_series.keys():
            self.assertEqual(roi_response_series[series_name].rate, 1.0)
            self.assertEqual(roi_response_series[series_name].starting_time, times[0])
            self.assertEqual(roi_response_series[series_name].timestamps, None)

    def test_add_fluorescence_traces_regular_timestamps_with_metadata(self):
        """Test adding traces with regular timestamps and also metadata-specified rate."""
        times = np.arange(0, 5)
        segmentation_extractor = generate_dummy_segmentation_extractor(
            num_rois=2,
            num_frames=5,
            num_rows=self.num_rows,
            num_columns=self.num_columns,
        )
        segmentation_extractor.set_times(times)

        metadata = deepcopy(self.metadata)
        metadata["Ophys"]["Fluorescence"]["roi_response_series"][0].update(rate=1.23)
        metadata["Ophys"]["DfOverF"]["roi_response_series"][0].update(rate=1.23)

        add_fluorescence_traces(
            segmentation_extractor=segmentation_extractor,
            nwbfile=self.nwbfile,
            metadata=metadata,
        )

        ophys = get_module(self.nwbfile, "ophys")
        roi_response_series = ophys.get(self.fluorescence_name).roi_response_series
        for series_name in roi_response_series.keys():
            self.assertEqual(roi_response_series[series_name].rate, 1.23)
            self.assertEqual(roi_response_series[series_name].starting_time, 0)
            self.assertEqual(roi_response_series[series_name].timestamps, None)

    def test_add_fluorescence_traces_irregular_timestamps_with_metadata(self):
        """Test adding traces with default timestamps and metadata rates (auto included in current segmentation interfaces)."""
        times = [0.0, 0.12, 0.15, 0.19, 0.1]
        segmentation_extractor = generate_dummy_segmentation_extractor(
            num_rois=2,
            num_frames=5,
            num_rows=self.num_rows,
            num_columns=self.num_columns,
        )
        segmentation_extractor.set_times(times)

        metadata = deepcopy(self.metadata)
        metadata["Ophys"]["Fluorescence"]["roi_response_series"][0].update(rate=1.23)

        add_fluorescence_traces(
            segmentation_extractor=segmentation_extractor,
            nwbfile=self.nwbfile,
            metadata=metadata,
        )

        ophys = get_module(self.nwbfile, "ophys")
        roi_response_series = ophys.get(self.fluorescence_name).roi_response_series
        for series_name in roi_response_series.keys():
            self.assertEqual(roi_response_series[series_name].rate, None)
            self.assertEqual(roi_response_series[series_name].starting_time, None)
            assert_array_equal(roi_response_series[series_name].timestamps.data, times)


class TestAddTwoPhotonSeries(TestCase):
    @classmethod
    def setUpClass(cls):
        cls.session_start_time = datetime.now().astimezone()
        cls.device_name = "optical_device"
        cls.num_frames = 30
        cls.num_rows = 10
        cls.num_columns = 15

    def setUp(self):
        self.nwbfile = NWBFile(
            session_description="session_description",
            identifier="file_id",
            session_start_time=self.session_start_time,
        )
        self.metadata = dict(Ophys=dict())

        self.device_metadata = dict(name=self.device_name)
        self.metadata["Ophys"].update(Device=[self.device_metadata])

        self.optical_channel_metadata = dict(
            name="optical_channel",
            emission_lambda=np.nan,
            description="description",
        )

        self.imaging_plane_name = "imaging_plane_name"
        self.imaging_plane_metadata = dict(
            name=self.imaging_plane_name,
            optical_channel=[self.optical_channel_metadata],
            description="image_plane_description",
            device=self.device_name,
            excitation_lambda=np.nan,
            indicator="unknown",
            location="unknown",
        )

        self.metadata["Ophys"].update(ImagingPlane=[self.imaging_plane_metadata])

        self.two_photon_series_name = "two_photon_series_name"
        self.two_photon_series_metadata = dict(
            name=self.two_photon_series_name, imaging_plane=self.imaging_plane_name, unit="n.a."
        )
        self.metadata["Ophys"].update(TwoPhotonSeries=[self.two_photon_series_metadata])

        self.imaging_extractor = generate_dummy_imaging_extractor(
            self.num_frames, num_rows=self.num_rows, num_columns=self.num_columns
        )

    def test_default_values(self):
        """Test adding two photon series with default values."""
        add_two_photon_series(imaging=self.imaging_extractor, nwbfile=self.nwbfile, metadata=self.metadata)

        # Check data
        acquisition_modules = self.nwbfile.acquisition
        assert self.two_photon_series_name in acquisition_modules
        data_in_hdfm_data_io = acquisition_modules[self.two_photon_series_name].data
        data_chunk_iterator = data_in_hdfm_data_io.data
        assert isinstance(data_chunk_iterator, ImagingExtractorDataChunkIterator)

        two_photon_series_extracted = np.concatenate([data_chunk.data for data_chunk in data_chunk_iterator])
        # NWB stores images as num_columns x num_rows
        expected_two_photon_series_shape = (self.num_frames, self.num_columns, self.num_rows)
        assert two_photon_series_extracted.shape == expected_two_photon_series_shape
        expected_two_photon_series_data = self.imaging_extractor.get_video().transpose((0, 2, 1))
        assert_array_equal(two_photon_series_extracted, expected_two_photon_series_data)

        # Check device
        devices = self.nwbfile.devices
        assert self.device_name in devices
        assert len(devices) == 1

        # Check imaging planes
        imaging_planes_in_file = self.nwbfile.imaging_planes
        assert self.imaging_plane_name in imaging_planes_in_file
        assert len(imaging_planes_in_file) == 1

    def test_invalid_iterator_type_raises_error(self):
        """Test error is raised when adding two photon series with invalid iterator type."""
        with self.assertRaisesWith(
            AssertionError,
            "'iterator_type' must be either 'v1', 'v2' (recommended), or None.",
        ):
            add_two_photon_series(
                imaging=self.imaging_extractor,
                nwbfile=self.nwbfile,
                metadata=self.metadata,
                iterator_type="invalid",
            )

    def test_non_iterative_write_assertion(self):
        # Estimate num of frames required to exceed memory capabilities
        dtype = self.imaging_extractor.get_dtype()
        element_size_in_bytes = dtype.itemsize
        image_size = self.imaging_extractor.get_image_size()

        available_memory_in_bytes = psutil.virtual_memory().available

        excess = 1.5  # Of what is available in memory
        num_frames_to_overflow = (available_memory_in_bytes * excess) / (element_size_in_bytes * np.prod(image_size))

        # Mock recording extractor with as much frames as necessary to overflow memory
        mock_imaging = Mock()
        mock_imaging.get_dtype.return_value = dtype
        mock_imaging.get_image_size.return_value = image_size
        mock_imaging.get_num_frames.return_value = num_frames_to_overflow

        reg_expression = (
            "Memory error, full TwoPhotonSeries data is (.*?) GB are available! Please use iterator_type='v2'"
        )

        with self.assertRaisesRegex(MemoryError, reg_expression):
            check_if_imaging_fits_into_memory(imaging=mock_imaging)

    def test_non_iterative_two_photon(self):
        """Test adding two photon series with using DataChunkIterator as iterator type."""
        add_two_photon_series(
            imaging=self.imaging_extractor,
            nwbfile=self.nwbfile,
            metadata=self.metadata,
            iterator_type=None,
        )

        # Check data
        acquisition_modules = self.nwbfile.acquisition
        assert self.two_photon_series_name in acquisition_modules
        two_photon_series_extracted = acquisition_modules[self.two_photon_series_name].data

        # NWB stores images as num_columns x num_rows
        expected_two_photon_series_shape = (self.num_frames, self.num_columns, self.num_rows)
        assert two_photon_series_extracted.shape == expected_two_photon_series_shape
        expected_two_photon_series_data = self.imaging_extractor.get_video().transpose((0, 2, 1))
        assert_array_equal(two_photon_series_extracted, expected_two_photon_series_data)

    def test_v1_iterator(self):
        """Test adding two photon series with using DataChunkIterator as iterator type."""
        add_two_photon_series(
            imaging=self.imaging_extractor,
            nwbfile=self.nwbfile,
            metadata=self.metadata,
            iterator_type="v1",
        )

        # Check data
        acquisition_modules = self.nwbfile.acquisition
        assert self.two_photon_series_name in acquisition_modules
        data_in_hdfm_data_io = acquisition_modules[self.two_photon_series_name].data
        data_chunk_iterator = data_in_hdfm_data_io.data
        assert isinstance(data_chunk_iterator, DataChunkIterator)
        self.assertEqual(data_chunk_iterator.buffer_size, 10)

        two_photon_series_extracted = np.concatenate([data_chunk.data for data_chunk in data_chunk_iterator])
        # NWB stores images as num_columns x num_rows
        expected_two_photon_series_shape = (self.num_frames, self.num_columns, self.num_rows)
        assert two_photon_series_extracted.shape == expected_two_photon_series_shape
        expected_two_photon_series_data = self.imaging_extractor.get_video().transpose((0, 2, 1))
        assert_array_equal(two_photon_series_extracted, expected_two_photon_series_data)

    def test_iterator_options_propagation(self):
        """Test that iterator options are propagated to the data chunk iterator."""
        buffer_shape = (20, 5, 5)
        chunk_shape = (10, 5, 5)
        add_two_photon_series(
            imaging=self.imaging_extractor,
            nwbfile=self.nwbfile,
            metadata=self.metadata,
            iterator_type="v2",
            iterator_options=dict(buffer_shape=buffer_shape, chunk_shape=chunk_shape),
        )

        acquisition_modules = self.nwbfile.acquisition
        assert self.two_photon_series_name in acquisition_modules
        data_in_hdfm_data_io = acquisition_modules[self.two_photon_series_name].data
        data_chunk_iterator = data_in_hdfm_data_io.data
        self.assertEqual(data_chunk_iterator.buffer_shape, buffer_shape)
        self.assertEqual(data_chunk_iterator.chunk_shape, chunk_shape)

    def test_add_two_photon_series_roundtrip(self):
        metadata = self.metadata

        add_two_photon_series(imaging=self.imaging_extractor, nwbfile=self.nwbfile, metadata=metadata)

        # Write the data to disk
        nwbfile_path = Path(mkdtemp()) / "two_photon_roundtrip.nwb"
        with NWBHDF5IO(nwbfile_path, "w") as io:
            io.write(self.nwbfile)

        with NWBHDF5IO(nwbfile_path, "r") as io:
            read_nwbfile = io.read()

            # Check data
            acquisition_modules = read_nwbfile.acquisition
            assert self.two_photon_series_name in acquisition_modules
            two_photon_series = acquisition_modules[self.two_photon_series_name].data

            # NWB stores images as num_columns x num_rows
            expected_two_photon_series_shape = (self.num_frames, self.num_columns, self.num_rows)
            assert two_photon_series.shape == expected_two_photon_series_shape

            # Check device
            devices = read_nwbfile.devices
            assert self.device_name in devices
            assert len(devices) == 1

            # Check imaging planes
            imaging_planes_in_file = read_nwbfile.imaging_planes
            assert self.imaging_plane_name in imaging_planes_in_file
            assert len(imaging_planes_in_file) == 1


class TestAddSummaryImages(unittest.TestCase):
    def setUp(self):
        self.session_start_time = datetime.now().astimezone()
        self.nwbfile = NWBFile(
            session_description="session_description",
            identifier="file_id",
            session_start_time=self.session_start_time,
        )

    def test_add_sumary_images(self):
        segmentation_extractor = generate_dummy_segmentation_extractor(num_rows=10, num_columns=15)

        images_set_name = "images_set_name"
        add_summary_images(
            nwbfile=self.nwbfile, segmentation_extractor=segmentation_extractor, images_set_name=images_set_name
        )

        ophys = self.nwbfile.get_processing_module("ophys")
        images_collection = ophys.data_interfaces[images_set_name]

        extracted_images_dict = images_collection.images

        extracted_images_dict = {img_name: img.data.T for img_name, img in extracted_images_dict.items()}
        expected_images_dict = segmentation_extractor.get_images_dict()

        assert expected_images_dict.keys() == extracted_images_dict.keys()
        for image_name in expected_images_dict.keys():
            np.testing.assert_almost_equal(expected_images_dict[image_name], extracted_images_dict[image_name])

    def test_extractor_with_one_summary_image_suppressed(self):
        segmentation_extractor = generate_dummy_segmentation_extractor(num_rows=10, num_columns=15)
        segmentation_extractor._image_correlation = None

        images_set_name = "images_set_name"
        add_summary_images(
            nwbfile=self.nwbfile, segmentation_extractor=segmentation_extractor, images_set_name=images_set_name
        )

        ophys = self.nwbfile.get_processing_module("ophys")
        images_collection = ophys.data_interfaces[images_set_name]

        extracted_images_number = len(images_collection.images)
        expected_images_number = len(
            {img_name: img for img_name, img in segmentation_extractor.get_images_dict().items() if img is not None}
        )
        assert extracted_images_number == expected_images_number

    def test_extractor_with_no_summary_images(self):
        segmentation_extractor = generate_dummy_segmentation_extractor(
            num_rows=10, num_columns=15, has_summary_images=False
        )

        images_set_name = "images_set_name"
        self.nwbfile.create_processing_module("ophys", "contains optical physiology processed data")

        add_summary_images(
            nwbfile=self.nwbfile, segmentation_extractor=segmentation_extractor, images_set_name=images_set_name
        )

        ophys = self.nwbfile.get_processing_module("ophys")
        assert images_set_name not in ophys.data_interfaces

    def test_extractor_with_no_summary_images_and_no_ophys_module(self):
        segmentation_extractor = generate_dummy_segmentation_extractor(
            num_rows=10, num_columns=15, has_summary_images=False
        )

        images_set_name = "images_set_name"

        add_summary_images(
            nwbfile=self.nwbfile, segmentation_extractor=segmentation_extractor, images_set_name=images_set_name
        )

        assert len(self.nwbfile.processing) == 0


if __name__ == "__main__":
    unittest.main()<|MERGE_RESOLUTION|>--- conflicted
+++ resolved
@@ -1,14 +1,10 @@
 import unittest
 from copy import deepcopy
-<<<<<<< HEAD
-from typing import Optional, List, Literal
-=======
 from datetime import datetime
 from pathlib import Path
 from tempfile import mkdtemp
->>>>>>> e204cc31
+from typing import Optional, List, Literal
 from types import MethodType
-from typing import List, Optional
 from unittest.mock import Mock
 
 import numpy as np
