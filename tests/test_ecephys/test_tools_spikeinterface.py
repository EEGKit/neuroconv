import unittest
from unittest.mock import Mock
from pathlib import Path
from datetime import datetime
from platform import python_version
from packaging import version
from tempfile import mkdtemp
from shutil import rmtree

import psutil
import numpy as np

from pynwb import NWBHDF5IO, NWBFile
import pynwb.ecephys
from spikeinterface import extract_waveforms, WaveformExtractor
from spikeinterface.core.testing_tools import generate_recording, generate_sorting
from spikeinterface.extractors import NumpyRecording
from hdmf.backends.hdf5.h5_utils import H5DataIO
from hdmf.data_utils import DataChunkIterator

from hdmf.testing import TestCase


from neuroconv.tools.spikeinterface import (
    get_nwb_metadata,
    write_recording,
    write_sorting,
    write_waveforms,
    check_if_recording_traces_fit_into_memory,
    add_electrodes,
    add_electrical_series,
    add_units_table,
)
from neuroconv.tools.spikeinterface.spikeinterfacerecordingdatachunkiterator import (
    SpikeInterfaceRecordingDataChunkIterator,
)
from neuroconv.tools.nwb_helpers import get_module

testing_session_time = datetime.now().astimezone()


class TestAddElectricalSeriesWriting(unittest.TestCase):
    @classmethod
    def setUpClass(cls):
        """Use common recording objects and values."""
        cls.num_channels = 3
        cls.sampling_frequency = 1.0
        cls.durations = [3.0]  # 3 samples in the recorder
        cls.test_recording_extractor = generate_recording(
            sampling_frequency=cls.sampling_frequency, num_channels=cls.num_channels, durations=cls.durations
        )

    def setUp(self):
        """Start with a fresh NWBFile, ElectrodeTable, and remapped BaseRecordings each time."""
        self.nwbfile = NWBFile(
            session_description="session_description1", identifier="file_id1", session_start_time=testing_session_time
        )

    def test_default_values(self):

        add_electrical_series(recording=self.test_recording_extractor, nwbfile=self.nwbfile, iterator_type=None)

        acquisition_module = self.nwbfile.acquisition
        assert "ElectricalSeriesRaw" in acquisition_module
        electrical_series = acquisition_module["ElectricalSeriesRaw"]

        assert isinstance(electrical_series.data, H5DataIO)

        compression_parameters = electrical_series.data.get_io_params()
        assert compression_parameters["compression"] == "gzip"

        extracted_data = electrical_series.data[:]
        expected_data = self.test_recording_extractor.get_traces(segment_index=0)
        np.testing.assert_array_almost_equal(expected_data, extracted_data)

    def test_write_as_lfp(self):
        write_as = "lfp"
        add_electrical_series(
            recording=self.test_recording_extractor, nwbfile=self.nwbfile, iterator_type=None, write_as=write_as
        )

        processing_module = self.nwbfile.processing
        assert "ecephys" in processing_module

        ecephys_module = processing_module["ecephys"]
        assert "LFP" in ecephys_module.data_interfaces

        lfp_container = ecephys_module.data_interfaces["LFP"]
        assert isinstance(lfp_container, pynwb.ecephys.LFP)
        assert "ElectricalSeriesLFP" in lfp_container.electrical_series

        electrical_series = lfp_container.electrical_series["ElectricalSeriesLFP"]
        extracted_data = electrical_series.data[:]
        expected_data = self.test_recording_extractor.get_traces(segment_index=0)
        np.testing.assert_array_almost_equal(expected_data, extracted_data)

    def test_write_as_processing(self):
        write_as = "processed"
        add_electrical_series(
            recording=self.test_recording_extractor, nwbfile=self.nwbfile, iterator_type=None, write_as=write_as
        )

        processing_module = self.nwbfile.processing
        assert "ecephys" in processing_module

        ecephys_module = processing_module["ecephys"]
        assert "Processed" in ecephys_module.data_interfaces

        filtered_ephys_container = ecephys_module.data_interfaces["Processed"]
        assert isinstance(filtered_ephys_container, pynwb.ecephys.FilteredEphys)
        assert "ElectricalSeriesProcessed" in filtered_ephys_container.electrical_series

        electrical_series = filtered_ephys_container.electrical_series["ElectricalSeriesProcessed"]
        extracted_data = electrical_series.data[:]
        expected_data = self.test_recording_extractor.get_traces(segment_index=0)
        np.testing.assert_array_almost_equal(expected_data, extracted_data)

    def test_write_multiple_electrical_series_from_same_group(self):
        metadata = dict(
            Ecephys=dict(
                ElectricalSeriesRaw=dict(name="ElectricalSeriesRaw", description="raw series"),
                ElectricalSeriesLFP=dict(name="ElectricalSeriesLFP", description="lfp series"),
            )
        )
        add_electrical_series(
            recording=self.test_recording_extractor,
            nwbfile=self.nwbfile,
            metadata=metadata,
            es_key="ElectricalSeriesRaw",
            iterator_type=None,
        )
        self.assertEqual(len(self.nwbfile.electrodes), len(self.test_recording_extractor.channel_ids))
        self.assertIn("ElectricalSeriesRaw", self.nwbfile.acquisition)

        add_electrical_series(
            recording=self.test_recording_extractor,
            nwbfile=self.nwbfile,
            metadata=metadata,
            es_key="ElectricalSeriesLFP",
            iterator_type=None,
        )
        self.assertIn("ElectricalSeriesRaw", self.nwbfile.acquisition)
        self.assertIn("ElectricalSeriesLFP", self.nwbfile.acquisition)
        self.assertEqual(len(self.nwbfile.electrodes), len(self.test_recording_extractor.channel_ids))

    def test_write_multiple_electrical_series_from_different_groups(self):
        metadata = dict(
            Ecephys=dict(
                ElectricalSeriesRaw1=dict(name="ElectricalSeriesRaw1", description="raw series"),
                ElectricalSeriesRaw2=dict(name="ElectricalSeriesRaw2", description="lfp series"),
            )
        )
        original_groups = self.test_recording_extractor.get_channel_groups()
        self.test_recording_extractor.set_channel_groups(["group0"] * len(self.test_recording_extractor.channel_ids))
        add_electrical_series(
            recording=self.test_recording_extractor,
            nwbfile=self.nwbfile,
            metadata=metadata,
            es_key="ElectricalSeriesRaw1",
            iterator_type=None,
        )
        self.assertEqual(len(self.nwbfile.electrodes), len(self.test_recording_extractor.channel_ids))
        self.assertIn("ElectricalSeriesRaw1", self.nwbfile.acquisition)
        # set new channel groups to create a new  electrode_group
        self.test_recording_extractor.set_channel_groups(["group1"] * len(self.test_recording_extractor.channel_ids))
        add_electrical_series(
            recording=self.test_recording_extractor,
            nwbfile=self.nwbfile,
            metadata=metadata,
            es_key="ElectricalSeriesRaw2",
            iterator_type=None,
        )
        self.assertIn("ElectricalSeriesRaw1", self.nwbfile.acquisition)
        self.assertIn("ElectricalSeriesRaw2", self.nwbfile.acquisition)
        self.assertEqual(len(self.nwbfile.electrodes), 2 * len(self.test_recording_extractor.channel_ids))

        self.test_recording_extractor.set_channel_groups(original_groups)

    def test_invalid_write_as_argument_assertion(self):

        write_as = "any_other_string_that_is_not_raw_lfp_or_processed"

        reg_expression = f"'write_as' should be 'raw', 'processed' or 'lfp', but instead received value {write_as}"

        with self.assertRaisesRegex(AssertionError, reg_expression):
            add_electrical_series(
                recording=self.test_recording_extractor, nwbfile=self.nwbfile, iterator_type=None, write_as=write_as
            )

    def test_write_with_higher_gzip_level(self):
        compression = "gzip"
        compression_opts = 8
        add_electrical_series(
            recording=self.test_recording_extractor,
            nwbfile=self.nwbfile,
            iterator_type=None,
            compression=compression,
            compression_opts=compression_opts,
        )

        acquisition_module = self.nwbfile.acquisition
        electrical_series = acquisition_module["ElectricalSeriesRaw"]
        compression_parameters = electrical_series.data.get_io_params()
        assert compression_parameters["compression"] == compression
        assert compression_parameters["compression_opts"] == compression_opts

    def test_write_with_lzf_compression(self):
        compression = "lzf"
        add_electrical_series(
            recording=self.test_recording_extractor, nwbfile=self.nwbfile, iterator_type=None, compression=compression
        )

        acquisition_module = self.nwbfile.acquisition
        electrical_series = acquisition_module["ElectricalSeriesRaw"]
        compression_parameters = electrical_series.data.get_io_params()
        assert compression_parameters["compression"] == compression
        assert "compression_opts" not in compression_parameters


class TestAddElectricalSeriesSavingTimestampsVsRates(unittest.TestCase):
    @classmethod
    def setUpClass(cls):
        """Use common recording objects and values."""
        cls.num_channels = 3
        cls.sampling_frequency = 1.0
        cls.durations = [3.0]  # 3 samples in the recorder

    def setUp(self):
        """Start with a fresh NWBFile, ElectrodeTable, and remapped BaseRecordings each time."""
        self.nwbfile = NWBFile(
            session_description="session_description1", identifier="file_id1", session_start_time=testing_session_time
        )
        self.test_recording_extractor = generate_recording(
            sampling_frequency=self.sampling_frequency, num_channels=self.num_channels, durations=self.durations
        )

    def test_uniform_timestamps(self):
        add_electrical_series(recording=self.test_recording_extractor, nwbfile=self.nwbfile, iterator_type=None)

        acquisition_module = self.nwbfile.acquisition
        electrical_series = acquisition_module["ElectricalSeriesRaw"]

        expected_rate = self.sampling_frequency
        extracted_rate = electrical_series.rate

        assert extracted_rate == expected_rate

    def test_non_uniform_timestamps(self):
        expected_timestamps = np.array([0.0, 2.0, 10.0])
        self.test_recording_extractor.set_times(times=expected_timestamps, with_warning=False)
        add_electrical_series(recording=self.test_recording_extractor, nwbfile=self.nwbfile, iterator_type=None)

        acquisition_module = self.nwbfile.acquisition
        electrical_series = acquisition_module["ElectricalSeriesRaw"]

        assert electrical_series.rate is None

        extracted_timestamps = electrical_series.timestamps.data
        np.testing.assert_array_almost_equal(extracted_timestamps, expected_timestamps)


class TestAddElectricalSeriesVoltsScaling(unittest.TestCase):
    @classmethod
    def setUpClass(cls):
        """Use common recording objects and values."""
        cls.sampling_frequency = 1.0
        cls.num_channels = 3
        cls.num_frames = 5
        cls.channel_ids = ["a", "b", "c"]
        cls.traces_list = [np.ones(shape=(cls.num_frames, cls.num_channels))]

        # Combinations of gains and default
        cls.gains_default = [1, 1, 1]
        cls.offset_defaults = [0, 0, 0]
        cls.gains_uniform = [2, 2, 2]
        cls.offsets_uniform = [3, 3, 3]
        cls.gains_variable = [1, 2, 3]
        cls.offsets_variable = [1, 2, 3]

    def setUp(self):
        """Start with a fresh NWBFile, ElectrodeTable, and remapped BaseRecordings each time."""
        self.nwbfile = NWBFile(
            session_description="session_description1", identifier="file_id1", session_start_time=testing_session_time
        )

        # Flat traces [1, 1, 1] per channel
        self.test_recording_extractor = NumpyRecording(
            self.traces_list, self.sampling_frequency, channel_ids=self.channel_ids
        )

    def test_uniform_values(self):

        gains = self.gains_default
        offsets = self.offset_defaults
        self.test_recording_extractor.set_channel_gains(gains=gains)
        self.test_recording_extractor.set_channel_offsets(offsets=offsets)

        add_electrical_series(recording=self.test_recording_extractor, nwbfile=self.nwbfile, iterator_type=None)

        acquisition_module = self.nwbfile.acquisition
        electrical_series = acquisition_module["ElectricalSeriesRaw"]

        # Test conversion factor
        conversion_factor_scalar = electrical_series.conversion
        assert conversion_factor_scalar == 1e-6

        # Test offset scalar
        offset_scalar = electrical_series.offset
        assert offset_scalar == offsets[0] * 1e-6

        # Test equality of data in Volts. Data in spikeextractors is in microvolts when scaled
        extracted_data = electrical_series.data[:]
        data_in_volts = extracted_data * conversion_factor_scalar + offset_scalar
        traces_data_in_volts = self.test_recording_extractor.get_traces(segment_index=0, return_scaled=True) * 1e-6
        np.testing.assert_array_almost_equal(data_in_volts, traces_data_in_volts)

    def test_uniform_non_default(self):

        gains = self.gains_uniform
        offsets = self.offsets_uniform
        self.test_recording_extractor.set_channel_gains(gains=gains)
        self.test_recording_extractor.set_channel_offsets(offsets=offsets)

        add_electrical_series(recording=self.test_recording_extractor, nwbfile=self.nwbfile, iterator_type=None)

        acquisition_module = self.nwbfile.acquisition
        electrical_series = acquisition_module["ElectricalSeriesRaw"]

        # Test conversion factor
        conversion_factor_scalar = electrical_series.conversion
        assert conversion_factor_scalar == 2e-6

        # Test offset scalar
        offset_scalar = electrical_series.offset
        assert offset_scalar == offsets[0] * 1e-6

        # Test equality of data in Volts. Data in spikeextractors is in microvolts when scaled
        extracted_data = electrical_series.data[:]
        data_in_volts = extracted_data * conversion_factor_scalar + offset_scalar
        traces_data_in_volts = self.test_recording_extractor.get_traces(segment_index=0, return_scaled=True) * 1e-6
        np.testing.assert_array_almost_equal(data_in_volts, traces_data_in_volts)

    def test_variable_gains(self):

        gains = self.gains_variable
        offsets = self.offsets_uniform
        self.test_recording_extractor.set_channel_gains(gains=gains)
        self.test_recording_extractor.set_channel_offsets(offsets=offsets)

        add_electrical_series(recording=self.test_recording_extractor, nwbfile=self.nwbfile, iterator_type=None)

        acquisition_module = self.nwbfile.acquisition
        electrical_series = acquisition_module["ElectricalSeriesRaw"]

        # Test conversion factor
        conversion_factor_scalar = electrical_series.conversion
        assert conversion_factor_scalar == 1e-6

        # Test offset scalar
        offset_scalar = electrical_series.offset
        assert offset_scalar == offsets[0] * 1e-6

        # Test channel conversion vector
        channel_conversion_vector = electrical_series.channel_conversion
        np.testing.assert_array_almost_equal(channel_conversion_vector, gains)

        # Test equality of data in Volts. Data in spikeextractors is in microvolts when scaled
        extracted_data = electrical_series.data[:]
        data_in_volts = extracted_data * channel_conversion_vector * conversion_factor_scalar + offset_scalar
        traces_data_in_volts = self.test_recording_extractor.get_traces(segment_index=0, return_scaled=True) * 1e-6
        np.testing.assert_array_almost_equal(data_in_volts, traces_data_in_volts)

    def test_null_offsets_in_recording_extractor(self):

        gains = self.gains_default
        self.test_recording_extractor.set_channel_gains(gains=gains)

        add_electrical_series(recording=self.test_recording_extractor, nwbfile=self.nwbfile, iterator_type=None)

        acquisition_module = self.nwbfile.acquisition
        electrical_series = acquisition_module["ElectricalSeriesRaw"]

        # Test conversion factor
        conversion_factor_scalar = electrical_series.conversion
        assert conversion_factor_scalar == 1e-6

        # Test offset scalar
        offset_scalar = electrical_series.offset
        assert offset_scalar == 0

        # Test equality of data in Volts. Data in spikeextractors is in microvolts when scaled
        extracted_data = electrical_series.data[:]
        data_in_volts = extracted_data * conversion_factor_scalar + offset_scalar
        traces_data = self.test_recording_extractor.get_traces(segment_index=0, return_scaled=False)
        gains = self.test_recording_extractor.get_channel_gains()
        traces_data_in_micro_volts = traces_data * gains
        traces_data_in_volts = traces_data_in_micro_volts * 1e-6
        np.testing.assert_array_almost_equal(data_in_volts, traces_data_in_volts)

    def test_variable_offsets_assertion(self):

        gains = self.gains_default
        offsets = self.offsets_variable
        self.test_recording_extractor.set_channel_gains(gains=gains)
        self.test_recording_extractor.set_channel_offsets(offsets=offsets)

        reg_expression = f"Recording extractors with heterogeneous offsets are not supported"

        with self.assertRaisesRegex(ValueError, reg_expression):
            add_electrical_series(recording=self.test_recording_extractor, nwbfile=self.nwbfile, iterator_type=None)


class TestAddElectricalSeriesChunking(unittest.TestCase):
    @classmethod
    def setUpClass(cls):
        """Use common recording objects and values."""
        cls.sampling_frequency = 1.0
        cls.num_channels = 3
        cls.num_frames = 20
        cls.channel_ids = ["a", "b", "c"]
        cls.traces_list = [np.ones(shape=(cls.num_frames, cls.num_channels))]
        # Flat traces [1, 1, 1] per channel
        cls.test_recording_extractor = NumpyRecording(
            cls.traces_list, cls.sampling_frequency, channel_ids=cls.channel_ids
        )

        # Combinations of gains and default
        cls.gains_default = [2, 2, 2]
        cls.offset_default = [1, 1, 1]

        cls.test_recording_extractor.set_channel_gains(gains=cls.gains_default)
        cls.test_recording_extractor.set_channel_offsets(offsets=cls.offset_default)

    def setUp(self):
        """Start with a fresh NWBFile, ElectrodeTable, and remapped BaseRecordings each time."""

        self.nwbfile = NWBFile(
            session_description="session_description1", identifier="file_id1", session_start_time=testing_session_time
        )

    def test_default_chunking(self):

        add_electrical_series(recording=self.test_recording_extractor, nwbfile=self.nwbfile)

        acquisition_module = self.nwbfile.acquisition
        electrical_series = acquisition_module["ElectricalSeriesRaw"]
        h5dataiowrapped_electrical_series = electrical_series.data
        electrical_series_data_iterator = h5dataiowrapped_electrical_series.data

        assert isinstance(electrical_series_data_iterator, SpikeInterfaceRecordingDataChunkIterator)

        extracted_data = np.concatenate([data_chunk.data for data_chunk in electrical_series_data_iterator])
        expected_data = self.test_recording_extractor.get_traces(segment_index=0)
        np.testing.assert_array_almost_equal(expected_data, extracted_data)

    def test_iterator_opts_propagation(self):
        iterator_opts = dict(chunk_shape=(10, 3))
        add_electrical_series(
            recording=self.test_recording_extractor, nwbfile=self.nwbfile, iterator_opts=iterator_opts
        )

        acquisition_module = self.nwbfile.acquisition
        electrical_series = acquisition_module["ElectricalSeriesRaw"]
        h5dataiowrapped_electrical_series = electrical_series.data
        electrical_series_data_iterator = h5dataiowrapped_electrical_series.data

        assert electrical_series_data_iterator.chunk_shape == iterator_opts["chunk_shape"]

    def test_hdfm_iterator(self):

        add_electrical_series(recording=self.test_recording_extractor, nwbfile=self.nwbfile, iterator_type="v1")

        acquisition_module = self.nwbfile.acquisition
        electrical_series = acquisition_module["ElectricalSeriesRaw"]
        h5dataiowrapped_electrical_series = electrical_series.data
        electrical_series_data_iterator = h5dataiowrapped_electrical_series.data

        assert isinstance(electrical_series_data_iterator, DataChunkIterator)

        extracted_data = np.concatenate([data_chunk.data for data_chunk in electrical_series_data_iterator])
        expected_data = self.test_recording_extractor.get_traces(segment_index=0)
        np.testing.assert_array_almost_equal(expected_data, extracted_data)

    def test_non_iterative_write(self):
        add_electrical_series(recording=self.test_recording_extractor, nwbfile=self.nwbfile, iterator_type=None)

        acquisition_module = self.nwbfile.acquisition
        electrical_series = acquisition_module["ElectricalSeriesRaw"]
        isinstance(electrical_series.data, np.ndarray)

    def test_non_iterative_write_assertion(self):

        # Estimate num of frames required to exceed memory capabilities
        dtype = self.test_recording_extractor.get_dtype()
        element_size_in_bytes = dtype.itemsize
        num_channels = self.test_recording_extractor.get_num_channels()

        available_memory_in_bytes = psutil.virtual_memory().available

        excess = 1.5  # Of what is available in memory
        num_frames_to_overflow = (available_memory_in_bytes * excess) / (element_size_in_bytes * num_channels)

        # Mock recording extractor with as much frames as necessary to overflow memory
        mock_recorder = Mock()
        mock_recorder.get_dtype.return_value = dtype
        mock_recorder.get_num_channels.return_value = num_channels
        mock_recorder.get_num_frames.return_value = num_frames_to_overflow

        reg_expression = f"Memory error, full electrical series is (.*?) GB are available. Use iterator_type='V2'"

        with self.assertRaisesRegex(MemoryError, reg_expression):
            check_if_recording_traces_fit_into_memory(recording=mock_recorder)

    def test_invalid_iterator_type_assertion(self):

        iterator_type = "invalid_iterator_type"

        reg_expression = "iterator_type (.*?)"
        with self.assertRaisesRegex(ValueError, reg_expression):
            add_electrical_series(
                recording=self.test_recording_extractor, nwbfile=self.nwbfile, iterator_type=iterator_type
            )


class TestWriteRecording(unittest.TestCase):
    @classmethod
    def setUpClass(cls):
        # 3 samples in each segment
        cls.num_channels = 3
        cls.sampling_frequency = 1.0
        cls.single_segment_recording_extractor = generate_recording(
            sampling_frequency=cls.sampling_frequency, num_channels=cls.num_channels, durations=[3.0]
        )
        cls.multiple_segment_recording_extractor = generate_recording(
            sampling_frequency=cls.sampling_frequency, num_channels=cls.num_channels, durations=[3.0, 3.0]
        )

        # Add gains and offsets
        cls.gains_default = [1, 1, 1]
        cls.offset_default = [0, 0, 0]

        cls.single_segment_recording_extractor.set_channel_gains(cls.gains_default)
        cls.single_segment_recording_extractor.set_channel_offsets(cls.offset_default)

        cls.multiple_segment_recording_extractor.set_channel_gains(cls.gains_default)
        cls.multiple_segment_recording_extractor.set_channel_offsets(cls.offset_default)

    def setUp(self):
        """Start with a fresh NWBFile, ElectrodeTable, and remapped BaseRecordings each time."""

        self.nwbfile = NWBFile(
            session_description="session_description1", identifier="file_id1", session_start_time=testing_session_time
        )

    def test_default_values_single_segment(self):
        """This test that the names are written appropiately for the single segment case (numbers not added)"""
        write_recording(recording=self.single_segment_recording_extractor, nwbfile=self.nwbfile, iterator_type=None)

        acquisition_module = self.nwbfile.acquisition
        assert "ElectricalSeriesRaw" in acquisition_module
        electrical_series = acquisition_module["ElectricalSeriesRaw"]

        assert isinstance(electrical_series.data, H5DataIO)

        compression_parameters = electrical_series.data.get_io_params()
        assert compression_parameters["compression"] == "gzip"

        extracted_data = electrical_series.data[:]
        expected_data = self.single_segment_recording_extractor.get_traces(segment_index=0)
        np.testing.assert_array_almost_equal(expected_data, extracted_data)

    def test_write_multiple_segments(self):

        write_recording(recording=self.multiple_segment_recording_extractor, nwbfile=self.nwbfile, iterator_type=None)

        acquisition_module = self.nwbfile.acquisition
        assert len(acquisition_module) == 2

        assert "ElectricalSeriesRaw0" in acquisition_module
        assert "ElectricalSeriesRaw1" in acquisition_module

        electrical_series0 = acquisition_module["ElectricalSeriesRaw0"]
        extracted_data = electrical_series0.data[:]
        expected_data = self.multiple_segment_recording_extractor.get_traces(segment_index=0)
        np.testing.assert_array_almost_equal(expected_data, extracted_data)

        electrical_series1 = acquisition_module["ElectricalSeriesRaw1"]
        extracted_data = electrical_series1.data[:]
        expected_data = self.multiple_segment_recording_extractor.get_traces(segment_index=1)
        np.testing.assert_array_almost_equal(expected_data, extracted_data)

    def test_write_bool_properties(self):
        """ """
        bool_property = np.array([False] * len(self.single_segment_recording_extractor.channel_ids))
        bool_property[::2] = True
        self.single_segment_recording_extractor.set_property("test_bool", bool_property)
        add_electrodes(
            recording=self.single_segment_recording_extractor,
            nwbfile=self.nwbfile,
        )
        self.assertIn("test_bool", self.nwbfile.electrodes.colnames)
        assert all(tb in ["False", "True"] for tb in self.nwbfile.electrodes["test_bool"][:])


class TestAddElectrodes(TestCase):
    @classmethod
    def setUpClass(cls):
        """Use common recording objects and values."""
        cls.num_channels = 4
        cls.base_recording = generate_recording(num_channels=cls.num_channels, durations=[3])

    def setUp(self):
        """Start with a fresh NWBFile, ElectrodeTable, and remapped BaseRecordings each time."""
        self.nwbfile = NWBFile(
            session_description="session_description1", identifier="file_id1", session_start_time=testing_session_time
        )
        channel_ids = self.base_recording.get_channel_ids()
        self.recording_1 = self.base_recording.channel_slice(
            channel_ids=channel_ids, renamed_channel_ids=["a", "b", "c", "d"]
        )
        self.recording_2 = self.base_recording.channel_slice(
            channel_ids=channel_ids, renamed_channel_ids=["c", "d", "e", "f"]
        )

        self.device = self.nwbfile.create_device(name="extra_device")
        self.electrode_group = self.nwbfile.create_electrode_group(
            name="0", description="description", location="location", device=self.device
        )
        self.defaults = dict(
            group=self.electrode_group,
            group_name="0",
            location="unknown",
        )

    def test_default_electrode_column_names(self):
        add_electrodes(recording=self.base_recording, nwbfile=self.nwbfile)

        expected_electrode_column_names = ["location", "group", "group_name", "channel_name", "rel_x", "rel_y"]
        actual_electrode_column_names = list(self.nwbfile.electrodes.colnames)
        self.assertCountEqual(actual_electrode_column_names, expected_electrode_column_names)

    def test_integer_channel_names(self):
        """Ensure channel names merge correctly after appending when channel names are integers."""
        channel_ids = self.base_recording.get_channel_ids()
        offest_channels_ids = channel_ids + 2
        recorder_with_offset_channels = self.base_recording.channel_slice(
            channel_ids=channel_ids, renamed_channel_ids=offest_channels_ids
        )

        add_electrodes(recording=self.base_recording, nwbfile=self.nwbfile)
        add_electrodes(recording=recorder_with_offset_channels, nwbfile=self.nwbfile)

        expected_channel_names_in_electrodes_table = ["0", "1", "2", "3", "4", "5"]
        actual_channel_names_in_electrodes_table = list(self.nwbfile.electrodes["channel_name"].data)
        self.assertListEqual(actual_channel_names_in_electrodes_table, expected_channel_names_in_electrodes_table)

    def test_string_channel_names(self):
        """Ensure channel names merge correctly after appending when channel names are strings."""
        add_electrodes(recording=self.recording_1, nwbfile=self.nwbfile)
        add_electrodes(recording=self.recording_2, nwbfile=self.nwbfile)

        expected_channel_names_in_electrodes_table = ["a", "b", "c", "d", "e", "f"]
        actual_channel_names_in_electrodes_table = list(self.nwbfile.electrodes["channel_name"].data)
        self.assertListEqual(actual_channel_names_in_electrodes_table, expected_channel_names_in_electrodes_table)

    def test_non_overwriting_channel_names_property(self):
        "add_electrodes function should not overwrite the recording object channel name property"
        channel_names = ["name a", "name b", "name c", "name d"]
        self.recording_1.set_property(key="channel_name", values=channel_names)
        add_electrodes(recording=self.recording_1, nwbfile=self.nwbfile)

        expected_channel_names_in_electrodes_table = channel_names
        channel_names_in_electrodes_table = list(self.nwbfile.electrodes["channel_name"].data)
        self.assertListEqual(channel_names_in_electrodes_table, expected_channel_names_in_electrodes_table)

    def test_channel_group_names_table(self):
        "add_electrodes function should add new rows if same channel names, but different group_names"
        add_electrodes(recording=self.recording_1, nwbfile=self.nwbfile)
        original_groups = self.recording_1.get_channel_groups()
        self.recording_1.set_channel_groups(["1"] * len(self.recording_1.channel_ids))
        add_electrodes(recording=self.recording_1, nwbfile=self.nwbfile)
        # reset channel_groups
        self.recording_1.set_channel_groups(original_groups)
        assert len(self.nwbfile.electrodes) == 2 * len(self.recording_1.channel_ids)
        expected_channel_names_in_electrodes_table = list(self.recording_1.channel_ids) + list(
            self.recording_1.channel_ids
        )
        channel_names_in_electrodes_table = list(self.nwbfile.electrodes["channel_name"].data)
        self.assertListEqual(channel_names_in_electrodes_table, expected_channel_names_in_electrodes_table)
        group_names_in_electrodes_table = list(self.nwbfile.electrodes["group_name"].data)
        self.assertEqual(len(np.unique(group_names_in_electrodes_table)), 2)

    def test_common_property_extension(self):
        """Add a property for a first recording that is then extended by a second recording."""
        self.recording_1.set_property(key="common_property", values=["value_1"] * self.num_channels)
        self.recording_2.set_property(key="common_property", values=["value_2"] * self.num_channels)

        add_electrodes(recording=self.recording_1, nwbfile=self.nwbfile)
        add_electrodes(recording=self.recording_2, nwbfile=self.nwbfile)

        actual_properties_in_electrodes_table = list(self.nwbfile.electrodes["common_property"].data)
        expected_properties_in_electrodes_table = ["value_1", "value_1", "value_1", "value_1", "value_2", "value_2"]
        self.assertListEqual(actual_properties_in_electrodes_table, expected_properties_in_electrodes_table)

    def test_add_electrodes_addition(self):
        """
        Keep the old logic of not allowing integer channel_ids to match electrodes.table.ids
        """
        self.nwbfile.add_electrode_column("channel_name", description="channel_name")
        values_dic = self.defaults

        values_dic.update(id=0, channel_name="0")
        self.nwbfile.add_electrode(**values_dic)

        values_dic.update(id=1, channel_name="1")
        self.nwbfile.add_electrode(**values_dic)
        # The self.base_recording channel_ids are [0, 1, 2, 3], so only '3' and '4' should be added
        add_electrodes(recording=self.base_recording, nwbfile=self.nwbfile)
        self.assertEqual(len(self.nwbfile.electrodes), len(self.base_recording.channel_ids))

    def test_new_property_addition(self):
        """Add a property only available in a second recording."""
        self.recording_2.set_property(key="added_property", values=["added_value"] * self.num_channels)

        add_electrodes(recording=self.recording_1, nwbfile=self.nwbfile)
        add_electrodes(recording=self.recording_2, nwbfile=self.nwbfile)

        actual_properties_in_electrodes_table = list(self.nwbfile.electrodes["added_property"].data)
        expected_properties_in_electrodes_table = ["", "", "added_value", "added_value", "added_value", "added_value"]
        self.assertListEqual(actual_properties_in_electrodes_table, expected_properties_in_electrodes_table)

    def test_manual_row_adition_before_add_electrodes_function(self):
        """Add some rows to the electrode tables before using the add_electrodes function"""
        values_dic = self.defaults

        values_dic.update(id=123)
        self.nwbfile.add_electrode(**values_dic)

        values_dic.update(id=124)
        self.nwbfile.add_electrode(**values_dic)

        add_electrodes(recording=self.recording_1, nwbfile=self.nwbfile)

        expected_ids = [123, 124, 2, 3, 4, 5]
        expected_names = ["123", "124", "a", "b", "c", "d"]
        self.assertListEqual(list(self.nwbfile.electrodes.id.data), expected_ids)
        self.assertListEqual(list(self.nwbfile.electrodes["channel_name"].data), expected_names)

    def test_manual_row_adition_after_add_electrodes_function(self):
        """Add some rows to the electrode table after using the add_electrodes function"""
        add_electrodes(recording=self.recording_1, nwbfile=self.nwbfile)

        values_dic = self.defaults

        # Previous properties
        values_dic.update(rel_x=0.0, rel_y=0.0, id=123, channel_name=str(123))
        self.nwbfile.add_electrode(**values_dic)

        values_dic.update(rel_x=0.0, rel_y=0.0, id=124, channel_name=str(124))
        self.nwbfile.add_electrode(**values_dic)

        values_dic.update(rel_x=0.0, rel_y=0.0, id=None, channel_name="6")  # automatic ID set
        self.nwbfile.add_electrode(**values_dic)

        expected_ids = [0, 1, 2, 3, 123, 124, 6]
        expected_names = ["a", "b", "c", "d", "123", "124", "6"]
        self.assertListEqual(list(self.nwbfile.electrodes.id.data), expected_ids)
        self.assertListEqual(list(self.nwbfile.electrodes["channel_name"].data), expected_names)

    def test_manual_row_adition_before_add_electrodes_function_optional_columns(self):
        """Add some rows including optional columns to the electrode tables before using the add_electrodes function."""
        values_dic = self.defaults

        values_dic.update(id=123)
        self.nwbfile.add_electrode(**values_dic, x=0.0, y=1.0, z=2.0)

        values_dic.update(id=124)
        self.nwbfile.add_electrode(**values_dic, x=1.0, y=2.0, z=3.0)

        # recording_1 does not have x, y, z positions
        add_electrodes(recording=self.recording_1, nwbfile=self.nwbfile)

        expected_ids = [123, 124, 2, 3, 4, 5]
        expected_x = [0, 1, np.nan, np.nan, np.nan, np.nan]
        expected_y = [1, 2, np.nan, np.nan, np.nan, np.nan]
        expected_z = [2, 3, np.nan, np.nan, np.nan, np.nan]
        self.assertListEqual(list(self.nwbfile.electrodes.id.data), expected_ids)
        self.assertListEqual(list(self.nwbfile.electrodes["x"].data), expected_x)
        self.assertListEqual(list(self.nwbfile.electrodes["y"].data), expected_y)
        self.assertListEqual(list(self.nwbfile.electrodes["z"].data), expected_z)

    def test_row_matching_by_channel_name_with_existing_property(self):
        """
        Adding new electrodes to an already existing electrode table should match
        properties and information by channel name.
        """
        values_dic = self.defaults
        self.nwbfile.add_electrode_column(name="channel_name", description="a string reference for the channel")
        self.nwbfile.add_electrode_column(name="property", description="exisiting property")

        values_dic.update(id=20, channel_name="c", property="value_c")
        self.nwbfile.add_electrode(**values_dic)

        values_dic.update(id=21, channel_name="d", property="value_d")
        self.nwbfile.add_electrode(**values_dic)

        values_dic.update(id=22, channel_name="f", property="value_f")
        self.nwbfile.add_electrode(**values_dic)

        property_values = ["value_a", "value_b", "x", "y"]
        self.recording_1.set_property(key="property", values=property_values)

        add_electrodes(recording=self.recording_1, nwbfile=self.nwbfile)

        # Remaining ids are filled positionally.
        expected_ids = [20, 21, 22, 3, 4]
        # Properties are matched by channel name.
        expected_names = ["c", "d", "f", "a", "b"]
        expected_property_values = ["value_c", "value_d", "value_f", "value_a", "value_b"]

        self.assertListEqual(list(self.nwbfile.electrodes.id.data), expected_ids)
        self.assertListEqual(list(self.nwbfile.electrodes["channel_name"].data), expected_names)
        self.assertListEqual(list(self.nwbfile.electrodes["property"].data), expected_property_values)

    def test_row_matching_by_channel_name_with_new_property(self):
        """
        Adding new electrodes to an already existing electrode table should match
        properties and information by channel name.
        """
        values_dic = self.defaults
        self.nwbfile.add_electrode_column(name="channel_name", description="a string reference for the channel")

        values_dic.update(id=20, channel_name="c")
        self.nwbfile.add_electrode(**values_dic)

        values_dic.update(id=21, channel_name="d")
        self.nwbfile.add_electrode(**values_dic)

        values_dic.update(id=22, channel_name="f")
        self.nwbfile.add_electrode(**values_dic)

        property_values = ["value_a", "value_b", "value_c", "value_d"]
        self.recording_1.set_property(key="property", values=property_values)

        add_electrodes(recording=self.recording_1, nwbfile=self.nwbfile)

        # Remaining ids are filled positionally.
        expected_ids = [20, 21, 22, 3, 4]
        # Properties are matched by channel name.
        expected_names = ["c", "d", "f", "a", "b"]
        expected_property_values = ["value_c", "value_d", "", "value_a", "value_b"]

        self.assertListEqual(list(self.nwbfile.electrodes.id.data), expected_ids)
        self.assertListEqual(list(self.nwbfile.electrodes["channel_name"].data), expected_names)
        self.assertListEqual(list(self.nwbfile.electrodes["property"].data), expected_property_values)


class TestAddUnitsTable(TestCase):
    @classmethod
    def setUpClass(cls):
        """Use common recording objects and values."""
        cls.num_units = 4
        cls.single_segment_sorting = generate_sorting(num_units=cls.num_units, durations=[3])
        cls.multiple_segment_sorting = generate_sorting(num_units=cls.num_units, durations=[3, 4])
        cls.base_sorting = cls.single_segment_sorting
        # Base sorting unit ids are [0, 1, 2, 3]

    def setUp(self):
        """Start with a fresh NWBFile, and remapped sorters each time."""
        self.nwbfile = NWBFile(
            session_description="session_description1", identifier="file_id1", session_start_time=testing_session_time
        )
        unit_ids = self.base_sorting.get_unit_ids()
        self.sorting_1 = self.base_sorting.select_units(unit_ids=unit_ids, renamed_unit_ids=["a", "b", "c", "d"])
        self.sorting_2 = self.base_sorting.select_units(unit_ids=unit_ids, renamed_unit_ids=["c", "d", "e", "f"])

        self.defaults = dict(spike_times=[1, 1, 1])

    def test_integer_unit_names(self):
        """Ensure add units_table gets the right units name for integer units ids."""
        add_units_table(sorting=self.base_sorting, nwbfile=self.nwbfile)

        expected_unit_names_in_units_table = ["0", "1", "2", "3"]
        unit_names_in_units_table = list(self.nwbfile.units["unit_name"].data)
        self.assertListEqual(unit_names_in_units_table, expected_unit_names_in_units_table)

    def test_string_unit_names(self):
        """Ensure add_units_table gets the right units name for string units ids"""
        add_units_table(sorting=self.sorting_1, nwbfile=self.nwbfile)

        expected_unit_names_in_units_table = ["a", "b", "c", "d"]
        unit_names_in_units_table = list(self.nwbfile.units["unit_name"].data)
        self.assertListEqual(unit_names_in_units_table, expected_unit_names_in_units_table)

    def test_non_overwriting_unit_names_sorting_property(self):
        "add_units_table function should not ovewrtie the sorting object unit_name property"
        unit_names = ["name a", "name b", "name c", "name d"]
        self.sorting_1.set_property(key="unit_name", values=unit_names)
        add_units_table(sorting=self.sorting_1, nwbfile=self.nwbfile)

        expected_unit_names_in_units_table = unit_names
        unit_names_in_units_table = list(self.nwbfile.units["unit_name"].data)
        self.assertListEqual(unit_names_in_units_table, expected_unit_names_in_units_table)

    def test_integer_unit_names_overwrite(self):
        """Ensure unit names merge correctly after appending when unit names are integers."""
        unit_ids = self.base_sorting.get_unit_ids()
        offest_units_ids = unit_ids + 2
        sorting_with_offset_unit_ids = self.base_sorting.select_units(
            unit_ids=unit_ids, renamed_unit_ids=offest_units_ids
        )

        add_units_table(sorting=self.base_sorting, nwbfile=self.nwbfile)
        add_units_table(sorting=sorting_with_offset_unit_ids, nwbfile=self.nwbfile)

        expected_unit_names_in_units_table = ["0", "1", "2", "3", "4", "5"]
        unit_names_in_units_table = list(self.nwbfile.units["unit_name"].data)
        self.assertListEqual(unit_names_in_units_table, expected_unit_names_in_units_table)

    def test_string_unit_names_overwrite(self):
        """Ensure unit names merge correctly after appending when channel names are strings."""
        add_units_table(sorting=self.sorting_1, nwbfile=self.nwbfile)
        add_units_table(sorting=self.sorting_2, nwbfile=self.nwbfile)

        expected_unit_names_in_units_table = ["a", "b", "c", "d", "e", "f"]
        unit_names_in_units_table = list(self.nwbfile.units["unit_name"].data)
        self.assertListEqual(unit_names_in_units_table, expected_unit_names_in_units_table)

    def test_non_overwriting_unit_names_sorting_property(self):
        "add_units_table function should not ovewrtie the sorting object unit_name property"
        unit_names = ["name a", "name b", "name c", "name d"]
        self.sorting_1.set_property(key="unit_name", values=unit_names)
        add_units_table(sorting=self.sorting_1, nwbfile=self.nwbfile)

        expected_unit_names_in_units_table = unit_names
        unit_names_in_units_table = list(self.nwbfile.units["unit_name"].data)
        self.assertListEqual(unit_names_in_units_table, expected_unit_names_in_units_table)

    def test_common_property_extension(self):
        """Add a property for a first sorting that is then extended by a second sorting."""
        self.sorting_1.set_property(key="common_property", values=["value_1"] * self.num_units)
        self.sorting_2.set_property(key="common_property", values=["value_2"] * self.num_units)

        add_units_table(sorting=self.sorting_1, nwbfile=self.nwbfile)
        add_units_table(sorting=self.sorting_2, nwbfile=self.nwbfile)

        properties_in_units_table = list(self.nwbfile.units["common_property"].data)
        expected_properties_in_units_table = ["value_1", "value_1", "value_1", "value_1", "value_2", "value_2"]
        self.assertListEqual(properties_in_units_table, expected_properties_in_units_table)

    def test_property_addition(self):
        """Add a property only available in a second sorting."""
        self.sorting_2.set_property(key="added_property", values=["added_value"] * self.num_units)

        add_units_table(sorting=self.sorting_1, nwbfile=self.nwbfile)
        add_units_table(sorting=self.sorting_2, nwbfile=self.nwbfile)

        properties_in_units_table = list(self.nwbfile.units["added_property"].data)
        expected_properties_in_units_table = ["", "", "added_value", "added_value", "added_value", "added_value"]
        self.assertListEqual(properties_in_units_table, expected_properties_in_units_table)

    def test_units_table_extension_after_manual_unit_addition(self):
        """Add some rows to the units tables before using the add_units_table function"""
        values_dic = self.defaults

        values_dic.update(id=123, spike_times=[0, 1, 2])
        self.nwbfile.add_unit(**values_dic)

        values_dic.update(id=124, spike_times=[2, 3, 4])
        self.nwbfile.add_unit(**values_dic)

        add_units_table(sorting=self.sorting_1, nwbfile=self.nwbfile)

        expected_units_ids = [123, 124, 2, 3, 4, 5]
        expected_unit_names = ["123", "124", "a", "b", "c", "d"]
        self.assertListEqual(list(self.nwbfile.units.id.data), expected_units_ids)
        self.assertListEqual(list(self.nwbfile.units["unit_name"].data), expected_unit_names)

    def test_manual_extension_after_add_units_table(self):
        """Add some units to the units table after using the add_units_table function"""

        add_units_table(sorting=self.sorting_1, nwbfile=self.nwbfile)

        values_dic = self.defaults

        # Previous properties
        values_dic.update(id=123, unit_name=str(123))
        self.nwbfile.units.add_unit(**values_dic)

        values_dic.update(id=124, unit_name=str(124))
        self.nwbfile.units.add_unit(**values_dic)

        values_dic.update(id=None, unit_name="6")  # automatic ID set
        self.nwbfile.units.add_unit(**values_dic)

        expected_unit_ids = [0, 1, 2, 3, 123, 124, 6]
        expected_unit_names = ["a", "b", "c", "d", "123", "124", "6"]
        self.assertListEqual(list(self.nwbfile.units.id.data), expected_unit_ids)
        self.assertListEqual(list(self.nwbfile.units["unit_name"].data), expected_unit_names)

    def test_property_matching_by_unit_name_with_existing_property(self):
        """
        Add some units to the units tables before using the add_units_table function.
        Previous properties that are also available in the sorting are matched with unit_name
        """

        values_dic = self.defaults

        self.nwbfile.add_unit_column(name="unit_name", description="a string reference for the unit")
        self.nwbfile.add_unit_column(name="property", description="property_added_before")

        values_dic.update(id=20, unit_name="c", property="value_c")
        self.nwbfile.add_unit(**values_dic)

        values_dic.update(id=21, unit_name="d", property="value_d")
        self.nwbfile.add_unit(**values_dic)

        values_dic.update(id=22, unit_name="f", property="value_f")
        self.nwbfile.add_unit(**values_dic)

        property_values = ["value_a", "value_b", "x", "y"]
        self.sorting_1.set_property(key="property", values=property_values)

        add_units_table(sorting=self.sorting_1, nwbfile=self.nwbfile)

        # Properties correspond with unit names, ids are filled positionally
        expected_units_ids = [20, 21, 22, 3, 4]
        expected_unit_names = ["c", "d", "f", "a", "b"]
        expected_property_values = ["value_c", "value_d", "value_f", "value_a", "value_b"]

        self.assertListEqual(list(self.nwbfile.units.id.data), expected_units_ids)
        self.assertListEqual(list(self.nwbfile.units["unit_name"].data), expected_unit_names)
        self.assertListEqual(list(self.nwbfile.units["property"].data), expected_property_values)

    def test_add_existing_units(self):
        # test that additional units are not added if already in the nwbfile.units table
        add_units_table(sorting=self.sorting_1, nwbfile=self.nwbfile)
        add_units_table(sorting=self.sorting_1, nwbfile=self.nwbfile)
        self.assertEqual(len(self.nwbfile.units), len(self.sorting_1.unit_ids))

    def test_property_matching_by_unit_name_with_new_property(self):
        """
        Add some units to the units tables before using the add_units_table function.
        New properties in the sorter are matched by unit name
        """

        values_dic = self.defaults

        self.nwbfile.add_unit_column(name="unit_name", description="a string reference for the unit")

        values_dic.update(id=20, unit_name="c")
        self.nwbfile.add_unit(**values_dic)

        values_dic.update(id=21, unit_name="d")
        self.nwbfile.add_unit(**values_dic)

        values_dic.update(id=22, unit_name="f")
        self.nwbfile.add_unit(**values_dic)

        property_values = ["value_a", "value_b", "value_c", "value_d"]
        self.sorting_1.set_property(key="property", values=property_values)

        add_units_table(sorting=self.sorting_1, nwbfile=self.nwbfile)

        # Properties correspond with unit names, ids are filled positionally
        expected_units_ids = [20, 21, 22, 3, 4]
        expected_unit_names = ["c", "d", "f", "a", "b"]
        expected_property_values = ["value_c", "value_d", "", "value_a", "value_b"]

        self.assertListEqual(list(self.nwbfile.units.id.data), expected_units_ids)
        self.assertListEqual(list(self.nwbfile.units["unit_name"].data), expected_unit_names)
        self.assertListEqual(list(self.nwbfile.units["property"].data), expected_property_values)

    def test_write_units_table_in_processing_module(self):
        """ """

        units_table_name = "testing_processing"
        unit_table_description = "testing_description"
        add_units_table(
            sorting=self.base_sorting,
            nwbfile=self.nwbfile,
            units_table_name=units_table_name,
            unit_table_description=unit_table_description,
            write_in_processing_module=True,
        )

        ecephys_mod = get_module(
            nwbfile=self.nwbfile,
            name="ecephys",
            description="Intermediate data from extracellular electrophysiology recordings, e.g., LFP.",
        )
        self.assertIn(units_table_name, ecephys_mod.data_interfaces)
        units_table = ecephys_mod[units_table_name]
        self.assertEqual(units_table.name, units_table_name)
        self.assertEqual(units_table.description, unit_table_description)

    def test_write_subset_units(self):
        """ """
        subset_unit_ids = self.base_sorting.unit_ids[::2]
        add_units_table(
            sorting=self.base_sorting,
            nwbfile=self.nwbfile,
            unit_ids=subset_unit_ids,
        )

        self.assertEqual(len(self.nwbfile.units), len(subset_unit_ids))
        self.assertTrue(all(str(unit_id) in self.nwbfile.units["unit_name"][:] for unit_id in subset_unit_ids))

    def test_write_bool_properties(self):
        """ """
        bool_property = np.array([False] * len(self.base_sorting.unit_ids))
        bool_property[::2] = True
        self.base_sorting.set_property("test_bool", bool_property)
        add_units_table(
            sorting=self.base_sorting,
            nwbfile=self.nwbfile,
        )
        self.assertIn("test_bool", self.nwbfile.units.colnames)
        assert all(tb in ["False", "True"] for tb in self.nwbfile.units["test_bool"][:])


@unittest.skipIf(
    version.parse(python_version()) < version.parse("3.8"), "SpikeInterface.extract_waveforms() requires Python>=3.8"
)
class TestWriteWaveforms(TestCase):
    @classmethod
    def setUpClass(cls):
        """Use common recording objects and values."""
        from spikeinterface.postprocessing import compute_template_metrics
        from spikeinterface.qualitymetrics import compute_quality_metrics

        cls.num_units = 4
        cls.num_channels = 4
        single_segment_rec = generate_recording(num_channels=cls.num_channels, durations=[3])
        single_segment_sort = generate_sorting(num_units=cls.num_units, durations=[3])
        multi_segment_rec = generate_recording(num_channels=cls.num_channels, durations=[3, 4])
        multi_segment_sort = generate_sorting(num_units=cls.num_units, durations=[3, 4])
        single_segment_rec.annotate(is_filtered=True)
        multi_segment_rec.annotate(is_filtered=True)
        single_segment_rec = single_segment_rec.save()
        multi_segment_rec = multi_segment_rec.save()
        single_segment_sort = single_segment_sort.save()
        multi_segment_sort = multi_segment_sort.save()

        cls.single_segment_we = extract_waveforms(single_segment_rec, single_segment_sort, folder=None, mode="memory")
        cls.multi_segment_we = extract_waveforms(multi_segment_rec, multi_segment_sort, folder=None, mode="memory")

        # add quality/template metrics to test property propagation
        compute_template_metrics(cls.single_segment_we)
        compute_template_metrics(cls.multi_segment_we)
        compute_quality_metrics(cls.single_segment_we)
        compute_quality_metrics(cls.multi_segment_we)

        # slice sorting
        slice_sorting = single_segment_sort.select_units(single_segment_sort.unit_ids[::2])
        cls.we_slice = extract_waveforms(single_segment_rec, slice_sorting, folder=None, mode="memory")

        # recordingless
<<<<<<< HEAD
        cls.waveform_recordingless_path = Path("waveforms_recordingless")
        we = extract_waveforms(
            single_segment_rec, single_segment_sort, folder=cls.waveform_recordingless_path, overwrite=True
        )
        # reload without recording
        cls.we_recless = WaveformExtractor.load_from_folder(cls.waveform_recordingless_path, with_recording=False)
=======
        cls.tmpdir = Path(mkdtemp())
        cls.recording_less_wf_path = cls.tmpdir / "waveforms_recordingless"
        we = extract_waveforms(single_segment_rec, single_segment_sort, folder=cls.recording_less_wf_path)
        # reload without recording
        cls.we_recless = WaveformExtractor.load_from_folder(cls.recording_less_wf_path, with_recording=False)
>>>>>>> ba9d25d4
        cls.we_recless_recording = single_segment_rec

    @classmethod
    def tearDownClass(cls):
        rmtree(cls.tmpdir)

    def setUp(self):
        """Start with a fresh NWBFile, and remapped sorters each time."""
        self.nwbfile = NWBFile(
            session_description="session_description1", identifier="file_id1", session_start_time=testing_session_time
        )

    @classmethod
    def tearDownClass(cls):
        if cls.waveform_recordingless_path.is_dir():
            shutil.rmtree(cls.waveform_recordingless_path)

    def _test_waveform_write(self, we, nwbfile, test_properties=True):
        # test unit columns
        self.assertIn("waveform_mean", nwbfile.units.colnames)
        self.assertIn("waveform_sd", nwbfile.units.colnames)
        if test_properties:
            self.assertIn("peak_to_valley", nwbfile.units.colnames)
            self.assertIn("amplitude_cutoff", nwbfile.units.colnames)

        # test that electrode table has been saved
        assert nwbfile.electrodes is not None
        assert len(we.unit_ids) == len(nwbfile.units)
        # test that waveforms and stds are the same
        unit_ids = we.unit_ids
        for unit_index, _ in enumerate(nwbfile.units.id):
            wf_mean_si = we.get_template(unit_ids[unit_index])
            wf_mean_nwb = nwbfile.units[unit_index]["waveform_mean"].values[0]
            np.testing.assert_array_almost_equal(wf_mean_si, wf_mean_nwb)
            wf_sd_si = we.get_template(unit_ids[unit_index], mode="std")
            wf_sd_nwb = nwbfile.units[unit_index]["waveform_sd"].values[0]
            np.testing.assert_array_almost_equal(wf_sd_si, wf_sd_nwb)

    def test_write_single_segment(self):
        """This tests that the waveforms are written appropriately for the single segment case"""
        write_waveforms(waveform_extractor=self.single_segment_we, nwbfile=self.nwbfile, write_electrical_series=True)
        self._test_waveform_write(self.single_segment_we, self.nwbfile)
        self.assertIn("ElectricalSeriesRaw", self.nwbfile.acquisition)

    def test_write_multiple_segments(self):
        """This tests that the waveforms are written appropriately for the multi segment case"""
        write_waveforms(waveform_extractor=self.multi_segment_we, nwbfile=self.nwbfile, write_electrical_series=False)
        self._test_waveform_write(self.multi_segment_we, self.nwbfile)

    def test_write_subset_units(self):
        """This tests that the waveforms are sliced properly based on unit_ids"""
        subset_unit_ids = self.single_segment_we.unit_ids[::2]
        write_waveforms(waveform_extractor=self.single_segment_we, nwbfile=self.nwbfile, unit_ids=subset_unit_ids)
        self._test_waveform_write(self.we_slice, self.nwbfile, test_properties=False)

        self.assertEqual(len(self.nwbfile.units), len(subset_unit_ids))
        self.assertTrue(all(str(unit_id) in self.nwbfile.units["unit_name"][:] for unit_id in subset_unit_ids))

    def test_write_recordingless(self):
        """This tests that the waveforms are sliced properly based on unit_ids"""
        write_waveforms(
            waveform_extractor=self.we_recless,
            nwbfile=self.nwbfile,
            recording=self.we_recless_recording,
            write_electrical_series=True,
        )
        self._test_waveform_write(self.we_recless, self.nwbfile, test_properties=False)

        # check that not passing the recording raises and Exception
        with self.assertRaises(Exception) as context:
            write_waveforms(
                waveform_extractor=self.we_recless,
                nwbfile=self.nwbfile,
                recording=self.we_recless_recording,
                write_electrical_series=True,
            )

    def test_write_multiple_probes_without_electrical_series(self):
        """This test that the waveforms are written to different electrode groups"""
        # we write the first set of waveforms as belonging to group 0
        original_channel_groups = self.we_recless_recording.get_channel_groups()
        self.we_recless_recording.set_channel_groups([0] * len(self.we_recless_recording.channel_ids))
        write_waveforms(
            waveform_extractor=self.we_recless,
            nwbfile=self.nwbfile,
            write_electrical_series=False,
            recording=self.we_recless_recording,
        )
        # now we set new channel groups to mimic a different probe and call the function again
        self.we_recless_recording.set_channel_groups([1] * len(self.we_recless_recording.channel_ids))
        write_waveforms(
            waveform_extractor=self.we_recless,
            nwbfile=self.nwbfile,
            write_electrical_series=False,
            recording=self.we_recless_recording,
        )
        # check that we have 2 groups
        self.assertEqual(len(self.nwbfile.electrode_groups), 2)
        self.assertEqual(len(np.unique(self.nwbfile.electrodes["group_name"])), 2)
        # check that we have correct number of units
        self.assertEqual(len(self.nwbfile.units), 2 * len(self.we_recless.unit_ids))
        # check electrode regions of units
        for row in self.nwbfile.units.id:
            if row < len(self.we_recless.unit_ids):
                self.assertEqual(self.nwbfile.units[row].electrodes.values[0], [0, 1, 2, 3])
            else:
                self.assertEqual(self.nwbfile.units[row].electrodes.values[0], [4, 5, 6, 7])

        # reset original channel groups
        self.we_recless_recording.set_channel_groups(original_channel_groups)

    def test_write_multiple_probes_with_electrical_series(self):
        """This test that the waveforms are written to different electrode groups"""
        # we write the first set of waveforms as belonging to group 0
        recording = self.single_segment_we.recording
        original_channel_groups = recording.get_channel_groups()
        self.single_segment_we.recording.set_channel_groups([0] * len(recording.channel_ids))
        metadata = dict(
            Ecephys=dict(
                ElectricalSeriesRaw1=dict(name="ElectricalSeriesRaw1", description="raw series"),
                ElectricalSeriesRaw2=dict(name="ElectricalSeriesRaw2", description="lfp series"),
            )
        )
        add_electrical_series_kwargs1 = dict(es_key="ElectricalSeriesRaw1")
        write_waveforms(
            waveform_extractor=self.single_segment_we,
            nwbfile=self.nwbfile,
            write_electrical_series=True,
            metadata=metadata,
            add_electrical_series_kwargs=add_electrical_series_kwargs1,
        )
        self.assertEqual(len(self.nwbfile.electrodes), len(recording.channel_ids))
        self.assertIn("ElectricalSeriesRaw1", self.nwbfile.acquisition)

        # now we set new channel groups to mimic a different probe and call the function again
        self.single_segment_we.recording.set_channel_groups([1] * len(recording.channel_ids))
        add_electrical_series_kwargs2 = dict(es_key="ElectricalSeriesRaw2")
        write_waveforms(
            waveform_extractor=self.single_segment_we,
            nwbfile=self.nwbfile,
            write_electrical_series=True,
            metadata=metadata,
            add_electrical_series_kwargs=add_electrical_series_kwargs2,
        )
        # check that we have 2 groups
        self.assertEqual(len(self.nwbfile.electrode_groups), 2)
        self.assertEqual(len(np.unique(self.nwbfile.electrodes["group_name"])), 2)
        self.assertIn("ElectricalSeriesRaw1", self.nwbfile.acquisition)
        self.assertIn("ElectricalSeriesRaw2", self.nwbfile.acquisition)
        self.assertEqual(len(self.nwbfile.electrodes), 2 * len(recording.channel_ids))

        # check that we have correct number of units
        self.assertEqual(len(self.nwbfile.units), 2 * len(self.we_recless.unit_ids))
        # check electrode regions of units
        for row in self.nwbfile.units.id:
            if row < len(self.we_recless.unit_ids):
                self.assertEqual(self.nwbfile.units[row].electrodes.values[0], [0, 1, 2, 3])
            else:
                self.assertEqual(self.nwbfile.units[row].electrodes.values[0], [4, 5, 6, 7])

        # reset original channel groups
        self.single_segment_we.recording.set_channel_groups(original_channel_groups)

    def test_missing_electrode_group(self):
        """This tests that waveforms are correctly written even if the 'group' property is not available"""
        groups = self.single_segment_we.recording.get_channel_groups()
        self.single_segment_we.recording.delete_property("group")
        write_waveforms(
            waveform_extractor=self.single_segment_we,
            nwbfile=self.nwbfile,
        )
        self.single_segment_we.recording.set_channel_groups(groups)

    def test_group_name_property(self):
        """This tests that the 'group_name' property is correctly used to instantiate electrode grups"""
        num_channels = len(self.single_segment_we.recording.channel_ids)
        self.single_segment_we.recording.set_property("group_name", ["my-fancy-group"] * num_channels)
        write_waveforms(
            waveform_extractor=self.single_segment_we,
            nwbfile=self.nwbfile,
        )
        self.assertIn("my-fancy-group", self.nwbfile.electrode_groups)
        self.assertEqual(len(self.nwbfile.electrode_groups), 1)
        self.single_segment_we.recording.delete_property("group_name")

    def test_units_table_name(self):
        """This tests the units naming exception"""
        with self.assertRaises(Exception) as context:
            write_waveforms(
                waveform_extractor=self.single_segment_we,
                nwbfile=self.nwbfile,
                write_as="units",
                units_name="units1",
            )


if __name__ == "__main__":
    unittest.main()<|MERGE_RESOLUTION|>--- conflicted
+++ resolved
@@ -1156,20 +1156,11 @@
         cls.we_slice = extract_waveforms(single_segment_rec, slice_sorting, folder=None, mode="memory")
 
         # recordingless
-<<<<<<< HEAD
-        cls.waveform_recordingless_path = Path("waveforms_recordingless")
-        we = extract_waveforms(
-            single_segment_rec, single_segment_sort, folder=cls.waveform_recordingless_path, overwrite=True
-        )
-        # reload without recording
-        cls.we_recless = WaveformExtractor.load_from_folder(cls.waveform_recordingless_path, with_recording=False)
-=======
         cls.tmpdir = Path(mkdtemp())
         cls.recording_less_wf_path = cls.tmpdir / "waveforms_recordingless"
         we = extract_waveforms(single_segment_rec, single_segment_sort, folder=cls.recording_less_wf_path)
         # reload without recording
         cls.we_recless = WaveformExtractor.load_from_folder(cls.recording_less_wf_path, with_recording=False)
->>>>>>> ba9d25d4
         cls.we_recless_recording = single_segment_rec
 
     @classmethod
