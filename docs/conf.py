import sys
import inspect
from pathlib import Path

sys.path.insert(0, str(Path(__file__).resolve().parents[1]))

project = "NeuroConv"
copyright = "2022, CatalystNeuro"
author = "Cody Baker, Heberto Mayorquin, Szonja Weigl and Ben Dichter"

extensions = [
    "sphinx.ext.napoleon",  # Support for NumPy and Google style docstrings
    "sphinx.ext.autodoc",  # Includes documentation from docstrings in docs/api
    "sphinx.ext.autosummary",  # To-add
    "sphinx_toggleprompt",  # Used to control >>> behavior in the conversion gallery example doctests
    "sphinx_copybutton",  # Used to control the copy button behavior in the conversion gallery doctsts
    "sphinx.ext.intersphinx",  # Allows links to other sphinx project documentation sites
    "sphinx_search.extension",  # Allows for auto search function the documentation
    "sphinx.ext.viewcode",  # Shows source code in the documentation
    "sphinx.ext.extlinks",  # Allows to use shorter external links defined in the extlinks variable.
]

templates_path = ["_templates"]
master_doc = "index"
exclude_patterns = ["_build", "Thumbs.db", ".DS_Store"]
html_theme = "sphinx_rtd_theme"
html_static_path = ["_static"]

# These paths are either relative to html_static_path
# or fully qualified paths (eg. https://...)
html_css_files = [
    "css/custom.css",
]


html_theme_options = {
    "collapse_navigation": False,
}

# --------------------------------------------------
# Extension configuration
# --------------------------------------------------

# Napoleon
napoleon_google_docstring = False
napoleon_numpy_docstring = True
napoleon_use_param = False
napoleon_use_ivar = True
napoleon_include_init_with_doc = False
napoleon_include_private_with_doc = True
napoleon_include_special_with_doc = True

# Autodoc
autoclass_content = "both"
autodoc_member_order = "bysource"
autodata_content = "both"
autodoc_default_options = {
    "members": True,
    "member-order": "bysource",
    "private-members": True,
    "show-inheritance": False,
    "toctree": True,
}
add_module_names = False


def _correct_signatures(app, what, name, obj, options, signature, return_annotation):
    if what == "class":
        signature = str(inspect.signature(obj.__init__)).replace("self, ", "")
    return (signature, return_annotation)


def setup(app):
    app.connect("autodoc-process-signature", _correct_signatures)


# Toggleprompt
toggleprompt_offset_right = 45  # This controls the position of the prompt (>>>) for the conversion gallery
toggleprompt_default_hidden = "true"

# Intersphinx
intersphinx_mapping = {
    "hdmf": ("https://hdmf.readthedocs.io/en/stable/", None),
    "pynwb": ("https://pynwb.readthedocs.io/en/stable/", None),
<<<<<<< HEAD
    "spikeinterface": ("https://spikeinterface.readthedocs.io/en/latest/", None),
=======
}

# To shorten external links
extlinks = {
    "nwbinspector": ("https://nwbinspector.readthedocs.io/en/dev/%s", ""),
>>>>>>> fd66dfcd
}<|MERGE_RESOLUTION|>--- conflicted
+++ resolved
@@ -82,13 +82,10 @@
 intersphinx_mapping = {
     "hdmf": ("https://hdmf.readthedocs.io/en/stable/", None),
     "pynwb": ("https://pynwb.readthedocs.io/en/stable/", None),
-<<<<<<< HEAD
     "spikeinterface": ("https://spikeinterface.readthedocs.io/en/latest/", None),
-=======
 }
 
 # To shorten external links
 extlinks = {
     "nwbinspector": ("https://nwbinspector.readthedocs.io/en/dev/%s", ""),
->>>>>>> fd66dfcd
 }