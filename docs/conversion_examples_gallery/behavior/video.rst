--- conflicted
+++ resolved
@@ -29,9 +29,5 @@
     >>> metadata["NWBFile"].update(session_start_time=session_start_time)
     >>>
     >>> # Choose a path for saving the nwb file and run the conversion
-<<<<<<< HEAD
     >>> interface.run_conversion(nwbfile_path=path_to_save_nwbfile, metadata=metadata)
-=======
-    >>> interface.run_conversion(nwbfile_path=path_to_save_nwbfile, metadata=metadata)
-    root pynwb.file.NWBFile ...
->>>>>>> 293b4300
+    root pynwb.file.NWBFile ...