--- conflicted
+++ resolved
@@ -4,32 +4,7 @@
 Convert spikegadgets data to NWB using :py:class:`~neuroconv.datainterfaces.ecephys.spikegadgets.spikegadgetsdatainterface.SpikeGadgetsRecordingInterface`.
 
 .. code-block:: python
-<<<<<<< HEAD
 
-    # TODO - re-enable '' lines when SI >0.94 is released
-    from datetime import datetime
-    from dateutil import tz
-    from pathlib import Path
-    from neuroconv import SpikeGadgetsRecordingInterface
-
-    # For this interface we need to pass the specific path to the files.
-    file_path = f"{ECEPHY_DATA_PATH}/spikegadgets/20210225_em8_minirec2_ac.rec"
-    # Change the file_path to the location in your system
-    interface = SpikeGadgetsRecordingInterface(file_path=file_path, verbose=False)
-
-     # Extract what metadata we can from the source files
-     metadata = interface.get_metadata()
-     # For data provenance we add the time zone information to the conversion
-     session_start_time = datetime(2020, 1, 1, 12, 30, 0, tzinfo=tz.gettz("US/Pacific")).isoformat()
-     metadata["NWBFile"].update(session_start_time=session_start_time)
-
-    # Choose a path for saving the nwb file and run the conversion
-    nwbfile_path = f"{path_to_save_nwbfile}"
-    interface.run_conversion(nwbfile_path=nwbfile_path, metadata=metadata)
-
-    # If the conversion was successful this should evaluate to ``True`` as the file was created.
-    Path(nwbfile_path).is_file()
-=======
     >>> from datetime import datetime
     >>> from dateutil import tz
     >>> from pathlib import Path
@@ -52,5 +27,4 @@
     >>>
     >>> # If the conversion was successful this should evaluate to ``True`` as the file was created.
     >>> Path(nwbfile_path).is_file()
->>>>>>> f860b065
     True