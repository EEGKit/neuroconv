--- conflicted
+++ resolved
@@ -4,13 +4,8 @@
 from pynwb.ophys import ImagingPlane, TwoPhotonSeries
 
 from ...basedatainterface import BaseDataInterface
-<<<<<<< HEAD
-from ...tools.roiextractors import write_imaging
+from ...tools.roiextractors import write_imaging, get_nwb_imaging_metadata
 from ...utils import (
-=======
-from ...tools.roiextractors import write_imaging, get_nwb_imaging_metadata
-from ...utils.json_schema import (
->>>>>>> 38ec9b7d
     get_schema_from_hdmf_class,
     fill_defaults,
     get_base_schema,
