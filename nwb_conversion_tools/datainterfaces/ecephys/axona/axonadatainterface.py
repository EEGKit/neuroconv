"""Authors: Steffen Buergers."""
import os
import dateutil
import numpy as np
from pathlib import Path
from typing import Union

import spikeextractors as se
from pynwb import NWBFile
from pynwb.behavior import Position, SpatialSeries

from ....utils.json_schema import get_schema_from_method_signature, FilePathType
from ....basedatainterface import BaseDataInterface
from ..baserecordingextractorinterface import BaseRecordingExtractorInterface
from ..baselfpextractorinterface import BaseLFPExtractorInterface
from ....utils import map_si_object_to_writer
from ....utils.conversion_tools import get_module


# Helper functions for AxonaRecordingExtractorInterface
def parse_generic_header(file_path: FilePathType, params: Union[list, set]):
    """
    Given a binary file with phrases and line breaks, enters the
    first word of a phrase as dictionary key and the following
    string (without linebreaks) as value. Returns the dictionary.

    INPUT
    file_path (str): .set file path and name.
    params (list or set): parameter names to search for.

    OUTPUT
    header (dict): dictionary with keys being the parameters that
                   were found & values being strings of the data.

    EXAMPLE
    parse_generic_header('myset_file.set', ['experimenter', 'trial_time'])
    """
    header = dict()
    if params is not None:
        params = set(params)
    with open(file_path, "rb") as f:
        for bin_line in f:
            if b"data_start" in bin_line:
                break
            line = bin_line.decode("cp1252").replace("\r\n", "").replace("\r", "").strip()
            parts = line.split(" ")
            key = parts[0]
            if params is None or key in params:
                header[key] = " ".join(parts[1:])

    return header


def read_axona_iso_datetime(set_file: FilePathType):
    """
    Creates datetime object (y, m, d, h, m, s) from .set file header
    and converts it to ISO 8601 format
    """
    with open(set_file, "r", encoding="cp1252") as f:
        for line in f:
            if line.startswith("trial_date"):
                date_string = line[len("trial_date") + 1 :].replace("\n", "")
            if line.startswith("trial_time"):
                time_string = line[len("trial_time") + 1 :].replace("\n", "")

    return dateutil.parser.parse(date_string + " " + time_string).isoformat()


class AxonaRecordingExtractorInterface(BaseRecordingExtractorInterface):
    """Primary data interface class for converting a AxonaRecordingExtractor"""

    RX = se.AxonaRecordingExtractor

    def __init__(self, file_path: FilePathType):
        super().__init__(filename=file_path)
        self.source_data = dict(file_path=file_path)

    def get_metadata(self):

        # Extract information for specific parameters from .set file
        params_of_interest = ["experimenter", "comments", "duration", "sw_version"]
        set_file = self.source_data["file_path"].split(".")[0] + ".set"
        par = parse_generic_header(set_file, params_of_interest)

        # Extract information from AxonaRecordingExtractor
        elec_group_names = self.recording_extractor.get_channel_groups()
        unique_elec_group_names = set(elec_group_names)

        # Add available metadata
        metadata = super().get_metadata()
        metadata["NWBFile"] = dict(
            session_start_time=read_axona_iso_datetime(set_file),
            session_description=par["comments"],
            experimenter=[par["experimenter"]],
        )

        metadata["Ecephys"] = dict(
            Device=[
                dict(
                    name="Axona",
                    description="Axona DacqUSB, sw_version={}".format(par["sw_version"]),
                    manufacturer="Axona",
                ),
            ],
            ElectrodeGroup=[
                dict(
                    name=f"{group_name}",
                    location="",
                    device="Axona",
                    description=f"Group {group_name} electrodes.",
                )
                for group_name in unique_elec_group_names
            ],
        )

        return metadata


class AxonaUnitRecordingExtractorInterface(AxonaRecordingExtractorInterface):
    """Primary data interface class for converting a AxonaRecordingExtractor"""

    RX = se.AxonaUnitRecordingExtractor

    @classmethod
    def get_source_schema(cls):
        return dict(
            required=["file_path"],
            properties=dict(
                file_path=dict(
                    type="string",
                    format="file",
                    description="Path to Axona file",
                ),
                noise_std=dict(type="number"),
            ),
            type="object",
        )

    def __init__(self, file_path: FilePathType, noise_std: float = 3.5):
        super().__init__(filename=file_path)
        self.source_data = dict(file_path=file_path)
        self.recording_extractor = se.AxonaUnitRecordingExtractor(filename=file_path, noise_std=noise_std)


# Helper functions for AxonaPositionDataInterface
def get_header_bstring(file: FilePathType):
    """
    Scan file for the occurrence of 'data_start' and return the header
    as byte string

    Parameters
    ----------
    file (str or path): file to be loaded

    Returns
    -------
    str: header byte content
    """
    header = b""
    with open(file, "rb") as f:
        for bin_line in f:
            if b"data_start" in bin_line:
                header += b"data_start"
                break
            else:
                header += bin_line
    return header


def read_bin_file_position_data(bin_file_path: FilePathType):
    """
    Read position data from Axona `.bin` file (if present).

    Parameters:
    -------
    bin_file_path (Path or Str):
        Full file_path of Axona file with any extension.

    Returns:
    -------
    np.array
        Columns are time (ms), X, Y, x, y, PX, px, tot_px, unused

    Notes:
    ------
    To obtain the correct column order we pairwise flip the 8 int16 columns
    described in the file format manual. In addition, note that `.bin` data is
    little endian (read right to left), as opposed to `.pos` file data, which is
    big endian.
    """
    pos_dt_se = np.dtype(
        [
            ("t", "<i4"),
            ("X", "<i2"),
            ("Y", "<i2"),
            ("x", "<i2"),
            ("y", "<i2"),
            ("PX", "<i2"),
            ("px", "<i2"),
            ("tot_px", "<i2"),
            ("unused", "<i2"),
        ]
    )

    bin_dt = np.dtype(
        [
            ("id", "S4"),
            ("packet", "<i4"),
            ("di", "<i2"),
            ("si", "<i2"),
            ("pos", pos_dt_se),
            ("ephys", np.byte, 384),
            ("trailer", np.byte, 16),
        ]
    )

    np_bin = np.memmap(
        filename=bin_file_path,
        dtype=bin_dt,
        mode="r",
    )

    # Only packets with the ADU2 flag contain position data
    pos_mask = np.where([np_bin["id"] == b"ADU2"])[1]
    pos_data = np_bin["pos"][pos_mask]

    # Rearrange columns of coordinates and pixels to conform with pos data
    # description in file format manual
    pos_data = np.vstack(
        (
            pos_data["Y"],
            pos_data["X"],
            pos_data["y"],
            pos_data["x"],
            pos_data["px"],
            pos_data["PX"],
            pos_data["unused"],
            pos_data["tot_px"],
        )
    ).T

    # Add timestamp as first column
    pos_data = np.hstack((pos_mask.reshape((-1, 1)), pos_data))

    # Create timestamps from position of samples in `.bin` file to ensure
    # alignment with ecephys data
    set_file = bin_file_path.split(".")[0] + ".set"
    sr_ecephys = int(parse_generic_header(set_file, ["rawRate"])["rawRate"])

    packets_per_ms = sr_ecephys / 3000
    pos_data[:, 0] = pos_data[:, 0] / packets_per_ms

    # Select only every second sample
    # Note that we do not lowpass filter, since other processing steps done by
    # TINT would no longer work properly.
    pos_data = pos_data[::2]

    return pos_data


def read_pos_file_position_data(pos_file_path: FilePathType):
    """
    Read position data from Axona `.pos` file.

    Parameters:
    -------
    pos_file_path (Path or Str):
        Full file_path of Axona file with any extension.

    Returns:
    -------
    np.array
        Columns are time (ms), X, Y, x, y, PX, px, tot_px, unused
    """

    pos_file_path = pos_file_path.split(".")[0] + ".pos"

    bytes_packet = 20
    footer_size = len("\r\ndata_end\r\n")
    header_size = len(get_header_bstring(pos_file_path))
    num_bytes = os.path.getsize(pos_file_path) - header_size - footer_size
    num_packets = num_bytes // bytes_packet

    pos_dt = np.dtype(
        [
            ("t", ">i4"),
            ("X", ">i2"),
            ("Y", ">i2"),
            ("x", ">i2"),
            ("y", ">i2"),
            ("PX", ">i2"),
            ("px", ">i2"),
            ("tot_px", ">i2"),
            ("unused", ">i2"),
        ]
    )

    pos_data = np.memmap(
        filename=pos_file_path,
        dtype=pos_dt,
        mode="r",
        offset=len(get_header_bstring(pos_file_path)),
        shape=(num_packets,),
    )

    # Convert structured memory mapped array to np array
    pos_data = np.vstack(
        (
            pos_data["X"],
            pos_data["Y"],
            pos_data["x"],
            pos_data["Y"],
            pos_data["PX"],
            pos_data["px"],
            pos_data["tot_px"],
            pos_data["unused"],
        )
    ).T

    # Create time column in ms assuming regularly sampled data starting from 0
    set_file = pos_file_path.split(".")[0] + ".set"
    dur_ecephys = float(parse_generic_header(set_file, ["duration"])["duration"])

    pos_data = np.hstack(
        (np.linspace(start=0, stop=dur_ecephys * 1000, num=pos_data.shape[0]).astype(int).reshape((-1, 1)), pos_data)
    )

    return pos_data


def get_position_object(file_path: FilePathType):
    """
    Read position data from .bin or .pos file and convert to
    pynwb.behavior.SpatialSeries objects. If possible it should always
    be preferred to read position data from the `.bin` file to ensure
    samples are locked to ecephys time courses.

    Parameters:
    ----------
    file_path (Path or Str):
        Full file_path of Axona file with any extension.

    Returns:
    -------
    position (pynwb.behavior.Position)
    """
    position = Position()

    position_channel_names = [
        "time(ms)",
        "X",
        "Y",
        "x",
        "y",
        "PX",
        "px",
        "px_total",
        "unused",
    ]

    if Path(file_path).suffix == ".bin":
        position_data = read_bin_file_position_data(file_path)
    else:
        position_data = read_pos_file_position_data(file_path)

    position_timestamps = position_data[:, 0]

    for ichan in range(0, position_data.shape[1]):

        spatial_series = SpatialSeries(
            name=position_channel_names[ichan],
            timestamps=position_timestamps,
            data=position_data[:, ichan],
            reference_frame="start of raw acquisition (.bin file)",
        )
        position.add_spatial_series(spatial_series)

    return position


class AxonaPositionDataInterface(BaseDataInterface):
    """Primary data interface class for converting Axona position data"""

    @classmethod
    def get_source_schema(cls):
        return get_schema_from_method_signature(cls.__init__)

    def __init__(self, file_path: str):
        super().__init__(filename=file_path)
        self.source_data = dict(file_path=file_path)

    def run_conversion(self, nwbfile: NWBFile, metadata: dict):
        """
        Run conversion for this data interface.

        Parameters
        ----------
        nwbfile : NWBFile
        metadata : dict
        """
        file_path = self.source_data["file_path"]

        # Create or update processing module for behavioral data
        behavior_module = get_module(nwbfile=nwbfile, name="behavior", description="behavioral data")
        behavior_module.add(get_position_object(file_path))


# Helper functions for AxonaLFPDataInterface
def get_eeg_sampling_frequency(file_path: FilePathType):
    """
    Read sampling frequency from .eegX or .egfX file header.

    Parameters:
    -----------
    file_path : Path or str
        Full file_path of Axona `.eegX` or `.egfX` file.

    Returns:
    --------
    Fs : int
        Sampling frequency
    """
    Fs_entry = parse_generic_header(file_path, ["sample_rate"])
    Fs = int(float(Fs_entry.get("sample_rate").split(" ")[0]))

    return Fs


def read_eeg_file_lfp_data(file_path: FilePathType):
    """
    Read LFP data from Axona `.eegX` or `.egfX` file.

    Parameters:
    -------
    file_path (Path or Str):
        Full file_path of Axona `.eegX` or `.egfX` file.

    Returns:
    -------
    np.memmap (nobs x 1)
    """

    lfp_dtype = ">i1"
    footer_size = len("\r\ndata_end\r\n")
    header_size = len(get_header_bstring(file_path))
    num_bytes = os.path.getsize(file_path) - header_size - footer_size

    # .eeg files are int8, .egf files are int16
    if str(file_path).split(".")[1][0:3] == "egf":
        lfp_dtype = ">i2"
        num_bytes = num_bytes // 2

    eeg_data = np.memmap(
        filename=file_path,
        dtype=lfp_dtype,
        mode="r",
        offset=len(get_header_bstring(file_path)),
        shape=(1, num_bytes),
    )

    return eeg_data


def get_all_file_paths(file_path: FilePathType):
    """
    Read LFP file_paths of `.eeg` or `.egf` files in file_path's directory.
    E.g. if file_path='/my/directory/my_file.eeg', all .eeg channels will be
    appended to the output.

    Parameters:
    -----------
    file_path : path-like
        Full file_path of either .egg or .egf file

    Returns:
    --------
    path_list : list
        List of file_paths
    """

    suffix = Path(file_path).suffix[0:4]
    current_path = Path(file_path).parent

    path_list = [cur_path.name for cur_path in Path(file_path).parent.rglob("*" + suffix + "*")]

    return path_list


def read_all_eeg_file_lfp_data(file_path: FilePathType):
    """
    Read LFP data from all Axona `.eeg` or `.egf` files in file_path's directory.
    E.g. if file_path='/my/directory/my_file.eeg', all .eeg channels will be conactenated
    to a single np.array (chans x nobs). For .egf files substitude the file suffix.

    Parameters:
    -------
    file_path (Path or Str):
        Full file_path of Axona `.eeg` or `.egf` file.

    Returns:
    -------
    np.array (chans x obs)
    """

    file_path_list = get_all_file_paths(file_path)
    parent_path = Path(file_path).parent

    eeg_memmaps = list()
    sampling_rates = set()
    for fname in file_path_list:

        sampling_rates.add(get_eeg_sampling_frequency(parent_path / fname))

        eeg_memmaps.append(read_eeg_file_lfp_data(parent_path / fname))

    assert len(sampling_rates) < 2, "File headers specify different sampling rates. Cannot combine EEG data."

    eeg_data = np.concatenate(eeg_memmaps, axis=0)

    return eeg_data


class AxonaLFPDataInterface(BaseLFPExtractorInterface):
    """..."""

    RX = se.NumpyRecordingExtractor

    @classmethod
    def get_source_schema(cls):
        return dict(
            required=["file_path"],
            properties=dict(file_path=dict(type="string")),
            type="object",
            additionalProperties=False,
        )

<<<<<<< HEAD
    def __init__(self, file_path: FilePathType):
        self.recording_extractor = se.NumpyRecordingExtractor(
            timeseries=read_all_eeg_file_lfp_data(file_path),
            sampling_frequency=get_eeg_sampling_frequency(file_path),
=======
    def __init__(self, filename: FilePathType):
        self.recording_extractor = self.RX(
            timeseries=read_all_eeg_file_lfp_data(filename),
            sampling_frequency=get_eeg_sampling_frequency(filename),
>>>>>>> 422740be
        )
        self.writer_class = map_si_object_to_writer(self.recording_extractor)(self.recording_extractor)
        self.subset_channels = None
        self.source_data = dict(file_path=file_path)<|MERGE_RESOLUTION|>--- conflicted
+++ resolved
@@ -534,17 +534,10 @@
             additionalProperties=False,
         )
 
-<<<<<<< HEAD
     def __init__(self, file_path: FilePathType):
-        self.recording_extractor = se.NumpyRecordingExtractor(
-            timeseries=read_all_eeg_file_lfp_data(file_path),
-            sampling_frequency=get_eeg_sampling_frequency(file_path),
-=======
-    def __init__(self, filename: FilePathType):
         self.recording_extractor = self.RX(
             timeseries=read_all_eeg_file_lfp_data(filename),
             sampling_frequency=get_eeg_sampling_frequency(filename),
->>>>>>> 422740be
         )
         self.writer_class = map_si_object_to_writer(self.recording_extractor)(self.recording_extractor)
         self.subset_channels = None
