--- conflicted
+++ resolved
@@ -37,12 +37,8 @@
     parse_generic_header('myset_file.set', ['experimenter', 'trial_time'])
     """
     header = dict()
-<<<<<<< HEAD
     if params is not None:
         params = set(params)
-=======
-    params = set(params)
->>>>>>> 8432a850
     with open(filename, "rb") as f:
         for bin_line in f:
             if b"data_start" in bin_line:
@@ -52,13 +48,9 @@
             )
             parts = line.split(" ")
             key = parts[0]
-<<<<<<< HEAD
             if params is None:
                 header[key] = " ".join(parts[1:])
             elif key in params:
-=======
-            if key in params:
->>>>>>> 8432a850
                 header[key] = " ".join(parts[1:])
 
     return header
@@ -145,15 +137,8 @@
             ],
             Electrodes=[
                 dict(
-<<<<<<< HEAD
                     name='group_name',
                     description="The name of the ElectrodeGroup this electrode is a part of."
-=======
-                    name="group_name",
-                    description="""The name of the ElectrodeGroup this electrode
-                                is a part of.""",
-                    data=[f"Group{x}" for x in elec_group_names],
->>>>>>> 8432a850
                 )
             ],
             ElectricalSeries_raw=dict(
@@ -165,20 +150,10 @@
 
 
 # Helper functions for AxonaPositionDataInterface
-<<<<<<< HEAD
 def get_header_bstring(file):
     """
     Scan file for the occurrence of 'data_start' and return the header
     as byte string
-=======
-def establish_mmap_to_position_data(filename):
-    """
-    Generates a memory map (mmap) object connected to an Axona .bin
-    file, referencing only the animal position data (if present).
-
-    When no .bin file is available or no position data is included,
-    returns None.
->>>>>>> 8432a850
 
     Parameters
     ----------
@@ -198,7 +173,6 @@
                 header += bin_line
     return header
 
-<<<<<<< HEAD
 
 def read_bin_file_position_data(bin_filename):
     """
@@ -207,58 +181,10 @@
     Parameters:
     -------
     bin_filename (Path or Str):
-=======
+        Full filename of Axona file with any extension.
+
     Returns:
     -------
-    mm (mmap or None): Memory map to .bin file position data
-    """
-    mmpos = None
-
-    bin_file = filename.split(".")[0] + ".bin"
-    set_file = filename.split(".")[0] + ".set"
-    par = parse_generic_header(set_file, ["rawRate", "duration"])
-    sr_ecephys = int(par["rawRate"])
-    sr_pos = 100
-    bytes_packet = 432
-
-    num_packets = int(os.path.getsize(bin_file) / bytes_packet)
-    num_ecephys_samples = num_packets * 3
-    dur_ecephys = num_ecephys_samples / sr_ecephys
-    assert dur_ecephys == float(par["duration"])
-
-    # Check if position data exists in .bin file
-    with open(bin_file, "rb") as f:
-        with contextlib.closing(
-            mmap.mmap(
-                f.fileno(),
-                sr_ecephys // 3 // sr_pos * bytes_packet,
-                access=mmap.ACCESS_READ,
-            )
-        ) as mmap_obj:
-            contains_pos_tracking = mmap_obj.find(b"ADU2") > -1
-
-    # Establish memory map to .bin file, considering only position data
-    if contains_pos_tracking:
-        fbin = open(bin_file, "rb")
-        mmpos = mmap.mmap(fbin.fileno(), 0, access=mmap.ACCESS_READ)
-
-    return mmpos
-
-
-def read_bin_file_position_data(filename):
-    """
-    Reads position data from Axona .bin file (if present in
-    recording) and returns it as a numpy.array.
-
-    Parameters:
-    -------
-    filename: path-like
->>>>>>> 8432a850
-        Full filename of Axona file with any extension.
-
-    Returns:
-    -------
-<<<<<<< HEAD
     np.array
         Columns are time (ms), X, Y, x, y, PX, px, tot_px, unused
 
@@ -316,23 +242,6 @@
     # Note that we do not lowpass filter, since other processing steps done by
     # TINT would no longer work properly.
     pos_data = pos_data[::2, :]
-=======
-    pos (np.array)
-    """
-
-    bin_file = filename.split(".")[0] + ".bin"
-    mm = establish_mmap_to_position_data(bin_file)
-
-    bytes_packet = 432
-    num_packets = int(os.path.getsize(bin_file) / bytes_packet)
-
-    set_file = filename.split(".")[0] + ".set"
-    par = parse_generic_header(set_file, ["rawRate", "duration"])
-    sr_ecephys = int(par["rawRate"])
-
-    flags = np.ndarray((num_packets,), "S4", mm, 0, bytes_packet)
-    ADU2_idx = np.where(flags == b"ADU2")
->>>>>>> 8432a850
 
     return pos_data
 
@@ -352,7 +261,6 @@
         Columns are time (ms), X, Y, x, y, PX, px, tot_px, unused
     """
 
-<<<<<<< HEAD
     pos_filename = pos_filename.split(".")[0] + ".pos"
 
     bytes_packet = 20
@@ -395,8 +303,6 @@
     return pos_data
 
 
-=======
->>>>>>> 8432a850
 def get_position_object(filename):
     """
     Read position data from .bin or .pos file and convert to
@@ -416,7 +322,6 @@
     position = Position()
 
     position_channel_names = [
-<<<<<<< HEAD
         "time(ms)",
         "X",
         "Y",
@@ -433,18 +338,6 @@
     else:
         position_data = read_pos_file_position_data(filename)
 
-=======
-        "t",
-        "x1",
-        "y1",
-        "x2",
-        "y2",
-        "numpix1",
-        "numpix2",
-        "unused",
-    ]
-    position_data = read_bin_file_position_data(filename)
->>>>>>> 8432a850
     position_timestamps = position_data[:, 0]
 
     for ichan in range(0, position_data.shape[1]):
@@ -470,11 +363,7 @@
     def __init__(self, filename: str):
         super().__init__(filename=filename)
 
-<<<<<<< HEAD
-    def run_conversion(self, nwbfile: NWBFile, metadata: dict, **conversion_options):
-=======
     def run_conversion(self, nwbfile: NWBFile, metadata: dict):
->>>>>>> 8432a850
         """
         Run conversion for this data interface.
 
