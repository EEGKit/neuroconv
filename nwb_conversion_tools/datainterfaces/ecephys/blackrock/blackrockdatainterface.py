"""Authors: Luiz Tauffer"""
import pytz
from typing import Optional

import spikeextractors as se
from pynwb import NWBFile
from pynwb.ecephys import ElectricalSeries

from .brpylib import NsxFile
from ..baserecordingextractorinterface import BaseRecordingExtractorInterface
from ..basesortingextractorinterface import BaseSortingExtractorInterface
from ....utils.json_schema import (
    get_schema_from_hdmf_class,
    get_schema_from_method_signature,
    FilePathType,
    OptionalFilePathType,
)


class BlackrockRecordingExtractorInterface(BaseRecordingExtractorInterface):
    """Primary data interface class for converting a BlackrockRecordingExtractor."""

    RX = se.BlackrockRecordingExtractor

    @classmethod
    def get_source_schema(cls):
        """Compile input schema for the RecordingExtractor."""
        source_schema = get_schema_from_method_signature(
            class_method=cls.__init__, exclude=["block_index", "seg_index"]
        )
        source_schema["properties"]["filename"]["description"] = "Path to Blackrock file."
        return source_schema

    def __init__(
        self,
        filename: FilePathType,
        nsx_override: OptionalFilePathType = None,
        nsx_to_load: Optional[int] = None,
    ):
        super().__init__(filename=filename, nsx_override=nsx_override, nsx_to_load=nsx_to_load)

    def get_metadata_schema(self):
        """Compile metadata schema for the RecordingExtractor."""
        metadata_schema = super().get_metadata_schema()
        metadata_schema["properties"]["Ecephys"]["properties"].update(
            ElectricalSeries_raw=get_schema_from_hdmf_class(ElectricalSeries),
            ElectricalSeries_processed=get_schema_from_hdmf_class(ElectricalSeries),
        )
        return metadata_schema

    def get_metadata(self):
        """Auto-fill as much of the metadata as possible. Must comply with metadata schema."""
        metadata = super().get_metadata()

        # Open file and extract headers
        nsx_file = NsxFile(datafile=self.source_data["filename"])
        session_start_time = nsx_file.basic_header["TimeOrigin"]
        session_start_time_tzaware = pytz.timezone("EST").localize(session_start_time)
        comment = nsx_file.basic_header["Comment"]

        # Updates basic metadata from files
        metadata["NWBFile"] = dict(
            session_start_time=session_start_time_tzaware.strftime("%Y-%m-%dT%H:%M:%S"),
            session_description=comment,
        )

        # Checks if data is raw or processed
        if 6 in self.RX.neo_reader.nsx_to_load:
            metadata["Ecephys"]["ElectricalSeries_raw"] = dict(name="ElectricalSeries_raw")
        else:
            metadata["Ecephys"]["ElectricalSeries_processed"] = dict(name="ElectricalSeries_processed")

        return metadata

    def run_conversion(
        self,
        nwbfile: NWBFile,
        metadata: dict = None,
        stub_test: bool = False,
        use_times: bool = False,
        save_path: OptionalFilePathType = None,
        overwrite: bool = False,
        write_as: str = "raw",
        es_key: str = None,
    ):
        """
        Primary function for converting recording extractor data to nwb.
        Parameters
        ----------
        nwbfile: NWBFile
            nwb file to which the recording information is to be added
        metadata: dict
            metadata info for constructing the nwb file (optional).
            Should be of the format
                metadata['Ecephys']['ElectricalSeries'] = {'name': my_name,
                                                           'description': my_description}
        use_times: bool
            If True, the timestamps are saved to the nwb file using recording.frame_to_time(). If False (default),
            the sampling rate is used.
        write_as_lfp: bool (optional, defaults to False)
            If True, writes the traces under a processing LFP module in the NWBFile instead of acquisition.
        save_path: PathType
            Required if an nwbfile is not passed. Must be the path to the nwbfile
            being appended, otherwise one is created and written.
        overwrite: bool
            If using save_path, whether or not to overwrite the NWBFile if it already exists.
        stub_test: bool, optional (default False)
            If True, will truncate the data to run the conversion faster and take up less memory.
        """
        if 6 in self.RX.neo_reader.nsx_to_load:
            write_as = "raw"
        elif write_as not in ["processed", "lfp"]:
            write_as = "processed"

        print(f"Converting Blackrock {write_as} traces...")

        super().run_conversion(
            nwbfile=nwbfile,
            metadata=metadata,
            use_times=use_times,
            write_as=write_as,
            es_key=es_key,
            save_path=save_path,
            overwrite=overwrite,
            stub_test=stub_test,
        )


class BlackrockSortingExtractorInterface(BaseSortingExtractorInterface):
    """Primary data interface class for converting Blackrock spiking data."""

    SX = se.BlackrockSortingExtractor

    @classmethod
    def get_source_schema(cls):
        metadata_schema = get_schema_from_method_signature(
<<<<<<< HEAD
            class_method=cls.__init__, exclude=["block_index", "seg_index"]
=======
            class_method=cls.__init__, exclude=["nev_override", "nsx_to_load"]
>>>>>>> e394c9c4
        )
        metadata_schema["additionalProperties"] = True
        metadata_schema["properties"]["filename"].update(description="Path to Blackrock file.")
        return metadata_schema

    def __init__(
        self, filename: FilePathType, nsx_to_load: Optional[int] = None, nev_override: OptionalFilePathType = None
    ):
        super().__init__(filename=filename, nsx_to_load=nsx_to_load, nev_override=nev_override)<|MERGE_RESOLUTION|>--- conflicted
+++ resolved
@@ -134,11 +134,7 @@
     @classmethod
     def get_source_schema(cls):
         metadata_schema = get_schema_from_method_signature(
-<<<<<<< HEAD
             class_method=cls.__init__, exclude=["block_index", "seg_index"]
-=======
-            class_method=cls.__init__, exclude=["nev_override", "nsx_to_load"]
->>>>>>> e394c9c4
         )
         metadata_schema["additionalProperties"] = True
         metadata_schema["properties"]["filename"].update(description="Path to Blackrock file.")
